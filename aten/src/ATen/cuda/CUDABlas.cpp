/*
  Provides the implementations of CUDA BLAS function templates.
 */

#include <ATen/ATen.h>
#include <ATen/cuda/CUDABlas.h>
#include <ATen/cuda/Exceptions.h>
#include <ATen/cuda/CUDADataType.h>
#include <ATen/cuda/tunable/Tunable.h>
#include <ATen/cuda/tunable/TunableGemm.h>
#include <c10/cuda/CUDACachingAllocator.h>
#include <c10/cuda/CUDAFunctions.h>
#include <c10/macros/Export.h>
#include <c10/util/irange.h>

#ifdef USE_ROCM
#include <hipblaslt/hipblaslt-ext.hpp>
// until hipblas has an API to accept flags, we must use rocblas here
#include <hipblas/hipblas.h>
#include <rocblas/rocblas.h>
#define PYTORCH_ROCBLAS_VERSION_DECIMAL (ROCBLAS_VERSION_MAJOR * 100 + ROCBLAS_VERSION_MINOR)
#define USE_GEMM_FLAGS_FP16_ALT_IMPL (PYTORCH_ROCBLAS_VERSION_DECIMAL >= 242)
// needed to work around calling rocblas API instead of hipblas API
static rocblas_operation hipOperationToRocOperation(hipblasOperation_t op)
{
    switch(op)
    {
    case HIPBLAS_OP_N:
        return rocblas_operation_none;
    case HIPBLAS_OP_T:
        return rocblas_operation_transpose;
    case HIPBLAS_OP_C:
        return rocblas_operation_conjugate_transpose;
    }
    AT_ERROR("HIPBLAS_STATUS_INVALID_ENUM");
}
static hipblasStatus_t rocBLASStatusToHIPStatus(rocblas_status error)
{
    switch(error)
    {
    case rocblas_status_size_unchanged:
    case rocblas_status_size_increased:
    case rocblas_status_success:
        return HIPBLAS_STATUS_SUCCESS;
    case rocblas_status_invalid_handle:
        return HIPBLAS_STATUS_NOT_INITIALIZED;
    case rocblas_status_not_implemented:
        return HIPBLAS_STATUS_NOT_SUPPORTED;
    case rocblas_status_invalid_pointer:
    case rocblas_status_invalid_size:
    case rocblas_status_invalid_value:
        return HIPBLAS_STATUS_INVALID_VALUE;
    case rocblas_status_memory_error:
        return HIPBLAS_STATUS_ALLOC_FAILED;
    case rocblas_status_internal_error:
        return HIPBLAS_STATUS_INTERNAL_ERROR;
    }
    AT_ERROR("HIPBLAS_STATUS_INVALID_ENUM");
}
// hipblas does not have hipblasSetMathMode
#define hipblasSetMathMode(handle, flags) HIPBLAS_STATUS_SUCCESS
// until we use hiblas v2
// hipify correctly maps things like CUDA_R_16F to HIP_R_16F,
// however hipblas v1 is still using its custom type
#ifndef HIPBLAS_V2
#define HIP_R_16F  HIPBLAS_R_16F
#define HIP_R_32F  HIPBLAS_R_32F
#define HIP_R_64F  HIPBLAS_R_64F
#define HIP_C_16F  HIPBLAS_C_16F
#define HIP_C_32F  HIPBLAS_C_32F
#define HIP_C_64F  HIPBLAS_C_64F
#define HIP_R_8I   HIPBLAS_R_8I
#define HIP_R_8U   HIPBLAS_R_8U
#define HIP_R_32I  HIPBLAS_R_32I
#define HIP_R_32U  HIPBLAS_R_32U
#define HIP_C_8I   HIPBLAS_C_8I
#define HIP_C_8U   HIPBLAS_C_8U
#define HIP_C_32I  HIPBLAS_C_32I
#define HIP_C_32U  HIPBLAS_C_32U
#define HIP_R_16BF HIPBLAS_R_16B
#define HIP_C_16BF HIPBLAS_C_16B
#endif
#endif

#define CUDABLAS_POSINT_CHECK(FD, X)         \
  TORCH_CHECK(                               \
      (X > 0 && X <= INT_MAX),               \
      "at::cuda::blas::" #FD " argument " #X \
      " must be positive and less than ",    \
      INT_MAX,                               \
      " but got ",                           \
      X)

#define CUDABLAS_NONNEGINT_CHECK(FD, X)       \
  TORCH_CHECK(                                \
      (X >= 0 && X <= INT_MAX),               \
      "at::cuda::blas::" #FD " argument " #X  \
      " must be non-negative and less than ", \
      INT_MAX,                                \
      " but got ",                            \
      X)

namespace {

static cublasOperation_t _cublasOpFromChar(char op) {
  switch (op) {
    case 'n':
    case 'N':
      return CUBLAS_OP_N;
    case 't':
    case 'T':
      return CUBLAS_OP_T;
    case 'c':
    case 'C':
      return CUBLAS_OP_C;
  }
  AT_ERROR(
      "_cublasOpFromChar input should be 't', 'n' or 'c' but got `", op, "`");
}

static void _cublasAdjustLdLevel2(int64_t m, int64_t n, int64_t* lda) {
  // Note: leading dimensions generally are checked that they are > 0
  // and at least as big the result requires (even if the value won't
  // be used).

  // Q: Why does Level3 check trans but this doesn't?
  // A: In level 2, the sizes (m, n) specify the size of A
  // (independent of trans value). In level 3. the sizes (m, n, k)
  // specify the sizes of op(A), op(B) where op depend on trans
  // values.
  if (n <= 1)
    *lda = std::max<int64_t>(m, 1);
}

static void _cublasAdjustLdLevel3(
    char transa,
    char transb,
    int64_t m,
    int64_t n,
    int64_t k,
    int64_t* lda,
    int64_t* ldb,
    int64_t* ldc) {
  bool transa_ = ((transa != 'n') && (transa != 'N'));
  bool transb_ = ((transb != 'n') && (transb != 'N'));

  // Note: leading dimensions generally are checked that they are > 0
  // and at least as big the result requires (even if the value won't
  // be used).
  if (n <= 1)
    *ldc = std::max<int64_t>(m, 1);

  if (transa_) {
    if (m <= 1)
      *lda = std::max<int64_t>(k, 1);
  } else {
    if (k <= 1)
      *lda = std::max<int64_t>(m, 1);
  }

  if (transb_) {
    if (k <= 1)
      *ldb = std::max<int64_t>(n, 1);
  } else {
    if (n <= 1)
      *ldb = std::max<int64_t>(k, 1);
  }
}

#ifndef USE_ROCM
uint32_t _getAlignment(uintptr_t address) {
  // alignment are in bytes
  uint32_t alignment = 256;
  for (; ; alignment /= 2) {
    if (!(address % alignment)) {
      return alignment;
    }
  }
}
#endif

static size_t _parseChosenWorkspaceSize() {
  const char * val = getenv("CUBLASLT_WORKSPACE_SIZE");
#ifdef USE_ROCM
  if (!val) {
    // accept either env var
    val = getenv("HIPBLASLT_WORKSPACE_SIZE");
  }
#endif
  size_t workspace_size = 1024; /* default size in KiB according to #73328 */
  if (val) {
    try {
      workspace_size = std::stoi(val);
    } catch(std::invalid_argument const& e) {
      TORCH_WARN("invalid CUBLASLT_WORKSPACE_SIZE,",
                 " using default workspace size of ", workspace_size, " KiB.");
    } catch(std::out_of_range const& e) {
      TORCH_WARN("CUBLASLT_WORKSPACE_SIZE out of range,",
                 " using default workspace size of ", workspace_size, " KiB.");
    }
  }
  return workspace_size * 1024;
}

static size_t _getWorkspaceSize() {
  static size_t workspace_size = _parseChosenWorkspaceSize();
  return workspace_size;
}

} // anonymous namespace

namespace at::cuda::blas {

/* LEVEL 3 BLAS FUNCTIONS */

#define GEMM_CHECK_ARGVALUES(Dtype)           \
  do {                                        \
    CUDABLAS_NONNEGINT_CHECK(gemm<Dtype>, m); \
    CUDABLAS_NONNEGINT_CHECK(gemm<Dtype>, n); \
    CUDABLAS_NONNEGINT_CHECK(gemm<Dtype>, k); \
    CUDABLAS_POSINT_CHECK(gemm<Dtype>, lda);  \
    CUDABLAS_POSINT_CHECK(gemm<Dtype>, ldb);  \
    CUDABLAS_POSINT_CHECK(gemm<Dtype>, ldc);  \
  } while (0)

#define BGEMM_CHECK_ARGVALUES(Dtype)           \
  do {                                        \
    CUDABLAS_NONNEGINT_CHECK(bgemm<Dtype>, m); \
    CUDABLAS_NONNEGINT_CHECK(bgemm<Dtype>, n); \
    CUDABLAS_NONNEGINT_CHECK(bgemm<Dtype>, k); \
    CUDABLAS_POSINT_CHECK(bgemm<Dtype>, lda);  \
    CUDABLAS_POSINT_CHECK(bgemm<Dtype>, ldb);  \
    CUDABLAS_POSINT_CHECK(bgemm<Dtype>, ldc);  \
    CUDABLAS_NONNEGINT_CHECK(bgemm<Dtype>, num_batches);  \
  } while (0)


namespace {
// Following the pattern of CuSparseDescriptor
// Defined here for now because this is the only place cublas_lt interface is
// used but can be moved to a header once cublas_lt interface is used in
// multiple places.
template <typename T, cublasStatus_t (*destructor)(T*)>
struct CuBlasLtDeleter {
  void operator()(T* x) {
    if (x != nullptr) {
      TORCH_CUDABLAS_CHECK(destructor(x));
    }
  }
};

template <typename T, cublasStatus_t (*destructor)(T*)>
class CuBlasLtDescriptor {
 public:
  T* descriptor() const {
    return descriptor_.get();
  }
  T* descriptor() {
    return descriptor_.get();
  }

 protected:
  std::unique_ptr<T, CuBlasLtDeleter<T, destructor>> descriptor_;
};

class CuBlasLtMatmulDescriptor : public CuBlasLtDescriptor<
                                     cublasLtMatmulDescOpaque_t,
                                     &cublasLtMatmulDescDestroy> {
 public:
  CuBlasLtMatmulDescriptor(
      cublasComputeType_t compute_type,
      cudaDataType_t scale_type) {
    cublasLtMatmulDesc_t raw_descriptor = nullptr;
    TORCH_CUDABLAS_CHECK(
        cublasLtMatmulDescCreate(&raw_descriptor, compute_type, scale_type));
    descriptor_.reset(raw_descriptor);
  }
  template <typename T>
  inline void setAttribute(cublasLtMatmulDescAttributes_t attr, const T value) {
    TORCH_CUDABLAS_CHECK(::cublasLtMatmulDescSetAttribute(descriptor(), attr, &value, sizeof(T)));
  }
};

class CuBlasLtMatrixLayout : public CuBlasLtDescriptor<
                                 cublasLtMatrixLayoutOpaque_t,
                                 &cublasLtMatrixLayoutDestroy> {
 public:
  CuBlasLtMatrixLayout(
      cudaDataType_t type,
      uint64_t rows,
      uint64_t cols,
      int64_t ld,
      bool t = false) {
    cublasLtMatrixLayout_t raw_descriptor = nullptr;
    TORCH_CUDABLAS_CHECK(
        cublasLtMatrixLayoutCreate(&raw_descriptor, type, t ? cols : rows, t ? rows : cols, ld));
    descriptor_.reset(raw_descriptor);
  }
  template <typename T>
  inline void setAttribute(cublasLtMatrixLayoutAttribute_t attr, const T value) {
    TORCH_CUDABLAS_CHECK(::cublasLtMatrixLayoutSetAttribute(descriptor(), attr, &value, sizeof(T)));
  }
};

class CuBlasLtMatmulPreference : public CuBlasLtDescriptor<
                                     cublasLtMatmulPreferenceOpaque_t,
                                     &cublasLtMatmulPreferenceDestroy> {
 public:
  CuBlasLtMatmulPreference() {
    cublasLtMatmulPreference_t raw_descriptor = nullptr;
    TORCH_CUDABLAS_CHECK(cublasLtMatmulPreferenceCreate(&raw_descriptor));
    descriptor_.reset(raw_descriptor);
  }
  template <typename T>
  inline void setAttribute(cublasLtMatmulPreferenceAttributes_t attr, const T value) {
    TORCH_CUDABLAS_CHECK(::cublasLtMatmulPreferenceSetAttribute(descriptor(), attr, &value, sizeof(T)));
  }
};
} // namespace


template <typename Dtype>
inline void bgemm_internal_cublaslt(CUDABLAS_BGEMM_ARGTYPES(Dtype)) {
  cudaDataType_t abcType = CUDA_R_32F;
  cublasComputeType_t computeType = CUBLAS_COMPUTE_32F;
  cudaDataType_t scaleType = CUDA_R_32F;
  if constexpr (std::is_same_v<Dtype, double>) {
    abcType = CUDA_R_64F;
    computeType = CUBLAS_COMPUTE_64F;
    scaleType = CUDA_R_64F;
  } else if constexpr (std::is_same_v<Dtype, float>) {
#ifndef USE_ROCM
    if (at::globalContext().allowTF32CuBLAS()) {
      computeType = CUBLAS_COMPUTE_32F_FAST_TF32;
    }
#endif
  } else if constexpr (std::is_same_v<Dtype, c10::complex<double>>) {
    abcType = CUDA_C_64F;
    computeType = CUBLAS_COMPUTE_64F;
    scaleType = CUDA_C_64F;
  } else if constexpr (std::is_same_v<Dtype, c10::complex<float>>) {
    abcType = CUDA_C_32F;
    scaleType = CUDA_C_32F;
  } else if constexpr (std::is_same_v<Dtype, at::Half>) {
    abcType = CUDA_R_16F;
  } else if constexpr (std::is_same_v<Dtype, at::BFloat16>) {
    abcType = CUDA_R_16BF;
  } else {
    static_assert(false && sizeof(Dtype), "at::cuda::blas::bgemm_internal_cublaslt: not implemented");
  }

  globalContext().alertCuBLASConfigNotDeterministic();
  cublasLtHandle_t ltHandle = at::cuda::getCurrentCUDABlasLtHandle();
  cublasOperation_t opa = _cublasOpFromChar(transa);
  cublasOperation_t opb = _cublasOpFromChar(transb);
  _cublasAdjustLdLevel3(transa, transb, m, n, k, &lda, &ldb, &ldc);

  CuBlasLtMatmulDescriptor computeDesc(computeType, scaleType);
  computeDesc.setAttribute(CUBLASLT_MATMUL_DESC_TRANSA, opa);
  computeDesc.setAttribute(CUBLASLT_MATMUL_DESC_TRANSB, opb);
  CuBlasLtMatrixLayout Adesc(abcType, m, k, lda, opa == CUBLAS_OP_T);
  CuBlasLtMatrixLayout Bdesc(abcType, k, n, ldb, opb == CUBLAS_OP_T);
  CuBlasLtMatrixLayout Cdesc(abcType, m, n, ldc);

  if (num_batches > 1) {
    int num_batches_as_int = static_cast<int>(num_batches);
    Adesc.setAttribute(CUBLASLT_MATRIX_LAYOUT_BATCH_COUNT, num_batches_as_int);
    Bdesc.setAttribute(CUBLASLT_MATRIX_LAYOUT_BATCH_COUNT, num_batches_as_int);
    Cdesc.setAttribute(CUBLASLT_MATRIX_LAYOUT_BATCH_COUNT, num_batches_as_int);
    Adesc.setAttribute(CUBLASLT_MATRIX_LAYOUT_STRIDED_BATCH_OFFSET, stridea);
    Bdesc.setAttribute(CUBLASLT_MATRIX_LAYOUT_STRIDED_BATCH_OFFSET, strideb);
    Cdesc.setAttribute(CUBLASLT_MATRIX_LAYOUT_STRIDED_BATCH_OFFSET, stridec);
  }

  CuBlasLtMatmulPreference preference;
  // See https://github.com/pytorch/pytorch/issues/73328 for reasoning behind
  // setting this to 1M.
  size_t workspaceSize = _getWorkspaceSize();
  preference.setAttribute(CUBLASLT_MATMUL_PREF_MAX_WORKSPACE_BYTES, workspaceSize);

#ifndef USE_ROCM
  uint32_t a_alignment = _getAlignment(reinterpret_cast<uintptr_t>(a));
  uint32_t b_alignment = _getAlignment(reinterpret_cast<uintptr_t>(b));
  uint32_t c_alignment = _getAlignment(reinterpret_cast<uintptr_t>(c));
  preference.setAttribute(CUBLASLT_MATMUL_PREF_MIN_ALIGNMENT_A_BYTES, a_alignment);
  preference.setAttribute(CUBLASLT_MATMUL_PREF_MIN_ALIGNMENT_B_BYTES, b_alignment);
  preference.setAttribute(CUBLASLT_MATMUL_PREF_MIN_ALIGNMENT_C_BYTES, c_alignment);
#endif

  auto& allocator = *::c10::cuda::CUDACachingAllocator::get();
  auto workspace = allocator.allocate(workspaceSize);
  TORCH_CHECK(workspace.get() != nullptr, "OOM trying to allocate workspace for cublaslt");

  cublasLtMatmulHeuristicResult_t heuristicResult = {};
  int returnedResult = 0;
  TORCH_CUDABLAS_CHECK(cublasLtMatmulAlgoGetHeuristic(
      ltHandle,
      computeDesc.descriptor(),
      Adesc.descriptor(),
      Bdesc.descriptor(),
      Cdesc.descriptor(),
      Cdesc.descriptor(),
      preference.descriptor(),
      1,
      &heuristicResult,
      &returnedResult));
  if (returnedResult == 0) {
    TORCH_CUDABLAS_CHECK(CUBLAS_STATUS_NOT_SUPPORTED);
  }

  cublasStatus_t cublasStatus = cublasLtMatmul(
      ltHandle,
      computeDesc.descriptor(),
      &alpha,
      a,
      Adesc.descriptor(),
      b,
      Bdesc.descriptor(),
      &beta,
      c,
      Cdesc.descriptor(),
      c,
      Cdesc.descriptor(),
      &heuristicResult.algo,
      workspace.mutable_get(),
      workspaceSize,
      at::cuda::getCurrentCUDAStream());
  TORCH_CHECK(
      cublasStatus == CUBLAS_STATUS_SUCCESS,
      "CUDA error: ",
      at::cuda::blas::_cublasGetErrorEnum(cublasStatus),
      " when calling cublasLtMatmul with transpose_mat1 ",
      (opa == CUBLAS_OP_T),
      " transpose_mat2 ",
      (opb == CUBLAS_OP_T),
      " m ",
      m,
      " n ",
      n,
      " k ",
      k,
      " lda ",
      lda,
      " ldb ",
      ldb,
      " ldc ",
      ldc,
      " abcType ",
      abcType,
      " computeType ",
      computeType,
      " scaleType ",
      scaleType);
}


template <typename Dtype>
inline void bgemm_internal_cublas(CUDABLAS_BGEMM_ARGTYPES(Dtype)) {
  static_assert(false && sizeof(Dtype), "at::cuda::blas::bgemm_internal_cublas: not implemented");
}

template <>
void bgemm_internal_cublas<double>(CUDABLAS_BGEMM_ARGTYPES(double)) {
  // See Note [Writing Nondeterministic Operations]
  globalContext().alertCuBLASConfigNotDeterministic();
  cublasHandle_t handle = at::cuda::getCurrentCUDABlasHandle();
  cublasOperation_t opa = _cublasOpFromChar(transa);
  cublasOperation_t opb = _cublasOpFromChar(transb);
  _cublasAdjustLdLevel3(transa, transb, m, n, k, &lda, &ldb, &ldc);
  BGEMM_CHECK_ARGVALUES(double);
  TORCH_CUDABLAS_CHECK(cublasDgemmStridedBatched(
      handle, opa, opb, m, n, k, &alpha, a, lda, stridea, b, ldb, strideb, &beta, c, ldc, stridec, num_batches));
}

template <>
void bgemm_internal_cublas<float>(CUDABLAS_BGEMM_ARGTYPES(float)) {
  // See Note [Writing Nondeterministic Operations]
  globalContext().alertCuBLASConfigNotDeterministic();
  cublasHandle_t handle = at::cuda::getCurrentCUDABlasHandle();
  cublasOperation_t opa = _cublasOpFromChar(transa);
  cublasOperation_t opb = _cublasOpFromChar(transb);
  _cublasAdjustLdLevel3(transa, transb, m, n, k, &lda, &ldb, &ldc);
  BGEMM_CHECK_ARGVALUES(float);
  TORCH_CUDABLAS_CHECK(cublasSgemmStridedBatched(
      handle, opa, opb, m, n, k, &alpha, a, lda, stridea, b, ldb, strideb, &beta, c, ldc, stridec, num_batches));
}

template <>
void bgemm_internal_cublas<c10::complex<double>>(CUDABLAS_BGEMM_ARGTYPES(c10::complex<double>)) {
  // See Note [Writing Nondeterministic Operations]
  globalContext().alertCuBLASConfigNotDeterministic();
  cublasHandle_t handle = at::cuda::getCurrentCUDABlasHandle();
  cublasOperation_t opa = _cublasOpFromChar(transa);
  cublasOperation_t opb = _cublasOpFromChar(transb);
  _cublasAdjustLdLevel3(transa, transb, m, n, k, &lda, &ldb, &ldc);
  BGEMM_CHECK_ARGVALUES(c10::complex<double>);
  TORCH_CUDABLAS_CHECK(cublasZgemmStridedBatched(
      handle, opa, opb, m, n, k, reinterpret_cast<const cuDoubleComplex*>(&alpha), reinterpret_cast<const cuDoubleComplex*>(a),
      lda, stridea, reinterpret_cast<const cuDoubleComplex*>(b), ldb, strideb, reinterpret_cast<const cuDoubleComplex*>(&beta),
      reinterpret_cast<cuDoubleComplex*>(c), ldc, stridec, num_batches));
}

template <>
void bgemm_internal_cublas<c10::complex<float>>(CUDABLAS_BGEMM_ARGTYPES(c10::complex<float>)) {
  // See Note [Writing Nondeterministic Operations]
  globalContext().alertCuBLASConfigNotDeterministic();
  cublasHandle_t handle = at::cuda::getCurrentCUDABlasHandle();
  cublasOperation_t opa = _cublasOpFromChar(transa);
  cublasOperation_t opb = _cublasOpFromChar(transb);
  _cublasAdjustLdLevel3(transa, transb, m, n, k, &lda, &ldb, &ldc);
  BGEMM_CHECK_ARGVALUES(c10::complex<float>);
  TORCH_CUDABLAS_CHECK(cublasCgemmStridedBatched(
      handle, opa, opb, m, n, k, reinterpret_cast<const cuComplex*>(&alpha), reinterpret_cast<const cuComplex*>(a),
      lda, stridea, reinterpret_cast<const cuComplex*>(b), ldb, strideb, reinterpret_cast<const cuComplex*>(&beta),
      reinterpret_cast<cuComplex*>(c), ldc, stridec, num_batches));
}

template <>
void bgemm_internal_cublas<at::Half>(CUDABLAS_BGEMM_ARGTYPES(at::Half)) {
  // See Note [Writing Nondeterministic Operations]
  globalContext().alertCuBLASConfigNotDeterministic();
  cublasHandle_t handle = at::cuda::getCurrentCUDABlasHandle();
  cublasOperation_t opa = _cublasOpFromChar(transa);
  cublasOperation_t opb = _cublasOpFromChar(transb);
  _cublasAdjustLdLevel3(transa, transb, m, n, k, &lda, &ldb, &ldc);
  BGEMM_CHECK_ARGVALUES(at::Half);
  float falpha = alpha;
  float fbeta = beta;
#ifdef USE_ROCM
  int flag = 0;
#if USE_GEMM_FLAGS_FP16_ALT_IMPL
  flag = at::ROCmBackwardPassGuard::is_backward_pass() ? rocblas_gemm_flags_fp16_alt_impl : 0;
#endif
  TORCH_CUDABLAS_CHECK(rocBLASStatusToHIPStatus(rocblas_gemm_strided_batched_ex((rocblas_handle)handle,
                                   hipOperationToRocOperation(opa),
                                   hipOperationToRocOperation(opb), (int)m, (int)n, (int)k,
                                   (void*)&falpha, a, rocblas_datatype_f16_r, (int)lda, stridea,
                                   b, rocblas_datatype_f16_r, (int)ldb, strideb,
                                   (void*)&fbeta, c, rocblas_datatype_f16_r, (int)ldc, stridec,
                                   c, rocblas_datatype_f16_r, (int)ldc, stridec,
                                   (int) num_batches, rocblas_datatype_f32_r, rocblas_gemm_algo_standard,
                                   0, flag)));
#else
  cudaDeviceProp* prop = at::cuda::getCurrentDeviceProperties();
  if (prop->major >= 5){
    TORCH_CUDABLAS_CHECK(cublasGemmStridedBatchedEx(
      handle, opa, opb, m, n, k,
      (void*)(&falpha), a, CUDA_R_16F, lda, stridea,
      b, CUDA_R_16F, ldb, strideb, (void*)(&fbeta),
      c, CUDA_R_16F, ldc, stridec,
      num_batches, CUDA_R_32F, CUBLAS_GEMM_DEFAULT_TENSOR_OP));
  } else {
    for (const auto i : c10::irange(num_batches)) {
      at::cuda::blas::gemm<at::Half>(
        transa, transb,
        m, n, k,
        alpha, (a + i * stridea), lda,
        (b + i * strideb), ldb, beta,
        (c + i * stridec), ldc);
    }
  }
#endif // USE_ROCM
}

template <>
void bgemm_internal_cublas<at::BFloat16>(CUDABLAS_BGEMM_ARGTYPES(at::BFloat16)) {
  // See Note [Writing Nondeterministic Operations]
  globalContext().alertCuBLASConfigNotDeterministic();
  BGEMM_CHECK_ARGVALUES(at::BFloat16);
  cublasHandle_t handle = at::cuda::getCurrentCUDABlasHandle();
  cublasOperation_t opa = _cublasOpFromChar(transa);
  cublasOperation_t opb = _cublasOpFromChar(transb);
  const float falpha = alpha;
  const float fbeta = beta;
  _cublasAdjustLdLevel3(transa, transb, m, n, k, &lda, &ldb, &ldc);

#if defined(USE_ROCM)
  auto compute_type = CUBLAS_COMPUTE_32F;
#else
  auto compute_type = CUDA_R_32F;
#endif
  TORCH_CUDABLAS_CHECK(cublasGemmStridedBatchedEx(handle,
                                  opa, opb, (int)m, (int)n, (int)k,
                                  (void*)&falpha, a, CUDA_R_16BF, (int)lda, stridea,
                                  b, CUDA_R_16BF, (int)ldb, strideb,
                                  (void*)&fbeta, c, CUDA_R_16BF, (int)ldc, stridec,
                                  (int)num_batches,
                                  compute_type,
                                  CUBLAS_GEMM_DEFAULT_TENSOR_OP));
}

template <>
void bgemm_internal<double>(CUDABLAS_BGEMM_ARGTYPES(double))
{
  if (at::globalContext().blasPreferredBackend() == BlasBackend::Cublaslt) {
#ifdef USE_ROCM
    // hipblaslt does not support double gemm yet
    bgemm_internal_cublas<double>(CUDABLAS_BGEMM_ARGS(double));
#else
    bgemm_internal_cublaslt<double>(CUDABLAS_BGEMM_ARGS(double));
#endif
  }
  else {
    bgemm_internal_cublas<double>(CUDABLAS_BGEMM_ARGS(double));
  }
}

template <>
void bgemm_internal<float>(CUDABLAS_BGEMM_ARGTYPES(float))
{
  if (at::globalContext().blasPreferredBackend() == BlasBackend::Cublaslt) {
    bgemm_internal_cublaslt<float>(CUDABLAS_BGEMM_ARGS(float));
  }
  else {
    bgemm_internal_cublas<float>(CUDABLAS_BGEMM_ARGS(float));
  }
}

template <>
void bgemm_internal<c10::complex<double>>(CUDABLAS_BGEMM_ARGTYPES(c10::complex<double>))
{
  if (at::globalContext().blasPreferredBackend() == BlasBackend::Cublaslt) {
#ifdef USE_ROCM
    // hipblaslt does not support complex<double> gemm yet
    bgemm_internal_cublas<c10::complex<double>>(CUDABLAS_BGEMM_ARGS(c10::complex<double>));
#else
    bgemm_internal_cublaslt<c10::complex<double>>(CUDABLAS_BGEMM_ARGS(c10::complex<double>));
#endif
  }
  else {
    bgemm_internal_cublas<c10::complex<double>>(CUDABLAS_BGEMM_ARGS(c10::complex<double>));
  }
}

template <>
void bgemm_internal<c10::complex<float>>(CUDABLAS_BGEMM_ARGTYPES(c10::complex<float>))
{
  if (at::globalContext().blasPreferredBackend() == BlasBackend::Cublaslt) {
#ifdef USE_ROCM
    // hipblaslt does not support complex<float> gemm yet
    bgemm_internal_cublas<c10::complex<float>>(CUDABLAS_BGEMM_ARGS(c10::complex<float>));
#else
    bgemm_internal_cublaslt<c10::complex<float>>(CUDABLAS_BGEMM_ARGS(c10::complex<float>));
#endif
  }
  else {
    bgemm_internal_cublas<c10::complex<float>>(CUDABLAS_BGEMM_ARGS(c10::complex<float>));
  }
}

template <>
void bgemm_internal<at::Half>(CUDABLAS_BGEMM_ARGTYPES(at::Half))
{
  if (at::globalContext().blasPreferredBackend() == BlasBackend::Cublaslt) {
    bgemm_internal_cublaslt<at::Half>(CUDABLAS_BGEMM_ARGS(at::Half));
  }
  else {
    bgemm_internal_cublas<at::Half>(CUDABLAS_BGEMM_ARGS(at::Half));
  }
}

template <>
void bgemm_internal<at::BFloat16>(CUDABLAS_BGEMM_ARGTYPES(at::BFloat16))
{
  if (at::globalContext().blasPreferredBackend() == BlasBackend::Cublaslt) {
    bgemm_internal_cublaslt<at::BFloat16>(CUDABLAS_BGEMM_ARGS(at::BFloat16));
  }
  else {
    bgemm_internal_cublas<at::BFloat16>(CUDABLAS_BGEMM_ARGS(at::BFloat16));
  }
}

template <typename DType>
inline void bgemm_tunable(CUDABLAS_BGEMM_ARGTYPES(DType)) {
  tunable::GemmStridedBatchedParams<DType> params;
  params.transa = transa;
  params.transb = transb;
  params.m = m;
  params.n = n;
  params.k = k;
  params.alpha = alpha;
  params.a = a;
  params.lda = lda;
  params.stride_a = stridea;
  params.b = b;
  params.ldb = ldb;
  params.stride_b = strideb;
  params.beta = beta;
  params.c = c;
  params.ldc = ldc;
  params.stride_c = stridec;
  params.batch = num_batches;

  bool transa_ = ((transa != 'n') && (transa != 'N'));
  bool transb_ = ((transb != 'n') && (transb != 'N'));

  if (transa_ && transb_) {
    static tunable::GemmStridedBatchedTunableOp<DType, tunable::BlasOp::T, tunable::BlasOp::T> bgemm{};
    bgemm(&params);
  }
  else if (transa_ && !transb_) {
    static tunable::GemmStridedBatchedTunableOp<DType, tunable::BlasOp::T, tunable::BlasOp::N> bgemm{};
    bgemm(&params);
  }
  else if (!transa_ && transb_) {
    static tunable::GemmStridedBatchedTunableOp<DType, tunable::BlasOp::N, tunable::BlasOp::T> bgemm{};
    bgemm(&params);
  }
  else if (!transa_ && !transb_) {
    static tunable::GemmStridedBatchedTunableOp<DType, tunable::BlasOp::N, tunable::BlasOp::N> bgemm{};
    bgemm(&params);
  }
  else {
    TORCH_CHECK(false, "unreachable");
  }
}

template <>
void bgemm<double>(CUDABLAS_BGEMM_ARGTYPES(double)) {
  auto tuning_ctx = at::cuda::tunable::getTuningContext();
  if (tuning_ctx->IsTunableOpEnabled()) {
    bgemm_tunable<double>(CUDABLAS_BGEMM_ARGS(double));
  }
  else {
    bgemm_internal<double>(CUDABLAS_BGEMM_ARGS(double));
  }
}

template <>
void bgemm<float>(CUDABLAS_BGEMM_ARGTYPES(float)) {
  auto tuning_ctx = at::cuda::tunable::getTuningContext();
  if (tuning_ctx->IsTunableOpEnabled()) {
    bgemm_tunable<float>(CUDABLAS_BGEMM_ARGS(float));
  }
  else {
    bgemm_internal<float>(CUDABLAS_BGEMM_ARGS(float));
  }
}

template <>
void bgemm<c10::complex<double>>(CUDABLAS_BGEMM_ARGTYPES(c10::complex<double>)) {
  auto tuning_ctx = at::cuda::tunable::getTuningContext();
  if (tuning_ctx->IsTunableOpEnabled()) {
    bgemm_tunable<c10::complex<double>>(CUDABLAS_BGEMM_ARGS(c10::complex<double>));
  }
  else {
    bgemm_internal<c10::complex<double>>(CUDABLAS_BGEMM_ARGS(c10::complex<double>));
  }
}

template <>
void bgemm<c10::complex<float>>(CUDABLAS_BGEMM_ARGTYPES(c10::complex<float>)) {
  auto tuning_ctx = at::cuda::tunable::getTuningContext();
  if (tuning_ctx->IsTunableOpEnabled()) {
    bgemm_tunable<c10::complex<float>>(CUDABLAS_BGEMM_ARGS(c10::complex<float>));
  }
  else {
    bgemm_internal<c10::complex<float>>(CUDABLAS_BGEMM_ARGS(c10::complex<float>));
  }
}

template <>
void bgemm<at::Half>(CUDABLAS_BGEMM_ARGTYPES(at::Half)) {
  auto tuning_ctx = at::cuda::tunable::getTuningContext();
  if (tuning_ctx->IsTunableOpEnabled()) {
    bgemm_tunable<at::Half>(CUDABLAS_BGEMM_ARGS(at::Half));
  }
  else {
    bgemm_internal<at::Half>(CUDABLAS_BGEMM_ARGS(at::Half));
  }
}

template <>
void bgemm<at::BFloat16>(CUDABLAS_BGEMM_ARGTYPES(at::BFloat16)) {
  auto tuning_ctx = at::cuda::tunable::getTuningContext();
  if (tuning_ctx->IsTunableOpEnabled()) {
    bgemm_tunable<at::BFloat16>(CUDABLAS_BGEMM_ARGS(at::BFloat16));
  }
  else {
    bgemm_internal<at::BFloat16>(CUDABLAS_BGEMM_ARGS(at::BFloat16));
  }
}

template <typename Dtype>
inline void gemm_internal_cublaslt(CUDABLAS_GEMM_ARGTYPES(Dtype)) {
  // forward to bgemm implementation but set strides and batches to 0
  bgemm_internal_cublaslt(transa, transb, m, n, k, alpha, a, lda, 0, b, ldb, 0, beta, c, ldc, 0, 0);
}

template <typename Dtype>
inline void gemm_internal_cublas(CUDABLAS_GEMM_ARGTYPES(Dtype)) {
  static_assert(false && sizeof(Dtype), "at::cuda::blas::gemm_internal_cublas: not implemented");
}

template <>
void gemm_internal_cublas<double>(CUDABLAS_GEMM_ARGTYPES(double)) {
  // See Note [Writing Nondeterministic Operations]
  globalContext().alertCuBLASConfigNotDeterministic();
  cublasHandle_t handle = at::cuda::getCurrentCUDABlasHandle();
  cublasOperation_t opa = _cublasOpFromChar(transa);
  cublasOperation_t opb = _cublasOpFromChar(transb);
  _cublasAdjustLdLevel3(transa, transb, m, n, k, &lda, &ldb, &ldc);
  GEMM_CHECK_ARGVALUES(double);
  TORCH_CUDABLAS_CHECK(cublasDgemm(
      handle, opa, opb, m, n, k, &alpha, a, lda, b, ldb, &beta, c, ldc));
}

template <>
void gemm_internal_cublas<float>(CUDABLAS_GEMM_ARGTYPES(float)) {
  // See Note [Writing Nondeterministic Operations]
  globalContext().alertCuBLASConfigNotDeterministic();
  cublasHandle_t handle = at::cuda::getCurrentCUDABlasHandle();
  cublasOperation_t opa = _cublasOpFromChar(transa);
  cublasOperation_t opb = _cublasOpFromChar(transb);
  _cublasAdjustLdLevel3(transa, transb, m, n, k, &lda, &ldb, &ldc);
  GEMM_CHECK_ARGVALUES(float);
  TORCH_CUDABLAS_CHECK(cublasSgemm(
      handle, opa, opb, m, n, k, &alpha, a, lda, b, ldb, &beta, c, ldc));
}

template <>
void gemm_internal_cublas<c10::complex<double>>(CUDABLAS_GEMM_ARGTYPES(c10::complex<double>)) {
  // See Note [Writing Nondeterministic Operations]
  globalContext().alertCuBLASConfigNotDeterministic();
  cublasHandle_t handle = at::cuda::getCurrentCUDABlasHandle();
  cublasOperation_t opa = _cublasOpFromChar(transa);
  cublasOperation_t opb = _cublasOpFromChar(transb);
  _cublasAdjustLdLevel3(transa, transb, m, n, k, &lda, &ldb, &ldc);
  GEMM_CHECK_ARGVALUES(c10::complex<double>);
  TORCH_CUDABLAS_CHECK(cublasZgemm(
      handle, opa, opb, m, n, k, reinterpret_cast<const cuDoubleComplex*>(&alpha), reinterpret_cast<const cuDoubleComplex*>(a),
      lda, reinterpret_cast<const cuDoubleComplex*>(b), ldb, reinterpret_cast<const cuDoubleComplex*>(&beta),
      reinterpret_cast<cuDoubleComplex*>(c), ldc));
}

template <>
void gemm_internal_cublas<c10::complex<float>>(CUDABLAS_GEMM_ARGTYPES(c10::complex<float>)) {
  // See Note [Writing Nondeterministic Operations]
  globalContext().alertCuBLASConfigNotDeterministic();
  cublasHandle_t handle = at::cuda::getCurrentCUDABlasHandle();
  cublasOperation_t opa = _cublasOpFromChar(transa);
  cublasOperation_t opb = _cublasOpFromChar(transb);
  _cublasAdjustLdLevel3(transa, transb, m, n, k, &lda, &ldb, &ldc);
  GEMM_CHECK_ARGVALUES(c10::complex<float>);
  TORCH_CUDABLAS_CHECK(cublasCgemm(
      handle, opa, opb, m, n, k, reinterpret_cast<const cuComplex*>(&alpha), reinterpret_cast<const cuComplex*>(a),
      lda, reinterpret_cast<const cuComplex*>(b), ldb, reinterpret_cast<const cuComplex*>(&beta),
      reinterpret_cast<cuComplex*>(c), ldc));
}

template <>
void gemm_internal_cublas<at::Half>(CUDABLAS_GEMM_ARGTYPES(at::Half)) {
  // See Note [Writing Nondeterministic Operations]
  globalContext().alertCuBLASConfigNotDeterministic();
  cublasHandle_t handle = at::cuda::getCurrentCUDABlasHandle();
  cublasOperation_t opa = _cublasOpFromChar(transa);
  cublasOperation_t opb = _cublasOpFromChar(transb);
  float falpha = alpha;
  float fbeta = beta;
  _cublasAdjustLdLevel3(transa, transb, m, n, k, &lda, &ldb, &ldc);
  GEMM_CHECK_ARGVALUES(at::Half);
#ifdef USE_ROCM
  int flag = 0;
#if USE_GEMM_FLAGS_FP16_ALT_IMPL
  flag = at::ROCmBackwardPassGuard::is_backward_pass() ? rocblas_gemm_flags_fp16_alt_impl : 0;
#endif
  TORCH_CUDABLAS_CHECK(rocBLASStatusToHIPStatus(rocblas_gemm_ex(
      (rocblas_handle)handle,
      hipOperationToRocOperation(opa),
      hipOperationToRocOperation(opb),
      m,
      n,
      k,
      &falpha,
      a,
      rocblas_datatype_f16_r,
      lda,
      b,
      rocblas_datatype_f16_r,
      ldb,
      &fbeta,
      c,
      rocblas_datatype_f16_r,
      ldc,
      c,
      rocblas_datatype_f16_r,
      ldc,
      rocblas_datatype_f32_r,
      rocblas_gemm_algo_standard,
      0,
      flag)));
#else
  cudaDeviceProp* prop = at::cuda::getCurrentDeviceProperties();
  if (prop->major >= 5) {
#ifndef USE_ROCM
    cublasMath_t cublas_flags = CUBLAS_DEFAULT_MATH;
    if (!at::globalContext().allowFP16ReductionCuBLAS()) {
      cublas_flags = static_cast<cublasMath_t>(cublas_flags | CUBLAS_MATH_DISALLOW_REDUCED_PRECISION_REDUCTION);
    }
#endif
    // Disallow fp16 reductions that could lead to unexpected overflow issues.
    TORCH_CUDABLAS_CHECK(cublasSetMathMode(handle, cublas_flags));
    TORCH_CUDABLAS_CHECK(cublasGemmEx(
        handle,
        opa,
        opb,
        m,
        n,
        k,
        &falpha,
        a,
        CUDA_R_16F,
        lda,
        b,
        CUDA_R_16F,
        ldb,
        &fbeta,
        c,
        CUDA_R_16F,
        ldc,
        CUDA_R_32F,
        CUBLAS_GEMM_DEFAULT_TENSOR_OP));
    TORCH_CUDABLAS_CHECK(cublasSetMathMode(handle, CUBLAS_DEFAULT_MATH));
  } else {
    TORCH_CUDABLAS_CHECK(cublasSgemmEx(
        handle,
        opa,
        opb,
        m,
        n,
        k,
        &falpha,
        a,
        CUDA_R_16F,
        lda,
        b,
        CUDA_R_16F,
        ldb,
        &fbeta,
        c,
        CUDA_R_16F,
        ldc));
  }
#endif
}

template <>
void gemm_internal_cublas<at::BFloat16>(CUDABLAS_GEMM_ARGTYPES(at::BFloat16)) {
  globalContext().alertCuBLASConfigNotDeterministic();
  cublasHandle_t handle = at::cuda::getCurrentCUDABlasHandle();
  cublasOperation_t opa = _cublasOpFromChar(transa);
  cublasOperation_t opb = _cublasOpFromChar(transb);
  float falpha = alpha;
  float fbeta = beta;
  _cublasAdjustLdLevel3(transa, transb, m, n, k, &lda, &ldb, &ldc);
  GEMM_CHECK_ARGVALUES(at::BFloat16);
#ifndef USE_ROCM
  cublasMath_t cublas_flags = CUBLAS_DEFAULT_MATH;
  if (!at::globalContext().allowBF16ReductionCuBLAS()) {
    cublas_flags = static_cast<cublasMath_t>(cublas_flags | CUBLAS_MATH_DISALLOW_REDUCED_PRECISION_REDUCTION);
  }
#endif
#if defined(USE_ROCM)
  auto compute_type = CUBLAS_COMPUTE_32F;
#else
  auto compute_type = CUDA_R_32F;
#endif
  TORCH_CUDABLAS_CHECK(cublasSetMathMode(handle, cublas_flags));
  TORCH_CUDABLAS_CHECK(cublasGemmEx(
      handle,
      opa,
      opb,
      m,
      n,
      k,
      &falpha,
      a,
      CUDA_R_16BF,
      lda,
      b,
      CUDA_R_16BF,
      ldb,
      &fbeta,
      c,
      CUDA_R_16BF,
      ldc,
      compute_type,
      CUBLAS_GEMM_DEFAULT_TENSOR_OP));
  TORCH_CUDABLAS_CHECK(cublasSetMathMode(handle, CUBLAS_DEFAULT_MATH));
}

template <>
void gemm_internal<double>(CUDABLAS_GEMM_ARGTYPES(double))
{
  if (at::globalContext().blasPreferredBackend() == BlasBackend::Cublaslt) {
#ifdef USE_ROCM
    // hipblaslt does not support double gemm yet
    gemm_internal_cublas<double>(CUDABLAS_GEMM_ARGS(double));
#else
    gemm_internal_cublaslt<double>(CUDABLAS_GEMM_ARGS(double));
#endif
  }
  else {
    gemm_internal_cublas<double>(CUDABLAS_GEMM_ARGS(double));
  }
}

template <>
void gemm_internal<float>(CUDABLAS_GEMM_ARGTYPES(float))
{
  if (at::globalContext().blasPreferredBackend() == BlasBackend::Cublaslt) {
    gemm_internal_cublaslt<float>(CUDABLAS_GEMM_ARGS(float));
  }
  else {
    gemm_internal_cublas<float>(CUDABLAS_GEMM_ARGS(float));
  }
}

template <>
void gemm_internal<c10::complex<double>>(CUDABLAS_GEMM_ARGTYPES(c10::complex<double>))
{
  if (at::globalContext().blasPreferredBackend() == BlasBackend::Cublaslt) {
#ifdef USE_ROCM
    // hipblaslt does not support complex gemm yet
    gemm_internal_cublas<c10::complex<double>>(CUDABLAS_GEMM_ARGS(c10::complex<double>));
#else
    gemm_internal_cublaslt<c10::complex<double>>(CUDABLAS_GEMM_ARGS(c10::complex<double>));
#endif
  }
  else {
    gemm_internal_cublas<c10::complex<double>>(CUDABLAS_GEMM_ARGS(c10::complex<double>));
  }
}

template <>
void gemm_internal<c10::complex<float>>(CUDABLAS_GEMM_ARGTYPES(c10::complex<float>))
{
  if (at::globalContext().blasPreferredBackend() == BlasBackend::Cublaslt) {
#ifdef USE_ROCM
    // hipblaslt does not support complex gemm yet
    gemm_internal_cublas<c10::complex<float>>(CUDABLAS_GEMM_ARGS(c10::complex<float>));
#else
    gemm_internal_cublaslt<c10::complex<float>>(CUDABLAS_GEMM_ARGS(c10::complex<float>));
#endif
  }
  else {
    gemm_internal_cublas<c10::complex<float>>(CUDABLAS_GEMM_ARGS(c10::complex<float>));
  }
}

template <>
void gemm_internal<at::Half>(CUDABLAS_GEMM_ARGTYPES(at::Half))
{
  if (at::globalContext().blasPreferredBackend() == BlasBackend::Cublaslt) {
    gemm_internal_cublaslt<at::Half>(CUDABLAS_GEMM_ARGS(at::Half));
  }
  else {
    gemm_internal_cublas<at::Half>(CUDABLAS_GEMM_ARGS(at::Half));
  }
}

template <>
void gemm_internal<at::BFloat16>(CUDABLAS_GEMM_ARGTYPES(at::BFloat16))
{
  if (at::globalContext().blasPreferredBackend() == BlasBackend::Cublaslt) {
    gemm_internal_cublaslt<at::BFloat16>(CUDABLAS_GEMM_ARGS(at::BFloat16));
  }
  else {
    gemm_internal_cublas<at::BFloat16>(CUDABLAS_GEMM_ARGS(at::BFloat16));
  }
}

template <typename DType>
inline void gemm_tunable(CUDABLAS_GEMM_ARGTYPES(DType)) {
  tunable::GemmParams<DType> params;
  params.transa = transa;
  params.transb = transb;
  params.m = m;
  params.n = n;
  params.k = k;
  params.alpha = alpha;
  params.a = a;
  params.lda = lda;
  params.b = b;
  params.ldb = ldb;
  params.beta = beta;
  params.c = c;
  params.ldc = ldc;

  bool transa_ = ((transa != 'n') && (transa != 'N'));
  bool transb_ = ((transb != 'n') && (transb != 'N'));

  if (transa_ && transb_) {
    static tunable::GemmTunableOp<DType, tunable::BlasOp::T, tunable::BlasOp::T> gemm{};
    gemm(&params);
  }
  else if (transa_ && !transb_) {
    static tunable::GemmTunableOp<DType, tunable::BlasOp::T, tunable::BlasOp::N> gemm{};
    gemm(&params);
  }
  else if (!transa_ && transb_) {
    static tunable::GemmTunableOp<DType, tunable::BlasOp::N, tunable::BlasOp::T> gemm{};
    gemm(&params);
  }
  else if (!transa_ && !transb_) {
    static tunable::GemmTunableOp<DType, tunable::BlasOp::N, tunable::BlasOp::N> gemm{};
    gemm(&params);
  }
  else {
    TORCH_CHECK(false, "unreachable");
  }
}

template <>
void gemm<double>(CUDABLAS_GEMM_ARGTYPES(double)) {
  auto tuning_ctx = at::cuda::tunable::getTuningContext();
  if (tuning_ctx->IsTunableOpEnabled()) {
    gemm_tunable<double>(CUDABLAS_GEMM_ARGS(double));
  }
  else {
    gemm_internal<double>(CUDABLAS_GEMM_ARGS(double));
  }
}

template <>
void gemm<float>(CUDABLAS_GEMM_ARGTYPES(float)) {
  auto tuning_ctx = at::cuda::tunable::getTuningContext();
  if (tuning_ctx->IsTunableOpEnabled()) {
    gemm_tunable<float>(CUDABLAS_GEMM_ARGS(float));
  }
  else {
    gemm_internal<float>(CUDABLAS_GEMM_ARGS(float));
  }
}

template <>
void gemm<c10::complex<double>>(CUDABLAS_GEMM_ARGTYPES(c10::complex<double>)) {
  auto tuning_ctx = at::cuda::tunable::getTuningContext();
  if (tuning_ctx->IsTunableOpEnabled()) {
    gemm_tunable<c10::complex<double>>(CUDABLAS_GEMM_ARGS(c10::complex<double>));
  }
  else {
    gemm_internal<c10::complex<double>>(CUDABLAS_GEMM_ARGS(c10::complex<double>));
  }
}

template <>
void gemm<c10::complex<float>>(CUDABLAS_GEMM_ARGTYPES(c10::complex<float>)) {
  auto tuning_ctx = at::cuda::tunable::getTuningContext();
  if (tuning_ctx->IsTunableOpEnabled()) {
    gemm_tunable<c10::complex<float>>(CUDABLAS_GEMM_ARGS(c10::complex<float>));
  }
  else {
    gemm_internal<c10::complex<float>>(CUDABLAS_GEMM_ARGS(c10::complex<float>));
  }
}

template <>
void gemm<at::Half>(CUDABLAS_GEMM_ARGTYPES(at::Half)) {
  auto tuning_ctx = at::cuda::tunable::getTuningContext();
  if (tuning_ctx->IsTunableOpEnabled()) {
    gemm_tunable<at::Half>(CUDABLAS_GEMM_ARGS(at::Half));
  }
  else {
    gemm_internal<at::Half>(CUDABLAS_GEMM_ARGS(at::Half));
  }
}

template <>
void gemm<at::BFloat16>(CUDABLAS_GEMM_ARGTYPES(at::BFloat16)) {
  auto tuning_ctx = at::cuda::tunable::getTuningContext();
  if (tuning_ctx->IsTunableOpEnabled()) {
    gemm_tunable<at::BFloat16>(CUDABLAS_GEMM_ARGS(at::BFloat16));
  }
  else {
    gemm_internal<at::BFloat16>(CUDABLAS_GEMM_ARGS(at::BFloat16));
  }
}


template <typename Dtype>
void gemm_and_bias(
    bool transpose_mat1,
    bool transpose_mat2,
    int64_t m,
    int64_t n,
    int64_t k,
    at::opmath_type<Dtype> alpha_val,
    const Dtype* mat1_ptr,
    int64_t mat1_ld,
    const Dtype* mat2_ptr,
    int64_t mat2_ld,
    const Dtype* bias,
    Dtype* result_ptr,
    int64_t result_ld,
    GEMMAndBiasActivationEpilogue activation) {
  using opmath_t = at::opmath_type<Dtype>;
  opmath_t beta_val = 0; // bias is added in epilogue

  cudaDataType_t abcType = CUDA_R_32F;
  cublasComputeType_t computeType = CUBLAS_COMPUTE_32F;
  cudaDataType_t scaleType = CUDA_R_32F;
  if constexpr (std::is_same_v<Dtype, double>) {
    abcType = CUDA_R_64F;
    computeType = CUBLAS_COMPUTE_64F;
    scaleType = CUDA_R_64F;
  } else if constexpr (std::is_same_v<Dtype, float>) {
#ifndef USE_ROCM
    if (at::globalContext().allowTF32CuBLAS()) {
      computeType = CUBLAS_COMPUTE_32F_FAST_TF32;
    }
#endif
    abcType = CUDA_R_32F;
  } else if constexpr (std::is_same_v<Dtype, at::Half>) {
    abcType = CUDA_R_16F;
  } else if constexpr (std::is_same_v<Dtype, at::BFloat16>) {
    abcType = CUDA_R_16BF;
  }

  CuBlasLtMatmulDescriptor computeDesc(computeType, scaleType);
  cublasOperation_t transa = transpose_mat1 ? CUBLAS_OP_T : CUBLAS_OP_N;
  computeDesc.setAttribute(CUBLASLT_MATMUL_DESC_TRANSA, transa);
  cublasOperation_t transb = transpose_mat2 ? CUBLAS_OP_T : CUBLAS_OP_N;
  computeDesc.setAttribute(CUBLASLT_MATMUL_DESC_TRANSB, transb);
  cublasLtEpilogue_t epilogue = CUBLASLT_EPILOGUE_BIAS;
  if (activation == GEMMAndBiasActivationEpilogue::RELU) {
    epilogue = CUBLASLT_EPILOGUE_RELU_BIAS;
  } else if (activation == GEMMAndBiasActivationEpilogue::GELU) {
#if CUDA_VERSION >= 11040 || defined(USE_ROCM)
    epilogue = CUBLASLT_EPILOGUE_GELU_BIAS;
#endif
  }

  if (bias != nullptr) {
    computeDesc.setAttribute(CUBLASLT_MATMUL_DESC_EPILOGUE, epilogue);
    computeDesc.setAttribute(CUBLASLT_MATMUL_DESC_BIAS_POINTER, bias);
  }

  CuBlasLtMatrixLayout Adesc(abcType, m, k, mat1_ld, transpose_mat1);
  CuBlasLtMatrixLayout Bdesc(abcType, k, n, mat2_ld, transpose_mat2);
  CuBlasLtMatrixLayout Cdesc(abcType, m, n, result_ld);

  CuBlasLtMatmulPreference preference;
  // See https://github.com/pytorch/pytorch/issues/73328 for reasoning behind
  // setting this to 1M.
  size_t workspaceSize = _getWorkspaceSize();
  preference.setAttribute(CUBLASLT_MATMUL_PREF_MAX_WORKSPACE_BYTES, workspaceSize);

#ifndef USE_ROCM
  uint32_t a_alignment = _getAlignment(reinterpret_cast<uintptr_t>(mat1_ptr));
  uint32_t b_alignment = _getAlignment(reinterpret_cast<uintptr_t>(mat2_ptr));
  uint32_t c_alignment = _getAlignment(reinterpret_cast<uintptr_t>(result_ptr));
  uint32_t d_alignment = _getAlignment(reinterpret_cast<uintptr_t>(bias));
  preference.setAttribute(CUBLASLT_MATMUL_PREF_MIN_ALIGNMENT_A_BYTES, a_alignment);
  preference.setAttribute(CUBLASLT_MATMUL_PREF_MIN_ALIGNMENT_B_BYTES, b_alignment);
  preference.setAttribute(CUBLASLT_MATMUL_PREF_MIN_ALIGNMENT_C_BYTES, c_alignment);
  preference.setAttribute(CUBLASLT_MATMUL_PREF_MIN_ALIGNMENT_D_BYTES, d_alignment);
#endif

  auto& allocator = *::c10::cuda::CUDACachingAllocator::get();
  auto workspace = allocator.allocate(workspaceSize);
  TORCH_CHECK(workspace.get() != nullptr, "OOM trying to allocate workspace for cublaslt");

  cublasLtMatmulHeuristicResult_t heuristicResult = {};
  int returnedResult = 0;
  cublasLtHandle_t ltHandle = at::cuda::getCurrentCUDABlasLtHandle();
  TORCH_CUDABLAS_CHECK(cublasLtMatmulAlgoGetHeuristic(
      ltHandle,
      computeDesc.descriptor(),
      Adesc.descriptor(),
      Bdesc.descriptor(),
      Cdesc.descriptor(),
      Cdesc.descriptor(),
      preference.descriptor(),
      1,
      &heuristicResult,
      &returnedResult));
  if (returnedResult == 0) {
    TORCH_CUDABLAS_CHECK(CUBLAS_STATUS_NOT_SUPPORTED);
  }

  cublasStatus_t cublasStatus = cublasLtMatmul(
      ltHandle,
      computeDesc.descriptor(),
      &alpha_val,
      mat1_ptr,
      Adesc.descriptor(),
      mat2_ptr,
      Bdesc.descriptor(),
      &beta_val,
      result_ptr,
      Cdesc.descriptor(),
      result_ptr,
      Cdesc.descriptor(),
      &heuristicResult.algo,
      workspace.mutable_get(),
      workspaceSize,
      at::cuda::getCurrentCUDAStream());
  TORCH_CHECK(
      cublasStatus == CUBLAS_STATUS_SUCCESS,
      "CUDA error: ",
      at::cuda::blas::_cublasGetErrorEnum(cublasStatus),
      " when calling cublasLtMatmul with transpose_mat1 ",
      transpose_mat1,
      " transpose_mat2 ",
      transpose_mat2,
      " m ",
      m,
      " n ",
      n,
      " k ",
      k,
      " mat1_ld ",
      mat1_ld,
      " mat2_ld ",
      mat2_ld,
      " result_ld ",
      result_ld,
      " abcType ",
      abcType,
      " computeType ",
      computeType,
      " scaleType ",
      scaleType);
}

template void gemm_and_bias(
    bool transpose_mat1,
    bool transpose_mat2,
    int64_t m,
    int64_t n,
    int64_t k,
    at::opmath_type<double> alpha_val,
    const double* mat1_ptr,
    int64_t mat1_ld,
    const double* mat2_ptr,
    int64_t mat2_ld,
    const double* bias,
    double* result_ptr,
    int64_t result_ld,
    GEMMAndBiasActivationEpilogue activation);

template void gemm_and_bias(
    bool transpose_mat1,
    bool transpose_mat2,
    int64_t m,
    int64_t n,
    int64_t k,
    at::opmath_type<float> alpha_val,
    const float* mat1_ptr,
    int64_t mat1_ld,
    const float* mat2_ptr,
    int64_t mat2_ld,
    const float* bias,
    float* result_ptr,
    int64_t result_ld,
    GEMMAndBiasActivationEpilogue activation);

template void gemm_and_bias(
    bool transpose_mat1,
    bool transpose_mat2,
    int64_t m,
    int64_t n,
    int64_t k,
    at::opmath_type<at::Half> alpha_val,
    const at::Half* mat1_ptr,
    int64_t mat1_ld,
    const at::Half* mat2_ptr,
    int64_t mat2_ld,
    const at::Half* bias,
    at::Half* result_ptr,
    int64_t result_ld,
    GEMMAndBiasActivationEpilogue activation);

template void gemm_and_bias(
    bool transpose_mat1,
    bool transpose_mat2,
    int64_t m,
    int64_t n,
    int64_t k,
    at::opmath_type<at::BFloat16> alpha_val,
    const at::BFloat16* mat1_ptr,
    int64_t mat1_ld,
    const at::BFloat16* mat2_ptr,
    int64_t mat2_ld,
    const at::BFloat16* bias,
    at::BFloat16* result_ptr,
    int64_t result_ld,
    GEMMAndBiasActivationEpilogue activation);

void scaled_gemm(
    char transa,
    char transb,
    int64_t m,
    int64_t n,
    int64_t k,
    const void* mat1_ptr,
    const void* mat1_scale_ptr,
    int64_t mat1_ld,
    ScalarType mat1_dtype,
    const void* mat2_ptr,
    const void* mat2_scale_ptr,
    int64_t mat2_ld,
    ScalarType mat2_dtype,
    const void* bias_ptr,
    ScalarType bias_dtype,
    void* result_ptr,
    const void *result_scale_ptr,
    int64_t result_ld,
    ScalarType result_dtype,
<<<<<<< HEAD
    bool use_fast_accum,
    bool use_rowwise) {
=======
    bool use_fast_accum) {
>>>>>>> 63bbf712
#if CUDA_VERSION >= 11080 || defined(USE_ROCM)
  const auto computeType = CUBLAS_COMPUTE_32F;
  const auto scaleType = CUDA_R_32F;
  const int8_t fastAccuMode = use_fast_accum ? 1 : 0;
  const float alpha_val = 1.0;
  const float beta_val = 0.0;
  CuBlasLtMatmulDescriptor computeDesc(computeType, scaleType);
  computeDesc.setAttribute(CUBLASLT_MATMUL_DESC_TRANSA, _cublasOpFromChar(transa));
  computeDesc.setAttribute(CUBLASLT_MATMUL_DESC_TRANSB, _cublasOpFromChar(transb));
<<<<<<< HEAD
  cublasLtMatmulDescAttributes_t scaleA = CUBLASLT_MATMUL_DESC_A_SCALE_POINTER;
  cublasLtMatmulDescAttributes_t scaleB = CUBLASLT_MATMUL_DESC_B_SCALE_POINTER;
#if defined(USE_ROCM) && defined(HIPBLASLT_VEC_EXT)
  if (use_rowwise) {
    scaleA = HIPBLASLT_MATMUL_DESC_A_SCALE_POINTER_VEC_EXT;
    scaleB = HIPBLASLT_MATMUL_DESC_B_SCALE_POINTER_VEC_EXT;
  }
#endif
  computeDesc.setAttribute(scaleA, mat1_scale_ptr);
  computeDesc.setAttribute(scaleB, mat2_scale_ptr);
  computeDesc.setAttribute(CUBLASLT_MATMUL_DESC_D_SCALE_POINTER, result_scale_ptr);
=======
  computeDesc.setAttribute(CUBLASLT_MATMUL_DESC_A_SCALE_POINTER, mat1_scale_ptr);
  computeDesc.setAttribute(CUBLASLT_MATMUL_DESC_B_SCALE_POINTER, mat2_scale_ptr);
  if (result_scale_ptr != nullptr) {
    computeDesc.setAttribute(CUBLASLT_MATMUL_DESC_D_SCALE_POINTER, result_scale_ptr);
  }
>>>>>>> 63bbf712
#ifndef USE_ROCM
  computeDesc.setAttribute(CUBLASLT_MATMUL_DESC_FAST_ACCUM, fastAccuMode);
#endif
  CuBlasLtMatrixLayout Adesc(ScalarTypeToCudaDataType(mat1_dtype), m, k, mat1_ld, transa == 't');
  CuBlasLtMatrixLayout Bdesc(ScalarTypeToCudaDataType(mat2_dtype), k, n, mat2_ld, transb == 't');
#ifdef USE_ROCM
  // Cdesc is unused, beta is 0. But hipblaslt needs this set to something reasonable.
  CuBlasLtMatrixLayout Cdesc(ScalarTypeToCudaDataType(result_dtype), m, n, result_ld);
#else
  CuBlasLtMatrixLayout Cdesc(ScalarTypeToCudaDataType(bias_dtype), m, n, result_ld);
#endif
  CuBlasLtMatrixLayout Ddesc(ScalarTypeToCudaDataType(result_dtype), m, n, result_ld);
  if (bias_ptr) {
    computeDesc.setAttribute(CUBLASLT_MATMUL_DESC_BIAS_POINTER, bias_ptr);
    computeDesc.setAttribute(CUBLASLT_MATMUL_DESC_EPILOGUE, CUBLASLT_EPILOGUE_BIAS);
    computeDesc.setAttribute(CUBLASLT_MATMUL_DESC_BIAS_DATA_TYPE, ScalarTypeToCudaDataType(bias_dtype));
  }
  size_t workspaceSize = _getWorkspaceSize();
  auto& allocator = *::c10::cuda::CUDACachingAllocator::get();
  auto workspace = allocator.allocate(workspaceSize);
  TORCH_CHECK(workspace.get() != nullptr, "OOM trying to allocate workspace for cublaslt");

  CuBlasLtMatmulPreference preference;
  preference.setAttribute(CUBLASLT_MATMUL_PREF_MAX_WORKSPACE_BYTES, workspaceSize);
  cublasLtMatmulHeuristicResult_t heuristicResult = {};
  int returnedResult = 0;
  cublasLtHandle_t ltHandle = at::cuda::getCurrentCUDABlasLtHandle();
  TORCH_CUDABLAS_CHECK(cublasLtMatmulAlgoGetHeuristic(
      ltHandle,
      computeDesc.descriptor(),
      Adesc.descriptor(),
      Bdesc.descriptor(),
      Cdesc.descriptor(),
      Ddesc.descriptor(),
      preference.descriptor(),
      1,
      &heuristicResult,
      &returnedResult));
  if (returnedResult == 0) {
#ifndef USE_ROCM
    TORCH_CUDABLAS_CHECK(CUBLAS_STATUS_NOT_SUPPORTED);
#else
    // hipblaslt might be able to recover by returning all algos
    std::vector<hipblasLtMatmulHeuristicResult_t> all_algos;
    TORCH_CUDABLAS_CHECK(hipblaslt_ext::getAllAlgos(
        ltHandle,
        hipblaslt_ext::GemmType::HIPBLASLT_GEMM,
        _cublasOpFromChar(transa),
        _cublasOpFromChar(transb),
        ScalarTypeToCudaDataType(mat1_dtype),
        ScalarTypeToCudaDataType(mat2_dtype),
        // C is nullptr and beta=0, so set to something reasonable. See above.
        //ScalarTypeToCudaDataType(bias_dtype),
        ScalarTypeToCudaDataType(result_dtype),
        ScalarTypeToCudaDataType(result_dtype),
        CUBLAS_COMPUTE_32F,
        all_algos));
    if (all_algos.size() == 0) {
      TORCH_CUDABLAS_CHECK(CUBLAS_STATUS_NOT_SUPPORTED);
    }
    // pick first valid solution
    bool found = false;
    for (size_t i = 0; i < all_algos.size(); i++) {
        size_t ret_workspace_size = 0;
        auto is_valid_status = hipblaslt_ext::matmulIsAlgoSupported(
                ltHandle,
                computeDesc.descriptor(),
                &alpha_val,
                Adesc.descriptor(),
                Bdesc.descriptor(),
                &beta_val,
                Cdesc.descriptor(),
                Ddesc.descriptor(),
                all_algos[i].algo,
                ret_workspace_size);
        if (is_valid_status == HIPBLAS_STATUS_SUCCESS) {
            if (ret_workspace_size <= workspaceSize) {
                heuristicResult = all_algos[i];
                found = true;
                break;
            }
        }
    }
    TORCH_CHECK(found, "could not find valid hipblaslt solution");
#endif
  }
  cublasStatus_t cublasStatus = cublasLtMatmul(
      ltHandle,
      computeDesc.descriptor(),
      &alpha_val,
      mat1_ptr,
      Adesc.descriptor(),
      mat2_ptr,
      Bdesc.descriptor(),
      &beta_val,
#ifdef USE_ROCM
      result_ptr, // unused, since beta_val is 0, but hipblaslt can't handle nullptr
#else
      nullptr,
#endif
      Cdesc.descriptor(),
      result_ptr,
      Ddesc.descriptor(),
      &heuristicResult.algo,
      workspace.mutable_get(),
      workspaceSize,
      at::cuda::getCurrentCUDAStream());
  TORCH_CHECK(
      cublasStatus == CUBLAS_STATUS_SUCCESS,
      "CUDA error: ",
      at::cuda::blas::_cublasGetErrorEnum(cublasStatus),
      " when calling cublasLtMatmul with transpose_mat1 ",
      transa,
      " transpose_mat2 ",
      transb,
      " m ",
      m,
      " n ",
      n,
      " k ",
      k,
      " mat1_ld ",
      mat1_ld,
      " mat2_ld ",
      mat2_ld,
      " result_ld ",
      result_ld,
      " computeType ",
      computeType,
      " scaleType ",
      scaleType);
  return;
#endif // CUDA_VERSION >= 11080 || defined(USE_ROCM)
  TORCH_CHECK(false, "scaled_gemm is only supported for CUDA 11.8 and above");
}

void int8_gemm(
    bool transpose_mat1,
    bool transpose_mat2,
    int64_t m,
    int64_t n,
    int64_t k,
    const int8_t* mat1_ptr,
    int64_t mat1_ld,
    const int8_t* mat2_ptr,
    int64_t mat2_ld,
    int32_t* result_ptr,
    int64_t result_ld) {

  cublasComputeType_t computeType = CUBLAS_COMPUTE_32I;
  cudaDataType_t scaleType = CUDA_R_32I;

  cudaDataType_t abType = CUDA_R_8I;
  cudaDataType_t cType = CUDA_R_32I;

  CuBlasLtMatmulDescriptor computeDesc(computeType, scaleType);
  cublasOperation_t transa = transpose_mat1 ? CUBLAS_OP_T : CUBLAS_OP_N;
  computeDesc.setAttribute(CUBLASLT_MATMUL_DESC_TRANSA, transa);
  cublasOperation_t transb = transpose_mat2 ? CUBLAS_OP_T : CUBLAS_OP_N;
  computeDesc.setAttribute(CUBLASLT_MATMUL_DESC_TRANSB, transb);


  CuBlasLtMatrixLayout Adesc(abType, m, k, mat1_ld, transpose_mat1);
  CuBlasLtMatrixLayout Bdesc(abType, k, n, mat2_ld, transpose_mat2);
  CuBlasLtMatrixLayout Cdesc(cType, m, n, result_ld);

  // cublas team: alpha and beta need to be the same dtype as of scaleType
  at::opmath_type<int32_t> alpha_val = 1;
  int32_t beta_val = 0;
  cublasLtHandle_t ltHandle = at::cuda::getCurrentCUDABlasLtHandle();

#ifdef USE_ROCM
  CuBlasLtMatmulPreference preference;
  size_t workspaceSize = _getWorkspaceSize();
  preference.setAttribute(CUBLASLT_MATMUL_PREF_MAX_WORKSPACE_BYTES, workspaceSize);
  auto& allocator = *::c10::cuda::CUDACachingAllocator::get();
  auto workspace = allocator.allocate(workspaceSize);
  cublasLtMatmulHeuristicResult_t heuristicResult = {};
  int returnedResult = 0;
  TORCH_CUDABLAS_CHECK(cublasLtMatmulAlgoGetHeuristic(
      ltHandle,
      computeDesc.descriptor(),
      Adesc.descriptor(),
      Bdesc.descriptor(),
      Cdesc.descriptor(),
      Cdesc.descriptor(),
      preference.descriptor(),
      1,
      &heuristicResult,
      &returnedResult));
  if (returnedResult == 0) {
    TORCH_CUDABLAS_CHECK(CUBLAS_STATUS_NOT_SUPPORTED);
  }
#endif

  cublasStatus_t cublasStatus = cublasLtMatmul(
      ltHandle,
      computeDesc.descriptor(),
      &alpha_val,
      mat1_ptr,
      Adesc.descriptor(),
      mat2_ptr,
      Bdesc.descriptor(),
      &beta_val,
      result_ptr,
      Cdesc.descriptor(),
      result_ptr,
      Cdesc.descriptor(),
#ifdef USE_ROCM
      &heuristicResult.algo,
#else
      nullptr, // Heuristics don't seem to work for int8
#endif
#ifdef USE_ROCM
      workspace.mutable_get(),
#else
      nullptr, // Non-zero workspace doesn't seem to work.
#endif
#ifdef USE_ROCM
      workspaceSize,
#else
      0,
#endif
      at::cuda::getCurrentCUDAStream());
  TORCH_CHECK(
      cublasStatus == CUBLAS_STATUS_SUCCESS,
      "CUDA error: ",
      at::cuda::blas::_cublasGetErrorEnum(cublasStatus),
      " when calling cublasLtMatmul with transpose_mat1 ",
      transpose_mat1,
      " transpose_mat2 ",
      transpose_mat2,
      " m ",
      m,
      " n ",
      n,
      " k ",
      k,
      " mat1_ld ",
      mat1_ld,
      " mat2_ld ",
      mat2_ld,
      " result_ld ",
      result_ld,
      " abType ",
      abType,
      " cType ",
      cType,
      " computeType ",
      computeType,
      " scaleType ",
      scaleType);
}

template <>
void trsm<float>(CUDABLAS_TRSM_ARGTYPES(float)) {
  TORCH_CUDABLAS_CHECK(cublasStrsm(
      handle, side, uplo, trans, diag, m, n, alpha, A, lda, B, ldb));
}

template <>
void trsm<double>(CUDABLAS_TRSM_ARGTYPES(double)) {
  TORCH_CUDABLAS_CHECK(cublasDtrsm(
      handle, side, uplo, trans, diag, m, n, alpha, A, lda, B, ldb));
}

template <>
void trsm<c10::complex<float>>(CUDABLAS_TRSM_ARGTYPES(c10::complex<float>)) {
  TORCH_CUDABLAS_CHECK(cublasCtrsm(
      handle,
      side,
      uplo,
      trans,
      diag,
      m,
      n,
      reinterpret_cast<const cuComplex*>(alpha),
      reinterpret_cast<const cuComplex*>(A),
      lda,
      reinterpret_cast<cuComplex*>(B),
      ldb));
}

template <>
void trsm<c10::complex<double>>(CUDABLAS_TRSM_ARGTYPES(c10::complex<double>)) {
  TORCH_CUDABLAS_CHECK(cublasZtrsm(
      handle,
      side,
      uplo,
      trans,
      diag,
      m,
      n,
      reinterpret_cast<const cuDoubleComplex*>(alpha),
      reinterpret_cast<const cuDoubleComplex*>(A),
      lda,
      reinterpret_cast<cuDoubleComplex*>(B),
      ldb));
}

template <>
void trsmBatched<float>(CUDABLAS_TRSM_BATCHED_ARGTYPES(float)) {
  TORCH_CUDABLAS_CHECK(cublasStrsmBatched(
      handle,
      side,
      uplo,
      trans,
      diag,
      m,
      n,
      alpha,
      A,
      lda,
      B,
      ldb,
      batchCount));
}

template <>
void trsmBatched<double>(CUDABLAS_TRSM_BATCHED_ARGTYPES(double)) {
  TORCH_CUDABLAS_CHECK(cublasDtrsmBatched(
      handle,
      side,
      uplo,
      trans,
      diag,
      m,
      n,
      alpha,
      A,
      lda,
      B,
      ldb,
      batchCount));
}

template <>
void trsmBatched<c10::complex<float>>(
    CUDABLAS_TRSM_BATCHED_ARGTYPES(c10::complex<float>)) {
  TORCH_CUDABLAS_CHECK(cublasCtrsmBatched(
      handle,
      side,
      uplo,
      trans,
      diag,
      m,
      n,
      reinterpret_cast<const cuComplex*>(alpha),
      reinterpret_cast<cuComplex**>(A),
      lda,
      reinterpret_cast<cuComplex**>(B),
      ldb,
      batchCount));
}

template <>
void trsmBatched<c10::complex<double>>(
    CUDABLAS_TRSM_BATCHED_ARGTYPES(c10::complex<double>)) {
  TORCH_CUDABLAS_CHECK(cublasZtrsmBatched(
      handle,
      side,
      uplo,
      trans,
      diag,
      m,
      n,
      reinterpret_cast<const cuDoubleComplex*>(alpha),
      reinterpret_cast<cuDoubleComplex**>(A),
      lda,
      reinterpret_cast<cuDoubleComplex**>(B),
      ldb,
      batchCount));
}

/* LEVEL 2 BLAS FUNCTIONS */

#define GEMV_CHECK_ARGVALUES(Dtype)           \
  do {                                        \
    CUDABLAS_NONNEGINT_CHECK(gemv<Dtype>, m); \
    CUDABLAS_NONNEGINT_CHECK(gemv<Dtype>, n); \
    CUDABLAS_POSINT_CHECK(gemv<Dtype>, lda);  \
    CUDABLAS_POSINT_CHECK(gemv<Dtype>, incx); \
    CUDABLAS_POSINT_CHECK(gemv<Dtype>, incy); \
  } while (0)

template <>
void gemv<c10::complex<double>>(CUDABLAS_GEMV_ARGTYPES(c10::complex<double>)) {
  // See Note [Writing Nondeterministic Operations]
  globalContext().alertCuBLASConfigNotDeterministic();
  cublasHandle_t handle = at::cuda::getCurrentCUDABlasHandle();
  cublasOperation_t op = _cublasOpFromChar(trans);
  _cublasAdjustLdLevel2(m, n, &lda);
  GEMV_CHECK_ARGVALUES(c10::complex<double>);
  TORCH_CUDABLAS_CHECK(
      cublasZgemv(handle, op, m, n, reinterpret_cast<const cuDoubleComplex*>(&alpha), reinterpret_cast<const cuDoubleComplex*>(a),
      lda, reinterpret_cast<const cuDoubleComplex*>(x), incx, reinterpret_cast<const cuDoubleComplex*>(&beta),
      reinterpret_cast<cuDoubleComplex*>(y), incy));
}

template <>
void gemv<c10::complex<float>>(CUDABLAS_GEMV_ARGTYPES(c10::complex<float>)) {
  // gemv is bw bound, and does not benefit from TF32. But the precision
  // loss still happens on TF32. So we disable it here.
  NoTF32Guard disable_tf32;
  // See Note [Writing Nondeterministic Operations]
  globalContext().alertCuBLASConfigNotDeterministic();
  cublasHandle_t handle = at::cuda::getCurrentCUDABlasHandle();
  cublasOperation_t op = _cublasOpFromChar(trans);
  _cublasAdjustLdLevel2(m, n, &lda);
  GEMV_CHECK_ARGVALUES(c10::complex<float>);
  TORCH_CUDABLAS_CHECK(
      cublasCgemv(handle, op, m, n, reinterpret_cast<const cuComplex*>(&alpha), reinterpret_cast<const cuComplex*>(a),
      lda, reinterpret_cast<const cuComplex*>(x), incx, reinterpret_cast<const cuComplex*>(&beta),
      reinterpret_cast<cuComplex*>(y), incy));
}

template <>
void gemv<double>(CUDABLAS_GEMV_ARGTYPES(double)) {
  // See Note [Writing Nondeterministic Operations]
  globalContext().alertCuBLASConfigNotDeterministic();
  cublasHandle_t handle = at::cuda::getCurrentCUDABlasHandle();
  cublasOperation_t op = _cublasOpFromChar(trans);
  _cublasAdjustLdLevel2(m, n, &lda);
  GEMV_CHECK_ARGVALUES(double);
  TORCH_CUDABLAS_CHECK(
      cublasDgemv(handle, op, m, n, &alpha, a, lda, x, incx, &beta, y, incy));
}

template <>
void gemv<float>(CUDABLAS_GEMV_ARGTYPES(float)) {
  // gemv is bw bound, and does not benefit from TF32. But the precision
  // loss still happens on TF32. So we disable it here.
  NoTF32Guard disable_tf32;
  // See Note [Writing Nondeterministic Operations]
  globalContext().alertCuBLASConfigNotDeterministic();
  cublasHandle_t handle = at::cuda::getCurrentCUDABlasHandle();
  cublasOperation_t op = _cublasOpFromChar(trans);
  _cublasAdjustLdLevel2(m, n, &lda);
  GEMV_CHECK_ARGVALUES(float);
  TORCH_CUDABLAS_CHECK(
      cublasSgemv(handle, op, m, n, &alpha, a, lda, x, incx, &beta, y, incy));
}

template <>
void gemv<at::Half>(CUDABLAS_GEMV_ARGTYPES(at::Half)) {
  // In general, cublas regards matrices as column-major.
  // The cublasS/Dgemv usages in cuda::blas::gemv<float>/<double> above
  // require that external blas::gemv callers obey the following convention:
  //
  // If "a" is row-major with shape (output, summed) in blas::gemv's caller,
  // caller interprets it as column-major with shape (summed, output), passes
  // summed and output respectively to our local vars m, n, and requests that cublas
  // internally transpose ("trans") the column-major interpretation of a.
  //
  // There's no such thing as "cublasHalfgemv", so here we hack gemv with a gemm.
  // However, we must allow the same calling convention, because the caller shouldn't
  // have to swap args based on whether it's calling blas::gemv<at::Half> or <float>.

  bool trans_bool = (_cublasOpFromChar(trans) != CUBLAS_OP_N);
  if (trans_bool) {
    std::swap(m, n);
  }
  // After swap, local vars m, n contain the output and summed sizes respectively,
  // regardless of whether "a" was row-major or column-major in gemv<>'s caller.

  // To handle the possibility incy > 1, interprets vector y as column-major matrix with one row
  // (shape (1, output)) and leading dim incy.
  // trans(a)*x would compute a matrix with one column (shape (output, 1)) which wouldn't match y.
  // So instead, we interpret x similarly to y, as a column-major matrix with one row
  // (shape (1, summed)) and leading dim incx.  The gemm then carries out x*transpose(trans(a)) to
  // produce a matrix with one row (shape (1, output)), matching y.
  char trans_flipped = (trans_bool ? 'n' : 't');
  gemm<at::Half>(
      'n', trans_flipped, 1, m, n, alpha, x, incx, a, lda, beta, y, incy);
}

template <>
void gemv<at::BFloat16>(CUDABLAS_GEMV_ARGTYPES(at::BFloat16)) {
  bool trans_bool = (_cublasOpFromChar(trans) != CUBLAS_OP_N);
  if (trans_bool) {
    std::swap(m, n);
  }
  char trans_flipped = (trans_bool ? 'n' : 't');
  gemm<at::BFloat16>(
      'n', trans_flipped, 1, m, n, alpha, x, incx, a, lda, beta, y, incy);
}

/* LEVEL 1 BLAS FUNCTIONS */

template <>
void dot<double>(CUDABLAS_DOT_ARGTYPES(double)) {
  TORCH_CUDABLAS_CHECK(cublasDdot(handle, n, x, incx, y, incy, result));
}

template <>
void dot<float>(CUDABLAS_DOT_ARGTYPES(float)) {
  TORCH_CUDABLAS_CHECK(cublasSdot(handle, n, x, incx, y, incy, result));
}

template <>
void dot<c10::complex<double>>(CUDABLAS_DOT_ARGTYPES(c10::complex<double>)) {
  TORCH_CUDABLAS_CHECK(cublasZdotu(handle, n, reinterpret_cast<const cuDoubleComplex*>(x),
                                   incx, reinterpret_cast<const cuDoubleComplex*>(y), incy,
                                   reinterpret_cast<cuDoubleComplex*>(result)));
}

template <>
void dot<c10::complex<float>>(CUDABLAS_DOT_ARGTYPES(c10::complex<float>)) {
  TORCH_CUDABLAS_CHECK(cublasCdotu(handle, n, reinterpret_cast<const cuComplex*>(x),
                                   incx, reinterpret_cast<const cuComplex*>(y), incy,
                                   reinterpret_cast<cuComplex*>(result)));
}

template <>
void dot<at::Half>(CUDABLAS_DOT_ARGTYPES(at::Half)) {
  TORCH_CUDABLAS_CHECK(cublasDotEx(
      handle,
      n,
      x,
      CUDA_R_16F,
      incx,
      y,
      CUDA_R_16F,
      incy,
      result,
      CUDA_R_16F,
      CUDA_R_32F));
}

template <>
void dot<at::BFloat16>(CUDABLAS_DOT_ARGTYPES(at::BFloat16)) {
  TORCH_CUDABLAS_CHECK(cublasDotEx(
      handle,
      n,
      x,
      CUDA_R_16BF,
      incx,
      y,
      CUDA_R_16BF,
      incy,
      result,
      CUDA_R_16BF,
      CUDA_R_32F));
}

template <>
void vdot<c10::complex<float>>(CUDABLAS_DOT_ARGTYPES(c10::complex<float>)) {
  TORCH_CUDABLAS_CHECK(cublasCdotc(handle, n, reinterpret_cast<const cuComplex*>(x),
                                   incx, reinterpret_cast<const cuComplex*>(y), incy,
                                   reinterpret_cast<cuComplex*>(result)));
}

template <>
void vdot<c10::complex<double>>(CUDABLAS_DOT_ARGTYPES(c10::complex<double>)) {
  TORCH_CUDABLAS_CHECK(cublasZdotc(handle, n, reinterpret_cast<const cuDoubleComplex*>(x),
                                   incx, reinterpret_cast<const cuDoubleComplex*>(y), incy,
                                   reinterpret_cast<cuDoubleComplex*>(result)));
}

template <>
void getrsBatched<float>(CUDABLAS_GETRS_ARGTYPES(float)) {
  TORCH_CUDABLAS_CHECK(cublasSgetrsBatched(
      handle,
      trans,
      n,
      nrhs,
      dA_array,
      lda,
      ipiv_array,
      dB_array,
      ldb,
      info_array,
      batchsize));
}

template <>
void getrsBatched<double>(CUDABLAS_GETRS_ARGTYPES(double)) {
  TORCH_CUDABLAS_CHECK(cublasDgetrsBatched(
      handle,
      trans,
      n,
      nrhs,
      dA_array,
      lda,
      ipiv_array,
      dB_array,
      ldb,
      info_array,
      batchsize));
}

template <>
void getrsBatched<c10::complex<float>>(CUDABLAS_GETRS_ARGTYPES(c10::complex<float>)) {
  TORCH_CUDABLAS_CHECK(cublasCgetrsBatched(
      handle,
      trans,
      n,
      nrhs,
      reinterpret_cast<cuComplex**>(dA_array),
      lda,
      ipiv_array,
      reinterpret_cast<cuComplex**>(dB_array),
      ldb,
      info_array,
      batchsize));
}

template <>
void getrsBatched<c10::complex<double>>(CUDABLAS_GETRS_ARGTYPES(c10::complex<double>)) {
  TORCH_CUDABLAS_CHECK(cublasZgetrsBatched(
      handle,
      trans,
      n,
      nrhs,
      reinterpret_cast<cuDoubleComplex**>(dA_array),
      lda,
      ipiv_array,
      reinterpret_cast<cuDoubleComplex**>(dB_array),
      ldb,
      info_array,
      batchsize));
}

template <>
void geqrfBatched<float>(CUDABLAS_GEQRF_BATCHED_ARGTYPES(float)) {
  TORCH_CUDABLAS_CHECK(cublasSgeqrfBatched(
      handle, m, n, A_array, lda, tau_array, info, batchsize));
}

template <>
void geqrfBatched<double>(CUDABLAS_GEQRF_BATCHED_ARGTYPES(double)) {
  TORCH_CUDABLAS_CHECK(cublasDgeqrfBatched(
      handle, m, n, A_array, lda, tau_array, info, batchsize));
}

template <>
void geqrfBatched<c10::complex<float>>(
    CUDABLAS_GEQRF_BATCHED_ARGTYPES(c10::complex<float>)) {
  TORCH_CUDABLAS_CHECK(cublasCgeqrfBatched(
      handle,
      m,
      n,
      reinterpret_cast<cuComplex**>(A_array),
      lda,
      reinterpret_cast<cuComplex**>(tau_array),
      info,
      batchsize));
}

template <>
void geqrfBatched<c10::complex<double>>(
    CUDABLAS_GEQRF_BATCHED_ARGTYPES(c10::complex<double>)) {
  TORCH_CUDABLAS_CHECK(cublasZgeqrfBatched(
      handle,
      m,
      n,
      reinterpret_cast<cuDoubleComplex**>(A_array),
      lda,
      reinterpret_cast<cuDoubleComplex**>(tau_array),
      info,
      batchsize));
}

template <>
void getrfBatched<double>(
    int n, double** dA_array, int ldda, int* ipiv_array, int* info_array, int batchsize) {
  auto handle = at::cuda::getCurrentCUDABlasHandle();
  TORCH_CUDABLAS_CHECK(cublasDgetrfBatched(
      handle, n, dA_array, ldda, ipiv_array, info_array, batchsize));
}

template <>
void getrfBatched<float>(
    int n, float** dA_array, int ldda, int* ipiv_array, int* info_array, int batchsize) {
  auto handle = at::cuda::getCurrentCUDABlasHandle();
  TORCH_CUDABLAS_CHECK(cublasSgetrfBatched(
      handle, n, dA_array, ldda, ipiv_array, info_array, batchsize));
}

template <>
void getrfBatched<c10::complex<double>>(
    int n,
    c10::complex<double>** dA_array,
    int ldda,
    int* ipiv_array,
    int* info_array,
    int batchsize) {
  auto handle = at::cuda::getCurrentCUDABlasHandle();
  TORCH_CUDABLAS_CHECK(cublasZgetrfBatched(
      handle,
      n,
      reinterpret_cast<cuDoubleComplex**>(dA_array),
      ldda,
      ipiv_array,
      info_array,
      batchsize));
}

template <>
void getrfBatched<c10::complex<float>>(
    int n,
    c10::complex<float>** dA_array,
    int ldda,
    int* ipiv_array,
    int* info_array,
    int batchsize) {
  auto handle = at::cuda::getCurrentCUDABlasHandle();
  TORCH_CUDABLAS_CHECK(cublasCgetrfBatched(
      handle,
      n,
      reinterpret_cast<cuComplex**>(dA_array),
      ldda,
      ipiv_array,
      info_array,
      batchsize));
}


template <>
void gelsBatched<double>(CUDABLAS_GELS_BATCHED_ARGTYPES(double)) {
  TORCH_CUDABLAS_CHECK(cublasDgelsBatched(
      handle, trans, m, n, nrhs, dA_array, ldda, dC_array, lddc, info, devInfoArray, batchSize));
}

template <>
void gelsBatched<float>(CUDABLAS_GELS_BATCHED_ARGTYPES(float)) {
  TORCH_CUDABLAS_CHECK(cublasSgelsBatched(
      handle, trans, m, n, nrhs, dA_array, ldda, dC_array, lddc, info, devInfoArray, batchSize));
}

template <>
void gelsBatched<c10::complex<double>>(CUDABLAS_GELS_BATCHED_ARGTYPES(c10::complex<double>)) {
  TORCH_CUDABLAS_CHECK(cublasZgelsBatched(
      handle, trans,
      m, n, nrhs,
      reinterpret_cast<cuDoubleComplex**>(dA_array),
      ldda,
      reinterpret_cast<cuDoubleComplex**>(dC_array),
      lddc,
      info,
      devInfoArray,
      batchSize));
}

template <>
void gelsBatched<c10::complex<float>>(CUDABLAS_GELS_BATCHED_ARGTYPES(c10::complex<float>)) {
  TORCH_CUDABLAS_CHECK(cublasCgelsBatched(
      handle, trans,
      m, n, nrhs,
      reinterpret_cast<cuComplex**>(dA_array),
      ldda,
      reinterpret_cast<cuComplex**>(dC_array),
      lddc,
      info,
      devInfoArray,
      batchSize));
}

} // namespace at::cuda::blas<|MERGE_RESOLUTION|>--- conflicted
+++ resolved
@@ -1408,12 +1408,8 @@
     const void *result_scale_ptr,
     int64_t result_ld,
     ScalarType result_dtype,
-<<<<<<< HEAD
     bool use_fast_accum,
     bool use_rowwise) {
-=======
-    bool use_fast_accum) {
->>>>>>> 63bbf712
 #if CUDA_VERSION >= 11080 || defined(USE_ROCM)
   const auto computeType = CUBLAS_COMPUTE_32F;
   const auto scaleType = CUDA_R_32F;
@@ -1423,7 +1419,6 @@
   CuBlasLtMatmulDescriptor computeDesc(computeType, scaleType);
   computeDesc.setAttribute(CUBLASLT_MATMUL_DESC_TRANSA, _cublasOpFromChar(transa));
   computeDesc.setAttribute(CUBLASLT_MATMUL_DESC_TRANSB, _cublasOpFromChar(transb));
-<<<<<<< HEAD
   cublasLtMatmulDescAttributes_t scaleA = CUBLASLT_MATMUL_DESC_A_SCALE_POINTER;
   cublasLtMatmulDescAttributes_t scaleB = CUBLASLT_MATMUL_DESC_B_SCALE_POINTER;
 #if defined(USE_ROCM) && defined(HIPBLASLT_VEC_EXT)
@@ -1434,14 +1429,9 @@
 #endif
   computeDesc.setAttribute(scaleA, mat1_scale_ptr);
   computeDesc.setAttribute(scaleB, mat2_scale_ptr);
-  computeDesc.setAttribute(CUBLASLT_MATMUL_DESC_D_SCALE_POINTER, result_scale_ptr);
-=======
-  computeDesc.setAttribute(CUBLASLT_MATMUL_DESC_A_SCALE_POINTER, mat1_scale_ptr);
-  computeDesc.setAttribute(CUBLASLT_MATMUL_DESC_B_SCALE_POINTER, mat2_scale_ptr);
   if (result_scale_ptr != nullptr) {
     computeDesc.setAttribute(CUBLASLT_MATMUL_DESC_D_SCALE_POINTER, result_scale_ptr);
   }
->>>>>>> 63bbf712
 #ifndef USE_ROCM
   computeDesc.setAttribute(CUBLASLT_MATMUL_DESC_FAST_ACCUM, fastAccuMode);
 #endif
