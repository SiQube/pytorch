#define TORCH_ASSERT_ONLY_METHOD_OPERATORS
#include <ATen/Context.h>
#include <ATen/Dispatch.h>
#include <ATen/Parallel.h>
#include <ATen/cpu/vec/functional.h>
#include <ATen/cpu/vec/vec.h>
#include <ATen/native/cpu/ReducedPrecisionFloatGemvFastPathKernel.h>
#include <c10/macros/Macros.h>
#include <c10/util/Exception.h>
#include <c10/util/Half.h>
#include <c10/util/Unroll.h>

#if defined(__aarch64__) && !defined(C10_MOBILE)
#include <arm_neon.h>
#include <cpuinfo.h>
#endif

namespace at::native {
inline namespace CPU_CAPABILITY {
#if !defined(C10_MOBILE)

constexpr auto kF32RegisterPairsPerIteration = 4;
constexpr auto kF32RegistersPerIteration = kF32RegisterPairsPerIteration * 2;
constexpr auto kF32ElementsPerRegister = vec::Vectorized<float>::size();
constexpr auto kF32ElementsPerIteration = kF32RegistersPerIteration * kF32ElementsPerRegister;;

namespace {
template <typename T>
constexpr int IntegerLog2(T n, int p = 0) {
  return (n <= 1) ? p : IntegerLog2(n / 2, p + 1);
}
} // namespace

/*
 * NOTE [ GGML Copyright Notice ]
 * The below reduce overload and fp16_dot_with_fp16_arith function is
 * adapted from llama.cpp's ggml_vec_dot_f16 and surrounding utility
 * functions, so here is the required copyright notice:
 *
 * MIT License
 *
 * Copyright (c) 2023-2024 The ggml authors
 *
 * Permission is hereby granted, free of charge, to any person obtaining a copy
 * of this software and associated documentation files (the "Software"), to deal
 * in the Software without restriction, including without limitation the rights
 * to use, copy, modify, merge, publish, distribute, sublicense, and/or sell
 * copies of the Software, and to permit persons to whom the Software is
 * furnished to do so, subject to the following conditions:
 *
 * The above copyright notice and this permission notice shall be included in all
 * copies or substantial portions of the Software.
 *
 * THE SOFTWARE IS PROVIDED "AS IS", WITHOUT WARRANTY OF ANY KIND, EXPRESS OR
 * IMPLIED, INCLUDING BUT NOT LIMITED TO THE WARRANTIES OF MERCHANTABILITY,
 * FITNESS FOR A PARTICULAR PURPOSE AND NONINFRINGEMENT. IN NO EVENT SHALL THE
 * AUTHORS OR COPYRIGHT HOLDERS BE LIABLE FOR ANY CLAIM, DAMAGES OR OTHER
 * LIABILITY, WHETHER IN AN ACTION OF CONTRACT, TORT OR OTHERWISE, ARISING FROM,
 * OUT OF OR IN CONNECTION WITH THE SOFTWARE OR THE USE OR OTHER DEALINGS IN THE
 * SOFTWARE.
 */
#if !defined(__aarch64__) || defined( __ARM_FEATURE_FP16_SCALAR_ARITHMETIC)
constexpr auto kF16RegistersPerIteration = 16;
constexpr auto kF16ElementsPerRegister = vec::Vectorized<Half>::size();
constexpr auto kF16ElementsPerIteration = kF16RegistersPerIteration * kF16ElementsPerRegister;

float reduce(vec::VectorizedN<Half, kF16RegistersPerIteration>& x) {
  int offset = kF16RegistersPerIteration;
  c10::ForcedUnroll<IntegerLog2(kF16RegistersPerIteration)>{}([&offset, &x](auto idx) {
    offset /= 2;
    for (int i = 0; i < offset; ++i) {
      x[i] = x[i] + x[offset + i];
    }
  });
  const auto [t0, t1] = vec::convert_half_float(x[0]);
#if defined(__aarch64__) && !defined(CPU_CAPABILITY_SVE)
  return vaddvq_f32(t0 + t1);
#else
  return vec::vec_reduce_all<float>(
      std::plus<vec::Vectorized<float>>(),
      t0 + t1);
#endif
}

float fp16_dot_with_fp16_arith(const Half* x, const Half* a, int len) {
  vec::VectorizedN<Half, kF16RegistersPerIteration> sum(0);

  const auto len_aligned = len & ~(kF16ElementsPerIteration - 1);
  for (int j = 0; j < len_aligned ; j += kF16ElementsPerIteration) {
    for (int k = 0; k < kF16RegistersPerIteration; ++k) {
      const auto temp_x = vec::Vectorized<Half>::loadu(x + j + k * vec::Vectorized<Half>::size());
      const auto temp_a = vec::Vectorized<Half>::loadu(a + j + k * vec::Vectorized<Half>::size());
      sum[k] = vec::fmadd(temp_x, temp_a, sum[k]);
    }
  }
  auto reduced_sum = reduce(sum);

  for (int j = len_aligned; j < len; ++j) {
    reduced_sum += x[j] * a[j];
  }
  return reduced_sum;
}

// Rather than unrolling to process multiple rows (transposed columns)
// of matrix A at once as done in fp16_gemv_trans_fp16_arith, unroll
// along an individual dot product.
static void fp16_gemv_trans_fp16_arith_by_dot_products(const int m, const int n, const Half* a, const int lda, const Half *x, const float beta, Half* y, int incy) {
  if (beta == 0.0f) {
    parallel_for(0, n, 1, [&](int begin, int end) {
      for (int i = begin; i < end; ++i) {
        y[i * incy] = fp16_dot_with_fp16_arith(x, a + lda * i, m);
      }
    });
  } else if (beta == 1.0f) {
    parallel_for(0, n, 1, [&](int begin, int end) {
      for (int i = begin; i < end; ++i) {
        y[i * incy] += fp16_dot_with_fp16_arith(x, a + lda * i, m);
      }
    });
  } else {
    parallel_for(0, n, 1, [&](int begin, int end) {
      for (int i = begin; i < end; ++i) {
        y[i * incy] = beta * y[i * incy] + fp16_dot_with_fp16_arith(x, a + lda * i, m);
      }
    });
  }
}

#endif // !defined(__aarch64__) || defined( __ARM_FEATURE_FP16_SCALAR_ARITHMETIC)

float reduce(vec::Vectorized<float> x) {
#if defined(__aarch64__) && !defined(CPU_CAPABILITY_SVE)
  return vaddvq_f32(x);
#else
  return vec::vec_reduce_all<float>(
      std::plus<vec::Vectorized<float>>(),
      x);
#endif
}

// The below reduce overload and fp16_dot_with_fp32_arith are adapted
// from llama.cpp's ggml_vec_dot_f32 and surrounding utility
// functions. See NOTE [ GGML Copyright Notice ] above for the
// required notice.
float reduce(vec::VectorizedN<float, kF32RegistersPerIteration>& x) {
  int offset = kF32RegistersPerIteration;
  c10::ForcedUnroll<IntegerLog2(kF32RegistersPerIteration)>{}([&offset, &x](auto idx) {
    offset /= 2;
    for (int i = 0; i < offset; ++i) {
      x[i] = x[i] + x[offset + i];
    }
  });
  return reduce(x[0]);
}

// We would have to write a separate SVE-specific path to use SVE
// BFDOT. Deferring that for now to get the NEON/ASIMD BFDOT path
// working.
#if defined(__aarch64__) && !defined(CPU_CAPABILITY_SVE) && defined(__clang__) && __clang_major__ > 15
// https://godbolt.org/z/z8P4Yncra
#define COMPILER_SUPPORTS_BF16_TARGET 1
#elif defined(__aarch64__) && !defined(CPU_CAPABILITY_SVE) && !defined(__clang__) && defined(__GNUC__) && __GNUC__ >= 10
// https://gcc.gnu.org/gcc-10/changes.html
// https://godbolt.org/z/cdGG7vn8o
#define COMPILER_SUPPORTS_BF16_TARGET 1
#else // defined(__aarch64__) && !defined(CPU_CAPABILITY_SVE) && defined(__clang__) && __clang_major__ > 15
#define COMPILER_SUPPORTS_BF16_TARGET 0
#endif // defined(__aarch64__) && !defined(CPU_CAPABILITY_SVE) && defined(__clang__) && __clang_major__ > 15

#if COMPILER_SUPPORTS_BF16_TARGET
#define TARGET_ARM_BF16_ATTRIBUTE __attribute__((target("arch=armv8.2-a+bf16")))

TARGET_ARM_BF16_ATTRIBUTE C10_ALWAYS_INLINE void
dot_with_fp32_arith_main_inner_loop_bfdot(
    const BFloat16* vec1,
    const BFloat16* vec2,
    vec::VectorizedN<float, kF32RegistersPerIteration>& sum,
    int registerPairIndex) {
  const auto temp_vec1 = vec::Vectorized<BFloat16>::loadu(
      &vec1[registerPairIndex * vec::Vectorized<BFloat16>::size()]);
  const auto temp_vec2 = vec::Vectorized<BFloat16>::loadu(
      &vec2[registerPairIndex * vec::Vectorized<BFloat16>::size()]);
  sum[registerPairIndex] =
    vbfdotq_f32(sum[registerPairIndex], temp_vec1, temp_vec2);
}

TARGET_ARM_BF16_ATTRIBUTE C10_ALWAYS_INLINE
void dot_with_fp32_arith_vectorized_tail_inner_loop_bfdot(
    const at::BFloat16* vec1,
    const at::BFloat16* vec2,
    vec::Vectorized<float>* tail_sum,
    int idx) {
  // NOTE: We can't use vec::Vectorized<BFloat16>::loadu here because
  // linux-aarch64 GCC inexplicably can't convert Vectorized<BFloat16>
  // to bfloat16x8_t. I suspect a bug or incomplete
  // __attribute__((target)) implementation. Intrinsics should be fine
  // because we're using vbfdotq_f32 below anyway.
  const auto temp_vec1 = vld1q_bf16(reinterpret_cast<const bfloat16_t*>(&vec1[idx]));
  const auto temp_vec2 = vld1q_bf16(reinterpret_cast<const bfloat16_t*>(&vec2[idx]));
  *tail_sum = vbfdotq_f32(*tail_sum, temp_vec1, temp_vec2);
}

#else
#define TARGET_ARM_BF16_ATTRIBUTE
#endif // COMPILER_SUPPORTS_BF16_TARGET

namespace {
// Returns (acc_low + a_low_half * b_low_half, acc_high + a_high_half * b_high_half)
std::pair<vec::Vectorized<float>, vec::Vectorized<float>> fmadd(
    const vec::Vectorized<c10::Half>& a,
    const vec::Vectorized<c10::Half>& b,
    const vec::Vectorized<float>& acc_low,
    const vec::Vectorized<float>& acc_high) {
#if defined(__ARM_FEATURE_FP16_FML) && !defined(CPU_CAPABILITY_SVE)
  return std::make_pair(vfmlalq_low_f16(acc_low, a, b), vfmlalq_high_f16(acc_high, a, b));
#else
  const auto [a_float_low, a_float_high] = convert_half_float(a);
  const auto [b_float_low, b_float_high] = convert_half_float(b);
  return std::make_pair(fmadd(a_float_low, b_float_low, acc_low), fmadd(a_float_high, b_float_high, acc_high));
#endif
}

std::pair<vec::Vectorized<float>, vec::Vectorized<float>> fmadd(
    const vec::Vectorized<c10::BFloat16>& a,
    const vec::Vectorized<c10::BFloat16>& b,
    const vec::Vectorized<float>& acc_low,
    const vec::Vectorized<float>& acc_high) {
  const auto [a_float_low, a_float_high] = convert_bfloat16_float(a);
  const auto [b_float_low, b_float_high] = convert_bfloat16_float(b);
  return std::make_pair(fmadd(a_float_low, b_float_low, acc_low), fmadd(a_float_high, b_float_high, acc_high));
}

// Return a + b_low * c_low + b_high * c_high
vec::Vectorized<float> fmadd(vec::Vectorized<float> a, vec::Vectorized<Half> b, vec::Vectorized<Half> c) {
#if defined(__aarch64__) && defined(__ARM_FEATURE_FP16_FML)
  // NOTE: this instruction is an optional instruction in ARM v8.2 and
  // v8.3, but mandatory in v8.4 per
  // https://developer.arm.com/documentation/ddi0596/2021-03/SIMD-FP-Instructions/FMLAL--FMLAL2--vector---Floating-point-fused-Multiply-Add-Long-to-accumulator--vector--?lang=en
  // I'm not certain that I have the right feature test macro.
  vec::Vectorized<float> first = vfmlalq_low_f16(a, b, c);
  return vfmlalq_high_f16(first, b, c);
#else
  const auto [b_float_low, b_float_high] = convert_half_float(b);
  const auto [c_float_low, c_float_high] = convert_half_float(c);
  const auto first = vec::fmadd(b_float_low, c_float_low, a);
  return vec::fmadd(b_float_high, c_float_high, first);
#endif
}

[[maybe_unused]] vec::Vectorized<float> fmadd(
    const vec::Vectorized<float>& acc,
    const vec::Vectorized<c10::BFloat16>& a,
    const vec::Vectorized<c10::BFloat16>& b) {
  const auto [a_float_low, a_float_high] = convert_bfloat16_float(a);
  const auto [b_float_low, b_float_high] = convert_bfloat16_float(b);
  return fmadd(a_float_high, b_float_high, fmadd(a_float_low, b_float_low, acc));
}
<<<<<<< HEAD
=======

[[maybe_unused]] std::pair<vec::Vectorized<float>, vec::Vectorized<float>> fmadd(
    const vec::Vectorized<c10::BFloat16>& a,
    const vec::Vectorized<c10::BFloat16>& b,
    const vec::Vectorized<float>& acc_low,
    const vec::Vectorized<float>& acc_high) {
  const auto [a_float_low, a_float_high] = convert_bfloat16_float(a);
  const auto [b_float_low, b_float_high] = convert_bfloat16_float(b);
  return std::make_pair(fmadd(a_float_low, b_float_low, acc_low), fmadd(a_float_high, b_float_high, acc_high));
}
>>>>>>> c2f6456d
} // namespace

template <typename T>
C10_ALWAYS_INLINE void dot_with_fp32_arith_main_inner_loop_no_bfdot(
  const T* vec1,
  const T* vec2,
  vec::VectorizedN<float, kF32RegistersPerIteration>& sum,
  int registerPairIndex) {
  static_assert(std::is_same_v<T, Half> || std::is_same_v<T, BFloat16>);
  const auto temp_vec1 = vec::Vectorized<T>::loadu(&vec1[registerPairIndex * vec::Vectorized<T>::size()]);
  const auto temp_vec2 = vec::Vectorized<T>::loadu(&vec2[registerPairIndex * vec::Vectorized<T>::size()]);

  const auto [result_low, result_high] = fmadd(temp_vec1, temp_vec2, sum[2 * registerPairIndex], sum[2 * registerPairIndex + 1]);
  sum[2 * registerPairIndex] = result_low;
  sum[2 * registerPairIndex + 1] = result_high;
}

template <typename T>
C10_ALWAYS_INLINE void dot_with_fp32_arith_vectorized_tail_inner_loop_no_bfdot(
    const T* vec1,
    const T* vec2,
    vec::Vectorized<float>* tail_sum,
    int idx) {
  const auto temp_vec1 = vec::Vectorized<T>::loadu(&vec1[idx]);
  const auto temp_vec2 = vec::Vectorized<T>::loadu(&vec2[idx]);
  *tail_sum = fmadd(*tail_sum, temp_vec1, temp_vec2);
}

template <typename T>
C10_ALWAYS_INLINE auto
dot_with_fp32_arith_main_loop_no_bfdot(
    const T* vec1,
    const T* vec2,
    int64_t len) {
  vec::VectorizedN<float, kF32RegistersPerIteration> sum(0);
  const auto len_aligned = len & ~(kF32ElementsPerIteration - 1);
  for (int j = 0; j < len_aligned ; j += kF32ElementsPerIteration) {
    const auto* vec1_ = vec1 + j;
    const auto* vec2_ = vec2 + j;
    c10::ForcedUnroll<kF32RegisterPairsPerIteration>{}([vec1_, vec2_, &sum](auto k) C10_ALWAYS_INLINE_ATTRIBUTE {
      dot_with_fp32_arith_main_inner_loop_no_bfdot(vec1_, vec2_, sum, k);
    });
  }
  return reduce(sum);
}

#if COMPILER_SUPPORTS_BF16_TARGET
template <int n>
struct ForcedUnrollTargetBFloat16 {
  template <typename Func>
  TARGET_ARM_BF16_ATTRIBUTE C10_ALWAYS_INLINE void operator()(const Func& f) const {
    ForcedUnrollTargetBFloat16<n - 1>{}(f);
    f(n - 1);
  }
};

template <>
struct ForcedUnrollTargetBFloat16<1> {
  template <typename Func>
  TARGET_ARM_BF16_ATTRIBUTE C10_ALWAYS_INLINE void operator()(const Func& f) const {
    f(0);
  }
};

C10_ALWAYS_INLINE TARGET_ARM_BF16_ATTRIBUTE auto
dot_with_fp32_arith_main_loop_bfdot(
    const BFloat16* vec1,
    const BFloat16* vec2,
    int64_t len) {
  vec::VectorizedN<float, kF32RegistersPerIteration> sum(0);
  const auto len_aligned = len & ~(kF32ElementsPerIteration - 1);
  for (int j = 0; j < len_aligned ; j += kF32ElementsPerIteration) {
    const auto* vec1_ = vec1 + j;
    const auto* vec2_ = vec2 + j;
    ForcedUnrollTargetBFloat16<kF32RegisterPairsPerIteration>{}([vec1_, vec2_, &sum](auto k)
                                                                C10_ALWAYS_INLINE_ATTRIBUTE TARGET_ARM_BF16_ATTRIBUTE {
      dot_with_fp32_arith_main_inner_loop_bfdot(vec1_, vec2_, sum, k);
    });
  }
  return reduce(sum);
}
#endif // COMPILER_SUPPORTS_BF16_TARGET

static_assert(
    (vec::Vectorized<Half>::size() & (vec::Vectorized<Half>::size() - 1)) == 0,
    "Below code expects power-of-2 vector register size!");

// NOTE [GCC code duplication]: The first attempt at landing BFDOT support with
// TARGET_ARM_BF16_ATTRIBUTE failed because unlike clang, GCC will not
// allow inlining a non-bf16-specific function into a bf16-specific
// function. We can work around this by duplicating the code into the
// bfdot and non-bfdot callsites. The code is in this macro to avoid
// actual copy/paste.
#define DOT_WITH_FP32_ARITH_TAIL_AFTER_MAIN_LOOP_BODY(bfdot_suffix)     \
  /* First-tier tail fixup: make sure we handle workloads that can */   \
  /* benefit from vectorization, but don't fit into our fully unrolled */ \
  /* loop above. */                                                     \
  vec::Vectorized<float> tail_sum(0);                                   \
  const auto len_aligned = len & ~(kF32ElementsPerIteration - 1);       \
  const auto len_aligned_vec = len & ~(vec::Vectorized<Half>::size() - 1); \
  for (int j = len_aligned; j < len_aligned_vec; j += vec::Vectorized<Half>::size()) { \
    dot_with_fp32_arith_vectorized_tail_inner_loop##bfdot_suffix(vec1, vec2, &tail_sum, j); \
  }                                                                     \
  reduced_sum += reduce(tail_sum);                                      \
                                                                        \
  /* Second-tier tail fixup: handle all workloads. */                   \
  for (int j = len_aligned_vec; j < len; ++j) {                         \
    /* Attempting to use Half here caused multiple test failures; */    \
    /* using float to unbreak. (Suspect we need a scalar FMA.) */       \
    float x1 = vec1[j];                                                 \
    float x2 = vec2[j];                                                 \
    reduced_sum += x1 * x2;                                             \
  }                                                                     \
  return reduced_sum

#if COMPILER_SUPPORTS_BF16_TARGET
TARGET_ARM_BF16_ATTRIBUTE float
dot_with_fp32_arith_bfdot(const BFloat16* vec1, const BFloat16* vec2, int64_t len) {
  auto reduced_sum = dot_with_fp32_arith_main_loop_bfdot(vec1, vec2, len);
  DOT_WITH_FP32_ARITH_TAIL_AFTER_MAIN_LOOP_BODY(_bfdot);
}
#endif // COMPILER_SUPPORTS_BF16_TARGET

template <typename T>
C10_ALWAYS_INLINE float
dot_with_fp32_arith_no_bfdot(const T* vec1, const T* vec2, int64_t len) {
  auto reduced_sum = dot_with_fp32_arith_main_loop_no_bfdot(vec1, vec2, len);
  DOT_WITH_FP32_ARITH_TAIL_AFTER_MAIN_LOOP_BODY(_no_bfdot);
}
#undef DOT_WITH_FP32_ARITH_TAIL_AFTER_MAIN_LOOP_BODY

float fp16_dot_with_fp32_arith(const Half* vec1, const Half* vec2, int64_t len) {
  return dot_with_fp32_arith_no_bfdot(vec1, vec2, len);
}

void fp16_gemv_trans_fp32_arith_by_dot_products(const int m, const int n, const Half* a, const int lda, const Half *x, const float beta, Half* y, int incy) {
  if (beta == 0.0f) {
    parallel_for(0, n, 1, [&](int begin, int end) {
      for (int i = begin; i < end; ++i) {
        y[i * incy] = fp16_dot_with_fp32_arith(x, a + lda * i, m);
      }
    });
  } else if (beta == 1.0f) {
    parallel_for(0, n, 1, [&](int begin, int end) {
      for (int i = begin; i < end; ++i) {
        // We need to accumulate in fp32; y[i * incy] += ... gets wrong results.
        y[i * incy] = static_cast<float>(y[i * incy]) + fp16_dot_with_fp32_arith(x, a + lda * i, m);
      }
    });
  } else {
    parallel_for(0, n, 1, [&](int begin, int end) {
      for (int i = begin; i < end; ++i) {
        y[i * incy] = beta * y[i * incy] + fp16_dot_with_fp32_arith(x, a + lda * i, m);
      }
    });
  }
}

void fp16_gemv_trans(
    const int m,
    const int n,
    const float alpha,
    const Half* a,
    const int lda,
    const Half* x,
    const int incx,
    const float beta,
    Half* y,
    const int incy) {
  TORCH_INTERNAL_ASSERT_DEBUG_ONLY(incx == 1 && alpha == 1.0);
#if !defined(__aarch64__) || defined(__ARM_FEATURE_FP16_SCALAR_ARITHMETIC)
  if (at::globalContext().allowFP16ReductionCPU()) {
    return fp16_gemv_trans_fp16_arith_by_dot_products(m, n, a, lda, x, beta, y, incy);
  }
#endif
  return fp16_gemv_trans_fp32_arith_by_dot_products(m, n, a, lda, x, beta, y, incy);
}

float bf16_dot_with_fp32_arith(const at::BFloat16* vec1, const at::BFloat16* vec2, int64_t len) {
#if COMPILER_SUPPORTS_BF16_TARGET
  if (cpuinfo_has_arm_bf16()) {
    return dot_with_fp32_arith_bfdot(vec1, vec2, len);
  } else
#endif // COMPILER_SUPPORTS_BF16_TARGET
  {
    return dot_with_fp32_arith_no_bfdot(vec1, vec2, len);
  }
}

void bf16_gemv_trans_fp32_arith_by_dot_products(const int m, const int n, const at::BFloat16* a, const int lda, const at::BFloat16 *x, at::BFloat16* y, int incy) {
  parallel_for(0, n, 1, [&](int begin, int end) {
    for (int i = begin; i < end; ++i) {
      y[i * incy] = bf16_dot_with_fp32_arith(x, a + lda * i, m);
    }
  });
}

void bf16_gemv_trans(
  const int m,
  const int n,
  const at::BFloat16 alpha,
  const at::BFloat16* a,
  const int lda,
  const at::BFloat16* x,
  const int incx,
  const at::BFloat16 beta,
  at::BFloat16* y,
  const int incy) {
  TORCH_INTERNAL_ASSERT_DEBUG_ONLY(incx == 1 && alpha == 1.0 && beta == 0.0);
  return bf16_gemv_trans_fp32_arith_by_dot_products(m, n, a, lda, x, y, incy);
}
#endif // !defined(C10_MOBILE)
} // namespace CPU_CAPABILITY

#if !defined(C10_MOBILE)
REGISTER_DISPATCH(fp16_dot_with_fp32_arith_stub, &fp16_dot_with_fp32_arith);
REGISTER_DISPATCH(fp16_gemv_trans_stub, &fp16_gemv_trans);
REGISTER_DISPATCH(bf16_dot_with_fp32_arith_stub, &bf16_dot_with_fp32_arith);
REGISTER_DISPATCH(bf16_gemv_trans_stub, &bf16_gemv_trans);
#endif //!defined(C10_MOBILE)

} // namespace at::native<|MERGE_RESOLUTION|>--- conflicted
+++ resolved
@@ -220,7 +220,7 @@
 #endif
 }
 
-std::pair<vec::Vectorized<float>, vec::Vectorized<float>> fmadd(
+[[maybe_unused]] std::pair<vec::Vectorized<float>, vec::Vectorized<float>> fmadd(
     const vec::Vectorized<c10::BFloat16>& a,
     const vec::Vectorized<c10::BFloat16>& b,
     const vec::Vectorized<float>& acc_low,
@@ -255,19 +255,6 @@
   const auto [b_float_low, b_float_high] = convert_bfloat16_float(b);
   return fmadd(a_float_high, b_float_high, fmadd(a_float_low, b_float_low, acc));
 }
-<<<<<<< HEAD
-=======
-
-[[maybe_unused]] std::pair<vec::Vectorized<float>, vec::Vectorized<float>> fmadd(
-    const vec::Vectorized<c10::BFloat16>& a,
-    const vec::Vectorized<c10::BFloat16>& b,
-    const vec::Vectorized<float>& acc_low,
-    const vec::Vectorized<float>& acc_high) {
-  const auto [a_float_low, a_float_high] = convert_bfloat16_float(a);
-  const auto [b_float_low, b_float_high] = convert_bfloat16_float(b);
-  return std::make_pair(fmadd(a_float_low, b_float_low, acc_low), fmadd(a_float_high, b_float_high, acc_high));
-}
->>>>>>> c2f6456d
 } // namespace
 
 template <typename T>
