--- conflicted
+++ resolved
@@ -292,15 +292,9 @@
                       bias_potentially_undefined :
                       at::zeros({kernel_sizes[0]}, input.options());
 
-<<<<<<< HEAD
-  auto input_data = input.data_ptr<float>();
-  auto kernel_data = kernel.data_ptr<float>();
-  auto bias_data = bias.data_ptr<float>();
-=======
   auto input_data = input.const_data_ptr<float>();
   auto kernel_data = kernel.const_data_ptr<float>();
   auto bias_data = bias.const_data_ptr<float>();
->>>>>>> f34905f6
   auto output_data = output.data_ptr<float>();
 
   at::parallel_for(0, args.batch * args.out_channels, 0, [&](int64_t start, int64_t end) {
