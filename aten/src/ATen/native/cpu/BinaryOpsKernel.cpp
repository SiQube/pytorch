#define TORCH_ASSERT_NO_OPERATORS
#include <ATen/native/BinaryOps.h>

#include <cmath>

#include <ATen/Dispatch.h>
#include <ATen/Dispatch_v2.h>
#include <ATen/OpMathType.h>
#include <ATen/Parallel.h>
#include <ATen/cpu/vec/functional.h>
#include <ATen/cpu/vec/vec.h>
#include <ATen/native/Math.h>
#include <ATen/native/TensorIterator.h>
#include <ATen/native/cpu/LogAddExp.h>
#include <ATen/native/cpu/Loops.h>
#include <c10/macros/Macros.h>
#include <c10/util/TypeSafeSignMath.h>
#include <c10/util/generic_math.h>

namespace at::native {

namespace {

using namespace vec;

template <
    typename scalar_t,
    typename Op,
    typename opmath_t = at::opmath_type<scalar_t>,
    typename std::enable_if_t<is_reduced_floating_point_v<scalar_t>, int> = 0>
inline Vectorized<scalar_t> binary_op_scalar(
    const Vectorized<scalar_t>& a,
    opmath_t b,
    const Op& op) {
  Vectorized<opmath_t> vec_b(b);
  auto [a0, a1] = convert_to_float<scalar_t>(a);
  return convert_from_float<scalar_t>(op(a0, vec_b), op(a1, vec_b));
}

void add_clamp_kernel(
    TensorIterator& iter,
    const Scalar& alpha_scalar,
    const Scalar& min_val,
    const Scalar& max_val) {
  AT_DISPATCH_ALL_TYPES(iter.dtype(), "add_clamp_cpu", [&]() {
    auto alpha = alpha_scalar.to<scalar_t>();
    auto alpha_vec = Vectorized<scalar_t>(alpha);
    auto min_scalar = min_val.to<scalar_t>();
    auto min_vec = Vectorized<scalar_t>(min_scalar);
    auto max_scalar = max_val.to<scalar_t>();
    auto max_vec = Vectorized<scalar_t>(max_scalar);
    cpu_kernel_vec(
        iter,
        [=](scalar_t a, scalar_t b) __ubsan_ignore_undefined__ -> scalar_t {
          return std::min(
              max_scalar,
              std::max(min_scalar, static_cast<scalar_t>(a + alpha * b)));
        },
        [=](Vectorized<scalar_t> a, Vectorized<scalar_t> b)
            __ubsan_ignore_undefined__ {
              auto add_clamp_res = vec::fmadd(b, alpha_vec, a);
              add_clamp_res = vec::clamp_min(add_clamp_res, min_vec);
              add_clamp_res = vec::clamp_max(add_clamp_res, max_vec);
              return add_clamp_res;
            });
  });
}

void atan2_kernel(TensorIteratorBase& iter) {
  AT_DISPATCH_FLOATING_TYPES_AND2(
      kBFloat16, kHalf, iter.dtype(), "atan2_cpu", [&]() {
        cpu_kernel_vec(
            iter,
            [=](scalar_t a, scalar_t b) -> scalar_t {
              return std::atan2(a, b);
            },
            [=](Vectorized<scalar_t> a, Vectorized<scalar_t> b) {
              return a.atan2(b);
            });
      });
}

#if !defined(C10_MOBILE)
#define _AT_DISPATCH_INTEGRAL_TYPES_V2(TYPE, NAME, ...)  \
  AT_DISPATCH_V2(                                        \
      TYPE,                                              \
      NAME,                                              \
      AT_WRAP(__VA_ARGS__),                              \
      AT_EXPAND(AT_INTEGRAL_TYPES_V2))
#define _AT_DISPATCH_ALL_TYPES_AND_BOOL(TYPE, NAME, ...) \
  AT_DISPATCH_V2(                \
      TYPE,                                              \
      NAME,                                              \
      AT_WRAP(__VA_ARGS__), \
      kComplexHalf,                                      \
      kHalf,                                             \
      kBool,                                             \
      kBFloat16,                                         \
      AT_EXPAND(AT_FLOAT8_TYPES), AT_EXPAND(AT_ALL_TYPES_AND_COMPLEX), AT_EXPAND(AT_BAREBONES_UNSIGNED_TYPES))
#define _AT_DISPATCH_ALL_TYPES_NO_BOOL(TYPE, NAME, ...) \
  AT_DISPATCH_V2(               \
      TYPE,                                             \
      NAME,                                             \
      AT_WRAP(__VA_ARGS__), \
      kComplexHalf,                                     \
      kHalf,                                            \
      kBFloat16,                                        \
      AT_EXPAND(AT_FLOAT8_TYPES), AT_EXPAND(AT_ALL_TYPES_AND_COMPLEX), AT_EXPAND(AT_BAREBONES_UNSIGNED_TYPES))
#define _AT_DISPATCH_MUL_TYPES(TYPE, NAME, ...) \
  AT_DISPATCH_V2(TYPE, NAME, AT_WRAP(__VA_ARGS__),       \
      kHalf, kBFloat16, AT_EXPAND(AT_FLOAT8_TYPES), AT_EXPAND(AT_ALL_TYPES_AND_COMPLEX), AT_EXPAND(AT_BAREBONES_UNSIGNED_TYPES))
#else
#define _AT_DISPATCH_INTEGRAL_TYPES_V2(TYPE, NAME, ...)  \
  AT_DISPATCH_INTEGRAL_TYPES(TYPE, NAME, __VA_ARGS__)
#define _AT_DISPATCH_ALL_TYPES_AND_BOOL(TYPE, NAME, ...) \
  AT_DISPATCH_ALL_TYPES_AND_COMPLEX_AND4(                \
      kComplexHalf, kHalf, kBool, kBFloat16, TYPE, NAME, __VA_ARGS__)
#define _AT_DISPATCH_ALL_TYPES_NO_BOOL(TYPE, NAME, ...) \
  AT_DISPATCH_ALL_TYPES_AND_COMPLEX_AND3(               \
      kComplexHalf, kHalf, kBFloat16, TYPE, NAME, __VA_ARGS__)
#define _AT_DISPATCH_MUL_TYPES(TYPE, NAME, ...) \
  AT_DISPATCH_ALL_TYPES_AND_COMPLEX_AND2(       \
      kHalf, kBFloat16, TYPE, NAME, __VA_ARGS__)
#endif

void mul_kernel(TensorIteratorBase& iter) {
  auto dtype = iter.common_dtype();
  if (dtype == ScalarType::Bool) {
    cpu_kernel(iter, [=](bool a, bool b) -> bool { return a && b; });
  } else if (dtype == kComplexHalf) {
    cpu_kernel(
        iter,
        [=](c10::complex<at::Half> a,
            c10::complex<at::Half> b) -> c10::complex<at::Half> {
          using comp_t = c10::complex<float>;
          return comp_t{a} * comp_t{b};
        });
  } else if (iter.is_scalar(2) && iter.data_ptr(2) != nullptr && at::isReducedFloatingType(dtype)) {
    AT_DISPATCH_REDUCED_FLOATING_TYPES(dtype, "mul_cpu_reduced_float", [&]() {
      using opmath_t = at::opmath_type<scalar_t>;
      opmath_t b = iter.original_scalar_value<opmath_t>(2);
      iter.remove_operand(2);
      cpu_kernel_vec(
          iter,
          [=](scalar_t a) __ubsan_ignore_undefined__ -> scalar_t {
            return static_cast<opmath_t>(a) * b;
          },
          [=](Vectorized<scalar_t> a) __ubsan_ignore_undefined__ {
            return binary_op_scalar(
                a,
                b,
                [](const Vectorized<opmath_t>& x,
                   const Vectorized<opmath_t>& y) { return x * y; });
          });
    });
  } else {
    _AT_DISPATCH_MUL_TYPES(dtype, "mul_cpu", [&]() {
      cpu_kernel_vec(
          iter,
          [=](scalar_t a, scalar_t b)
              __ubsan_ignore_undefined__ -> scalar_t { return a * b; },
          [=](Vectorized<scalar_t> a, Vectorized<scalar_t> b)
              __ubsan_ignore_undefined__ { return a * b; });
    });
  }
}

void div_true_kernel(TensorIteratorBase& iter) {
  const auto dtype = iter.common_dtype();
  if (iter.is_scalar(2) && iter.data_ptr(2) != nullptr && at::isReducedFloatingType(dtype)) {
    AT_DISPATCH_REDUCED_FLOATING_TYPES(dtype, "div_cpu_reduced_float", [&]() {
      using opmath_t = at::opmath_type<scalar_t>;
      opmath_t b = iter.original_scalar_value<opmath_t>(2);
      iter.remove_operand(2);
      cpu_kernel_vec(
          iter,
          [=](scalar_t a) __ubsan_ignore_float_divide_by_zero__ -> scalar_t {
            return static_cast<opmath_t>(a) / b;
          },
          [=](Vectorized<scalar_t> a) {
            return binary_op_scalar(
                a,
                b,
                [](const Vectorized<opmath_t>& x,
                   const Vectorized<opmath_t>& y) { return x / y; });
          });
    });
  } else {
    AT_DISPATCH_FLOATING_AND_COMPLEX_TYPES_AND2(
        kBFloat16, kHalf, dtype, "div_cpu", [&]() {
          cpu_kernel_vec(
              iter,
              [](scalar_t a, scalar_t b)
                  __ubsan_ignore_float_divide_by_zero__ -> scalar_t {
                    return a / b;
                  },
              [](Vectorized<scalar_t> a, Vectorized<scalar_t> b) {
                return a / b;
              });
        });
  }
}

void div_trunc_kernel(TensorIteratorBase& iter) {
  const auto dtype = iter.common_dtype();
  if (isIntegralType(dtype, /*includeBool*/ false)) {
    // There's no SIMD integer division, so don't try to vectorize it.
    // TODO: if the divisor is a scalar, rewrite as multiplication by a
    // constant.
    AT_DISPATCH_INTEGRAL_TYPES(dtype, "div_trunc_cpu", [&]() {
      cpu_kernel(iter, [](scalar_t a, scalar_t b) -> scalar_t {
        TORCH_CHECK(b != 0, "ZeroDivisionError");
        return a / b;
      });
    });
  } else if (iter.is_scalar(2) && iter.data_ptr(2) != nullptr && at::isReducedFloatingType(dtype)) {
    AT_DISPATCH_REDUCED_FLOATING_TYPES(
        dtype, "div_trunc_cpu_reduced_float", [&]() {
          using opmath_t = at::opmath_type<scalar_t>;
          opmath_t b = iter.original_scalar_value<opmath_t>(2);
          iter.remove_operand(2);
          cpu_kernel_vec(
              iter,
              [=](scalar_t a)
                  __ubsan_ignore_float_divide_by_zero__ -> scalar_t {
                    return std::trunc(static_cast<opmath_t>(a) / b);
                  },
              [=](Vectorized<scalar_t> a) {
                return binary_op_scalar(
                    a,
                    b,
                    [](const Vectorized<opmath_t>& x,
                       const Vectorized<opmath_t>& y) {
                      return (x / y).trunc();
                    });
              });
        });
  } else {
    AT_DISPATCH_FLOATING_TYPES_AND2(
        kBFloat16, kHalf, dtype, "div_trunc_cpu", [&]() {
          cpu_kernel_vec(
              iter,
              [](scalar_t a, scalar_t b)
                  __ubsan_ignore_float_divide_by_zero__ -> scalar_t {
                    return std::trunc(a / b);
                  },
              [](Vectorized<scalar_t> a, Vectorized<scalar_t> b) {
                return (a / b).trunc();
              });
        });
  }
}

template <typename scalar_t>
inline Vectorized<scalar_t> div_floor_floating_vec(
    const Vectorized<scalar_t>& a,
    const Vectorized<scalar_t>& b) {
  using vec_t = Vectorized<scalar_t>;
  const auto basic_div = a / b;
  vec_t inf(std::numeric_limits<scalar_t>::infinity());
  auto mod = a.fmod(b);
  // Fixup for a case that isn't properly handled by Sleef_fmod
  auto floor = vec_t::blendv(a - mod, a, (basic_div.abs() == inf) & (a.abs() != inf));
  auto div = floor / b;
  const auto zero = vec_t(0);
  auto mask = (mod != zero) & ((b < zero) ^ (mod < zero));
  const auto one = vec_t(1);
  div = vec_t::blendv(div, div - one, mask);
  auto floordiv = div.floor();
  mask = (div - floordiv) > vec_t(0.5);
  floordiv = vec_t::blendv(floordiv, floordiv + one, mask);
  floordiv = vec_t::blendv(floordiv, zero.copysign(basic_div), div == zero);
  floordiv = vec_t::blendv(floordiv, basic_div, b == zero);
  return floordiv;
}

void div_floor_kernel(TensorIteratorBase& iter) {
  const auto dtype = iter.common_dtype();
  if (dtype == kByte) {
    // In the special case of unsigned integer division, floor division is
    // equivalent to truncation division (since the signs of the divisor and
    // dividend are always the same)
    return div_trunc_kernel(iter);
  } else if (isIntegralType(dtype, /*includeBool*/ false)) {
    // There's no SIMD integer division, so don't try to vectorize it.
    AT_DISPATCH_INTEGRAL_TYPES(dtype, "div_floor_cpu", [&]() {
      cpu_kernel(iter, [](scalar_t a, scalar_t b) -> scalar_t {
        TORCH_CHECK(b != 0, "ZeroDivisionError");
        return c10::div_floor_integer(a, b);
      });
    });
  } else {
    // See NOTE: [Floor Division in Python]
    if (iter.is_scalar(2) && iter.data_ptr(2) != nullptr && at::isReducedFloatingType(dtype)) {
      AT_DISPATCH_REDUCED_FLOATING_TYPES(
          dtype, "div_floor_cpu_reduced_float", [&]() {
            using opmath_t = at::opmath_type<scalar_t>;
            opmath_t b = iter.original_scalar_value<opmath_t>(2);
            iter.remove_operand(2);
            using vec_t = Vectorized<opmath_t>;
            cpu_kernel_vec(
                iter,
                [=](scalar_t a) -> scalar_t {
                  return c10::div_floor_floating(static_cast<opmath_t>(a), b);
                },
                [=](Vectorized<scalar_t> a) {
                  return binary_op_scalar(
                      a, b, [](const vec_t& x, const vec_t& y) {
                        return div_floor_floating_vec(x, y);
                      });
                });
          });
    } else {
      AT_DISPATCH_FLOATING_TYPES_AND2(
          kBFloat16, kHalf, dtype, "div_floor_cpu", [&]() {
            using vec_t = Vectorized<scalar_t>;
            cpu_kernel_vec(
                iter,
                [](scalar_t a, scalar_t b) -> scalar_t {
                  return c10::div_floor_floating(a, b);
                },
                [](vec_t a, vec_t b) -> vec_t {
                  return div_floor_floating_vec(a, b);
                });
          });
    }
  }
}

void remainder_kernel(TensorIteratorBase& iter) {
  if (isIntegralType(iter.common_dtype(), /*includeBool*/ false)) {
    AT_DISPATCH_INTEGRAL_TYPES(iter.common_dtype(), "remainder_cpu", [&]() {
      cpu_kernel(iter, [](scalar_t a, scalar_t b) -> scalar_t {
        TORCH_CHECK(b != 0, "ZeroDivisionError");
        scalar_t r = a % b;
        if ((r != 0) && (c10::is_negative(r) != c10::is_negative(b))) {
          r += b;
        }
        return r;
      });
    });
  } else if (iter.common_dtype() == kBFloat16) {
    cpu_kernel_vec(
        iter,
        [=](BFloat16 a, BFloat16 b)
            __ubsan_ignore_float_divide_by_zero__ -> BFloat16 {
              float a0 = static_cast<float>(a);
              float b0 = static_cast<float>(b);
              float mod0 = std::fmod(a0, b0);
              if ((mod0 != 0) && ((b0 < 0) != (mod0 < 0))) {
                mod0 += b0;
              }
              return mod0;
            },
        [=](Vectorized<BFloat16> a, Vectorized<BFloat16> b) {
          auto [a0, a1] = convert_bfloat16_float(a);
          auto [b0, b1] = convert_bfloat16_float(b);
          auto mod0 = a0.fmod(b0);
          auto mod1 = a1.fmod(b1);
          const auto zero = Vectorized<float>(0);
          auto mask0 = (mod0 != zero) & ((b0 < zero) ^ (mod0 < zero));
          auto mask1 = (mod1 != zero) & ((b1 < zero) ^ (mod1 < zero));
          a0 = Vectorized<float>::blendv(mod0, mod0 + b0, mask0);
          a1 = Vectorized<float>::blendv(mod1, mod1 + b1, mask1);
          return convert_float_bfloat16(a0, a1);
        });
  } else {
    AT_DISPATCH_FLOATING_TYPES_AND_HALF(
        iter.common_dtype(), "remainder_cpu", [&]() {
          cpu_kernel_vec(
              iter,
              [=](scalar_t a, scalar_t b)
                  __ubsan_ignore_float_divide_by_zero__ -> scalar_t {
                    scalar_t mod = std::fmod(a, b);
                    if ((mod != 0) && ((b < 0) != (mod < 0)))
                      mod += b;
                    return mod;
                  },
              [=](Vectorized<scalar_t> a, Vectorized<scalar_t> b) {
                auto mod = a.fmod(b);
                const auto zero = Vectorized<scalar_t>(0);
                auto mask = (mod != zero) & ((b < zero) ^ (mod < zero));
                return Vectorized<scalar_t>::blendv(mod, mod + b, mask);
              });
        });
  }
}

void bitwise_and_kernel(TensorIteratorBase& iter) {
  if (iter.dtype() == ScalarType::Bool) {
    cpu_kernel(iter, [](bool a, bool b) { return a && b; });
  } else {
    _AT_DISPATCH_INTEGRAL_TYPES_V2(iter.dtype(), "bitwise_and_cpu", [&]() {
      cpu_kernel_vec(
          iter,
          [](scalar_t a, scalar_t b) -> scalar_t { return a & b; },
          [](Vectorized<scalar_t> a, Vectorized<scalar_t> b) { return a & b; });
    });
  }
}

void bitwise_or_kernel(TensorIteratorBase& iter) {
  if (iter.dtype() == ScalarType::Bool) {
    cpu_kernel(iter, [](bool a, bool b) { return a || b; });
  } else {
    _AT_DISPATCH_INTEGRAL_TYPES_V2(iter.dtype(), "bitwise_or_cpu", [&]() {
      cpu_kernel_vec(
          iter,
          [](scalar_t a, scalar_t b) -> scalar_t { return a | b; },
          [](Vectorized<scalar_t> a, Vectorized<scalar_t> b) { return a | b; });
    });
  }
}

void bitwise_xor_kernel(TensorIteratorBase& iter) {
  if (iter.dtype() == ScalarType::Bool) {
    // Boolean type does not work with ^ (bitwise XOR) in C++. bitwise_xor wraps
    // this operation for both Boolean and integral types.
    cpu_kernel(iter, [](bool a, bool b) { return a != b; });
  } else {
    _AT_DISPATCH_INTEGRAL_TYPES_V2(iter.dtype(), "bitwise_xor_cpu", [&]() {
      cpu_kernel_vec(
          iter,
          [](scalar_t a, scalar_t b) -> scalar_t { return a ^ b; },
          [](Vectorized<scalar_t> a, Vectorized<scalar_t> b) { return a ^ b; });
    });
  }
}

void lshift_kernel(TensorIteratorBase& iter) {
  AT_DISPATCH_INTEGRAL_TYPES(iter.dtype(), "lshift_cpu", [&]() {
    cpu_kernel_vec(
        iter,
        [](scalar_t a, scalar_t b) -> scalar_t {
          constexpr scalar_t max_shift = sizeof(scalar_t) * CHAR_BIT;
          if ((static_cast<std::make_signed_t<scalar_t>>(b) < 0) ||
              (b >= max_shift)) {
            return 0;
          }
          return static_cast<std::make_unsigned_t<scalar_t>>(a) << b;
        },
        [](Vectorized<scalar_t> a, Vectorized<scalar_t> b) { return a << b; });
  });
}

void logical_and_kernel(TensorIterator& iter) {
  // See Note [special-case bool outputs]
  if (iter.dtype() == ScalarType::Bool) {
    AT_DISPATCH_ALL_TYPES_AND_COMPLEX_AND3(
        kBool, kBFloat16, kHalf, iter.common_dtype(), "logical_and_cpu", [&]() {
          cpu_kernel(
              iter, [](scalar_t a, scalar_t b) -> bool { return a && b; });
        });
  } else {
    AT_DISPATCH_ALL_TYPES_AND_COMPLEX_AND2(
        kBFloat16, kHalf, iter.common_dtype(), "logical_and_cpu", [&]() {
          cpu_kernel(iter, [](scalar_t a, scalar_t b) -> scalar_t {
            return static_cast<scalar_t>(a && b);
          });
        });
  }
}

void logical_or_kernel(TensorIterator& iter) {
  // See Note [special-case bool outputs]
  if (iter.dtype() == ScalarType::Bool) {
    AT_DISPATCH_ALL_TYPES_AND_COMPLEX_AND3(
        kBool, kBFloat16, kHalf, iter.common_dtype(), "logical_or_cpu", [&]() {
          cpu_kernel(
              iter, [](scalar_t a, scalar_t b) -> bool { return a || b; });
        });
  } else {
    AT_DISPATCH_ALL_TYPES_AND_COMPLEX_AND3(
        kBool, kBFloat16, kHalf, iter.common_dtype(), "logical_or_cpu", [&]() {
          cpu_kernel(iter, [](scalar_t a, scalar_t b) -> scalar_t {
            return static_cast<scalar_t>(a || b);
          });
        });
  }
}

void logical_xor_kernel(TensorIterator& iter) {
  // See Note [special-case bool outputs]
  if (iter.dtype() == ScalarType::Bool) {
    AT_DISPATCH_ALL_TYPES_AND_COMPLEX_AND3(
        kBool, kBFloat16, kHalf, iter.common_dtype(), "logical_xor_cpu", [&]() {
          cpu_kernel(iter, [](scalar_t a, scalar_t b) -> bool {
            return bool(a) != bool(b);
          });
        });
  } else {
    AT_DISPATCH_ALL_TYPES_AND_COMPLEX_AND2(
        kBFloat16, kHalf, iter.common_dtype(), "logical_xor_cpu", [&]() {
          cpu_kernel(iter, [](scalar_t a, scalar_t b) -> scalar_t {
            return static_cast<scalar_t>(bool(a) != bool(b));
          });
        });
  }
}

void rshift_kernel(TensorIteratorBase& iter) {
  AT_DISPATCH_INTEGRAL_TYPES(iter.dtype(), "rshift_cpu", [&]() {
    cpu_kernel_vec(
        iter,
        [](scalar_t a, scalar_t b) -> scalar_t {
          // right shift value to retain sign bit for signed and no bits for
          // unsigned
          constexpr scalar_t max_shift =
              sizeof(scalar_t) * CHAR_BIT - std::is_signed_v<scalar_t>;
          if ((static_cast<std::make_signed_t<scalar_t>>(b) < 0) ||
              (b >= max_shift)) {
            return a >> max_shift;
          }
          return a >> b;
        },
        [](Vectorized<scalar_t> a, Vectorized<scalar_t> b) { return a >> b; });
  });
}

void lt_kernel(TensorIteratorBase& iter) {
  // See Note [special-case bool outputs]
  if (iter.dtype() == ScalarType::Bool) {
    AT_DISPATCH_ALL_TYPES_AND3(
        kBool, kBFloat16, kHalf, iter.common_dtype(), "lt_cpu", [&]() {
          cpu_kernel(
              iter, [](scalar_t a, scalar_t b) -> bool { return a < b; });
        });
  } else {
    AT_DISPATCH_ALL_TYPES_AND2(
        kBFloat16, kHalf, iter.common_dtype(), "lt_cpu", [&]() {
          cpu_kernel_vec(
              iter,
              [](scalar_t a, scalar_t b) -> scalar_t { return a < b; },
              [](Vectorized<scalar_t> a, Vectorized<scalar_t> b)
                  -> Vectorized<scalar_t> { return a.lt(b); });
        });
  }
}

void le_kernel(TensorIteratorBase& iter) {
  // See Note [special-case bool outputs]
  if (iter.dtype() == ScalarType::Bool) {
    AT_DISPATCH_ALL_TYPES_AND3(
        kBool, kBFloat16, kHalf, iter.common_dtype(), "le_cpu", [&]() {
          cpu_kernel(
              iter, [](scalar_t a, scalar_t b) -> bool { return a <= b; });
        });
  } else {
    AT_DISPATCH_ALL_TYPES_AND2(
        kBFloat16, kHalf, iter.common_dtype(), "le_cpu", [&]() {
          cpu_kernel_vec(
              iter,
              [](scalar_t a, scalar_t b) -> scalar_t { return a <= b; },
              [](Vectorized<scalar_t> a, Vectorized<scalar_t> b)
                  -> Vectorized<scalar_t> { return a.le(b); });
        });
  }
}

void gt_kernel(TensorIteratorBase& iter) {
  // See Note [special-case bool outputs]
  if (iter.dtype() == ScalarType::Bool) {
    AT_DISPATCH_ALL_TYPES_AND3(
        kBool, kBFloat16, kHalf, iter.common_dtype(), "gt_cpu", [&]() {
          cpu_kernel(
              iter, [](scalar_t a, scalar_t b) -> bool { return a > b; });
        });
  } else {
    AT_DISPATCH_ALL_TYPES_AND2(
        kBFloat16, kHalf, iter.common_dtype(), "gt_cpu", [&]() {
          cpu_kernel_vec(
              iter,
              [](scalar_t a, scalar_t b) -> scalar_t { return a > b; },
              [](Vectorized<scalar_t> a, Vectorized<scalar_t> b)
                  -> Vectorized<scalar_t> { return a.gt(b); });
        });
  }
}

void ge_kernel(TensorIteratorBase& iter) {
  // See Note [special-case bool outputs]
  if (iter.dtype() == ScalarType::Bool) {
    AT_DISPATCH_ALL_TYPES_AND3(
        kBool, kBFloat16, kHalf, iter.common_dtype(), "ge_cpu", [&]() {
          cpu_kernel(
              iter, [](scalar_t a, scalar_t b) -> bool { return a >= b; });
        });
  } else {
    AT_DISPATCH_ALL_TYPES_AND2(
        kBFloat16, kHalf, iter.common_dtype(), "ge_cpu", [&]() {
          cpu_kernel_vec(
              iter,
              [](scalar_t a, scalar_t b) -> scalar_t { return a >= b; },
              [](Vectorized<scalar_t> a, Vectorized<scalar_t> b)
                  -> Vectorized<scalar_t> { return a.ge(b); });
        });
  }
}

void eq_kernel(TensorIteratorBase& iter) {
  // See Note [special-case bool outputs]
  if (iter.dtype() == ScalarType::Bool) {
    _AT_DISPATCH_ALL_TYPES_AND_BOOL(iter.common_dtype(), "eq_cpu", [&]() {
      cpu_kernel(iter, [](scalar_t a, scalar_t b) -> bool { return a == b; });
    });
  } else {
    _AT_DISPATCH_ALL_TYPES_NO_BOOL(iter.common_dtype(), "eq_cpu", [&]() {
      cpu_kernel_vec(
          iter,
          [](scalar_t a, scalar_t b) -> scalar_t {
            return static_cast<scalar_t>(a == b);
          },
          [](Vectorized<scalar_t> a, Vectorized<scalar_t> b)
              -> Vectorized<scalar_t> { return a.eq(b); });
    });
  }
}

void ne_kernel(TensorIteratorBase& iter) {
  // See Note [special-case bool outputs]
  if (iter.dtype() == ScalarType::Bool) {
    _AT_DISPATCH_ALL_TYPES_AND_BOOL(iter.common_dtype(), "ne_cpu", [&]() {
      cpu_kernel(iter, [](scalar_t a, scalar_t b) -> bool { return a != b; });
    });
  } else {
    _AT_DISPATCH_ALL_TYPES_NO_BOOL(iter.common_dtype(), "ne_cpu", [&]() {
      cpu_kernel_vec(
          iter,
          [](scalar_t a, scalar_t b) -> scalar_t {
            return static_cast<scalar_t>(a != b);
          },
          [](Vectorized<scalar_t> a, Vectorized<scalar_t> b)
              -> Vectorized<scalar_t> { return a.ne(b); });
    });
  }
}

void maximum_kernel(TensorIteratorBase& iter) {
  if (iter.dtype() == ScalarType::Bool) {
    cpu_kernel(iter, [](bool a, bool b) -> bool { return a || b; });
  } else if (isIntegralType(iter.dtype(), /*includeBool=*/false)) {
    AT_DISPATCH_INTEGRAL_TYPES(iter.dtype(), "maximum_cpu", [&]() {
      cpu_kernel_vec(
          iter,
          [](scalar_t a, scalar_t b) -> scalar_t { return std::max(a, b); },
          [](Vectorized<scalar_t> a, Vectorized<scalar_t> b) {
            return at::vec::maximum(a, b);
          });
    });
  } else {
    AT_DISPATCH_FLOATING_TYPES_AND2(
        at::ScalarType::Half,
        at::ScalarType::BFloat16,
        iter.dtype(),
        "maximum_cpu",
        [&]() {
          cpu_kernel_vec(
              iter,
              [](scalar_t a, scalar_t b) -> scalar_t {
                if (a != a || b != b) {
                  return std::numeric_limits<scalar_t>::quiet_NaN();
                } else {
                  return std::max(a, b);
                }
              },
              [](Vectorized<scalar_t> a, Vectorized<scalar_t> b) {
                return at::vec::maximum(a, b);
              });
        });
  }
}

void minimum_kernel(TensorIteratorBase& iter) {
  if (iter.dtype() == ScalarType::Bool) {
    cpu_kernel(iter, [](bool a, bool b) -> bool { return a && b; });
  } else if (isIntegralType(iter.dtype(), /*includeBool=*/false)) {
    AT_DISPATCH_INTEGRAL_TYPES(iter.dtype(), "minimum_cpu", [&]() {
      cpu_kernel_vec(
          iter,
          [](scalar_t a, scalar_t b) -> scalar_t { return std::min(a, b); },
          [](Vectorized<scalar_t> a, Vectorized<scalar_t> b) {
            return at::vec::minimum(a, b);
          });
    });
  } else {
    AT_DISPATCH_FLOATING_TYPES_AND2(
        at::ScalarType::Half,
        at::ScalarType::BFloat16,
        iter.dtype(),
        "minimum_cpu",
        [&]() {
          cpu_kernel_vec(
              iter,
              [](scalar_t a, scalar_t b) -> scalar_t {
                if (a != a || b != b) {
                  return std::numeric_limits<scalar_t>::quiet_NaN();
                } else {
                  return std::min(a, b);
                }
              },
              [](Vectorized<scalar_t> a, Vectorized<scalar_t> b) {
                return at::vec::minimum(a, b);
              });
        });
  }
}

void fmax_kernel(TensorIteratorBase& iter) {
  if (isFloatingType(iter.common_dtype())) {
    AT_DISPATCH_FLOATING_TYPES_AND2(
        at::ScalarType::Half,
        at::ScalarType::BFloat16,
        iter.common_dtype(),
        "fmax_cpu",
        [&]() {
          cpu_kernel(iter, [](scalar_t a, scalar_t b) -> scalar_t {
            return std::fmax(a, b);
          });
        });
  } else {
    maximum_kernel(iter);
  }
}

void fmin_kernel(TensorIteratorBase& iter) {
  if (isFloatingType(iter.common_dtype())) {
    AT_DISPATCH_FLOATING_TYPES_AND2(
        at::ScalarType::Half,
        at::ScalarType::BFloat16,
        iter.common_dtype(),
        "fmin_cpu",
        [&]() {
          cpu_kernel(iter, [](scalar_t a, scalar_t b) -> scalar_t {
            return std::fmin(a, b);
          });
        });
  } else {
    minimum_kernel(iter);
  }
}

void smooth_l1_kernel(TensorIteratorBase& iter, double beta) {
  if (iter.dtype() == kBFloat16) {
    const float beta_val(static_cast<float>(beta));
    const Vectorized<float> beta_val_vec(beta_val);
    const Vectorized<float> point_five_vec(static_cast<float>(0.5));
    cpu_kernel_vec(
        iter,
        [&beta_val](BFloat16 a, BFloat16 b) -> BFloat16 {
          auto z = std::abs(float(a) - float(b));
          return z < beta_val ? static_cast<float>(0.5) * z * z / beta_val
                              : z - static_cast<float>(0.5) * beta_val;
        },
        [&beta_val_vec, &point_five_vec](
            Vectorized<BFloat16> a, Vectorized<BFloat16> b) {
          auto [a0, a1] = convert_bfloat16_float(a);
          auto [b0, b1] = convert_bfloat16_float(b);
          auto z = (a0 - b0).abs();
          a0 = Vectorized<float>::blendv(
              point_five_vec * z * z / beta_val_vec,
              z - point_five_vec * beta_val_vec,
              z >= beta_val_vec);
          z = (a1 - b1).abs();
          a1 = Vectorized<float>::blendv(
              point_five_vec * z * z / beta_val_vec,
              z - point_five_vec * beta_val_vec,
              z >= beta_val_vec);
          return convert_float_bfloat16(a0, a1);
        });
  } else {
    AT_DISPATCH_FLOATING_TYPES_AND(kHalf, iter.dtype(), "smooth_l1_cpu", [&]() {
      using Vec = Vectorized<scalar_t>;
      const scalar_t beta_val(beta);
      const Vec beta_val_vec(beta_val);
      const Vec point_five_vec(static_cast<scalar_t>(0.5));
      cpu_kernel_vec(
          iter,
          [&beta_val](scalar_t a, scalar_t b) -> scalar_t {
            auto z = std::abs(a - b);
            return z < beta_val ? static_cast<scalar_t>(0.5) * z * z / beta_val
                                : z - static_cast<scalar_t>(0.5) * beta_val;
          },
          [&beta_val_vec, &point_five_vec](Vec a, Vec b) {
            auto z = (a - b).abs();
            return Vec::blendv(
                point_five_vec * z * z / beta_val_vec,
                z - point_five_vec * beta_val_vec,
                z >= beta_val_vec);
          });
    });
  }
}

void huber_kernel(TensorIterator& iter, double delta) {
  AT_DISPATCH_FLOATING_TYPES_AND2(
      kBFloat16, kHalf, iter.dtype(), "huber_cpu", [&]() {
        using Vec = Vectorized<scalar_t>;
        const scalar_t delta_val(delta);
        const Vec delta_val_vec(delta_val);
        const Vec point_five_vec(static_cast<scalar_t>(0.5));
        cpu_kernel_vec(
            iter,
            [&delta_val](scalar_t a, scalar_t b) -> scalar_t {
              auto z = std::abs(a - b);
              return z < delta_val
                  ? static_cast<scalar_t>(0.5) * z * z
                  : delta_val * (z - static_cast<scalar_t>(0.5) * delta_val);
            },
            [&delta_val_vec, &point_five_vec](Vec a, Vec b) {
              auto z = (a - b).abs();
              return Vec::blendv(
                  point_five_vec * z * z,
                  delta_val_vec * (z - point_five_vec * delta_val_vec),
                  z >= delta_val_vec);
            });
      });
}

void sigmoid_backward_kernel(TensorIteratorBase& iter) {
  if (isComplexType(iter.dtype())) {
    AT_DISPATCH_COMPLEX_TYPES(iter.dtype(), "sigmoid_backward_cpu", [&]() {
      auto one_vec = Vectorized<scalar_t>(scalar_t{1});
      cpu_kernel_vec(
          iter,
          [=](scalar_t a, scalar_t b) -> scalar_t {
            return a * std::conj((scalar_t(1) - b) * b);
          },
          [=](Vectorized<scalar_t> a, Vectorized<scalar_t> b) {
            return a * ((one_vec - b) * b).conj();
          });
    });
  } else if (iter.dtype() == kBFloat16) {
    auto one_vec = Vectorized<float>((float)(1));
    cpu_kernel_vec(
        iter,
        [=](BFloat16 a, BFloat16 b) -> BFloat16 {
          float a0 = static_cast<float>(a);
          float b0 = static_cast<float>(b);
          return a0 * (float(1) - b0) * b0;
        },
        [=](Vectorized<BFloat16> a, Vectorized<BFloat16> b) {
          auto [a0, a1] = convert_bfloat16_float(a);
          auto [b0, b1] = convert_bfloat16_float(b);
          a0 = a0 * (one_vec - b0) * b0;
          a1 = a1 * (one_vec - b1) * b1;
          return convert_float_bfloat16(a0, a1);
        });
  } else {
    AT_DISPATCH_FLOATING_TYPES_AND(
        kHalf, iter.dtype(), "sigmoid_backward_cpu", [&]() {
          auto one_vec = Vectorized<scalar_t>((scalar_t)(1));
          cpu_kernel_vec(
              iter,
              [=](scalar_t a, scalar_t b) -> scalar_t {
                return a * (scalar_t(1) - b) * b;
              },
              [=](Vectorized<scalar_t> a, Vectorized<scalar_t> b) {
                return a * (one_vec - b) * b;
              });
        });
  }
}

void logit_backward_kernel(TensorIteratorBase& iter, const Scalar& eps_scalar) {
  AT_DISPATCH_FLOATING_TYPES_AND2(
      kBFloat16, kHalf, iter.dtype(), "logit_backward_cpu", [&]() {
        const scalar_t eps = eps_scalar.to<scalar_t>();
        const Vectorized<scalar_t> kZeroVec(scalar_t(0));
        const Vectorized<scalar_t> kOneVec(scalar_t(1));
        if (eps < scalar_t(0)) {
          const Vectorized<scalar_t> kNanVec(
              std::numeric_limits<scalar_t>::quiet_NaN());
          cpu_kernel_vec(
              iter,
              [](scalar_t dy, scalar_t x) {
                return (x < scalar_t(0) || x > scalar_t(1))
                    ? std::numeric_limits<scalar_t>::quiet_NaN()
                    : ((x == scalar_t(0) || x == scalar_t(1))
                           ? (dy * std::numeric_limits<scalar_t>::infinity())
                           : (dy / (x * (scalar_t(1) - x))));
              },
              [kZeroVec, kOneVec, kNanVec](
                  Vectorized<scalar_t> dy_vec, Vectorized<scalar_t> x_vec) {
                return Vectorized<scalar_t>::blendv(
                    kNanVec,
                    dy_vec / (x_vec * (kOneVec - x_vec)),
                    (x_vec >= kZeroVec) & (x_vec <= kOneVec));
              });
        } else {
          const scalar_t lo = eps;
          const scalar_t hi = scalar_t(1) - eps;
          const Vectorized<scalar_t> lo_vec(lo);
          const Vectorized<scalar_t> hi_vec(hi);
          cpu_kernel_vec(
              iter,
              [lo, hi](scalar_t dy, scalar_t x) {
                return (x < lo || x > hi)
                    ? scalar_t(0)
                    : ((x == scalar_t(0) || x == scalar_t(1))
                           ? dy * std::numeric_limits<scalar_t>::infinity()
                           : dy / (x * (scalar_t(1) - x)));
              },
              [kZeroVec, kOneVec, lo_vec, hi_vec](
                  Vectorized<scalar_t> dy_vec, Vectorized<scalar_t> x_vec) {
                return Vectorized<scalar_t>::blendv(
                    kZeroVec,
                    dy_vec / (x_vec * (kOneVec - x_vec)),
                    (x_vec >= lo_vec) & (x_vec <= hi_vec));
              });
        }
      });
}

void tanh_backward_kernel(TensorIteratorBase& iter) {
  if (isComplexType(iter.dtype())) {
    AT_DISPATCH_COMPLEX_TYPES(iter.dtype(), "tanh_backward_cpu", [&]() {
      auto one_vec = Vectorized<scalar_t>(scalar_t{1});
      cpu_kernel_vec(
          iter,
          [=](scalar_t a, scalar_t b) -> scalar_t {
            return a * std::conj(scalar_t{1} - b * b);
          },
          [=](Vectorized<scalar_t> a, Vectorized<scalar_t> b) {
            return a * (one_vec - b * b).conj();
          });
    });
  } else if (at::isReducedFloatingType(iter.dtype())) {
    AT_DISPATCH_REDUCED_FLOATING_TYPES(
        iter.dtype(), "tanh_backward_cpu", [&]() {
          auto one_vec = Vectorized<float>(float{1});
          cpu_kernel_vec(
              iter,
              [=](scalar_t a, scalar_t b) -> scalar_t {
                float a0 = float(a);
                float b0 = float(b);
                return a0 * (float{1} - b0 * b0);
              },
              [=](Vectorized<scalar_t> a, Vectorized<scalar_t> b) {
                auto [a0, a1] = convert_to_float<scalar_t>(a);
                auto [b0, b1] = convert_to_float<scalar_t>(b);
                a0 = a0 * (one_vec - b0 * b0);
                a1 = a1 * (one_vec - b1 * b1);
                return convert_from_float<scalar_t>(a0, a1);
              });
        });
  } else {
    AT_DISPATCH_FLOATING_TYPES(iter.dtype(), "tanh_backward_cpu", [&]() {
      auto one_vec = Vectorized<scalar_t>(scalar_t{1});
      cpu_kernel_vec(
          iter,
          [=](scalar_t a, scalar_t b) -> scalar_t {
            return a * (scalar_t{1} - b * b);
          },
          [=](Vectorized<scalar_t> a, Vectorized<scalar_t> b) {
            return a * (one_vec - b * b);
          });
    });
  }
}

void mse_kernel(TensorIteratorBase& iter) {
<<<<<<< HEAD
  AT_DISPATCH_FLOATING_TYPES_AND2(kHalf, kBFloat16, iter.dtype(), "mse_cpu", [&]() {
=======
  if (iter.dtype() == ScalarType::Half) {
    TORCH_WARN_ONCE(
        "Applying the CPU mse kernel on half-type tensors. "
        "This may be slower than using float or double-type tensors.");
  }

  AT_DISPATCH_FLOATING_TYPES_AND_HALF(iter.dtype(), "mse_cpu", [&]() {
>>>>>>> f6c56d96
    cpu_kernel_vec(
        iter,
        [=](scalar_t a, scalar_t b) -> scalar_t {
          auto diff = a - b;
          return diff * diff;
        },
        [=](Vectorized<scalar_t> a, Vectorized<scalar_t> b) {
          auto diff = a - b;
          return diff * diff;
        });
  });
}

void fmod_kernel(TensorIteratorBase& iter) {
  if (isIntegralType(iter.common_dtype(), /*includeBool=*/false)) {
    AT_DISPATCH_INTEGRAL_TYPES(iter.common_dtype(), "fmod_cpu", [&]() {
      cpu_kernel(iter, [=](scalar_t x, scalar_t d) -> scalar_t {
        TORCH_CHECK(d != 0, "ZeroDivisionError");
        return x % d;
      });
    });
  } else {
    AT_DISPATCH_FLOATING_TYPES_AND2(
        kBFloat16, kHalf, iter.common_dtype(), "fmod_cpu", [&]() {
          cpu_kernel_vec(
              iter,
              [](scalar_t x, scalar_t d) -> scalar_t {
                return std::fmod(x, d);
              },
              [](Vectorized<scalar_t> x, Vectorized<scalar_t> d) {
                return x.fmod(d);
              });
        });
  }
}

void logaddexp_kernel(TensorIteratorBase& iter) {
  if (at::isReducedFloatingType(iter.dtype())) {
    AT_DISPATCH_REDUCED_FLOATING_TYPES(iter.dtype(), "logaddexp_cpu", [&]() {
      using Vec = Vectorized<scalar_t>;
      cpu_kernel_vec(
          iter,
          [=](scalar_t a, scalar_t b) -> scalar_t {
            float a0 = static_cast<float>(a);
            float b0 = static_cast<float>(b);
            if (std::isinf(a0) && a0 == b0) {
              return a0;
            } else {
              float m0 = std::max(a0, b0);
              return m0 + std::log1p(std::exp(-std::abs(a0 - b0)));
            }
          },
          [=](Vec a, Vec b) -> Vec {
            auto [a0, a1] = convert_to_float<scalar_t>(a);
            auto [b0, b1] = convert_to_float<scalar_t>(b);
            Vectorized<float> inf(std::numeric_limits<float>::infinity());
            Vectorized<float> m0 = maximum(a0, b0);
            Vectorized<float> m1 = maximum(a1, b1);
            a0 = Vectorized<float>::blendv(
                m0 + (a0 - b0).abs().neg().exp().log1p(),
                a0,
                (a0 == b0) & (a0.abs() == inf));
            a1 = Vectorized<float>::blendv(
                m1 + (a1 - b1).abs().neg().exp().log1p(),
                a1,
                (a1 == b1) & (a1.abs() == inf));
            return convert_from_float<scalar_t>(a0, a1);
          });
    });
  } else if (isComplexType(iter.dtype())) {
    AT_DISPATCH_COMPLEX_TYPES(iter.dtype(), "logaddexp_cpu", [&]() {
      cpu_kernel(iter, [=](scalar_t a, scalar_t b) -> scalar_t {
        return _log_add_exp_helper(a, b);
      });
    });
  } else {
    AT_DISPATCH_FLOATING_TYPES(iter.dtype(), "logaddexp_cpu", [&]() {
      cpu_kernel_vec(
          iter,
          [=](scalar_t a, scalar_t b) -> scalar_t {
            if (std::isinf(a) && a == b) {
              return a;
            } else {
              scalar_t m = std::max(a, b);
              return m + std::log1p(std::exp(-std::abs(a - b)));
            }
          },
          [=](Vectorized<scalar_t> a, Vectorized<scalar_t> b) {
            Vectorized<scalar_t> inf(std::numeric_limits<scalar_t>::infinity());
            Vectorized<scalar_t> m = maximum(a, b);
            return Vectorized<scalar_t>::blendv(
                m + (a - b).abs().neg().exp().log1p(),
                a,
                (a == b) & (a.abs() == inf));
          });
    });
  }
}

void logaddexp2_kernel(TensorIteratorBase& iter) {
  if (at::isReducedFloatingType(iter.dtype())) {
    AT_DISPATCH_REDUCED_FLOATING_TYPES(iter.dtype(), "logaddexp2_cpu", [&]() {
      using Vec = Vectorized<scalar_t>;
      constexpr auto inv_log_2 = static_cast<float>(1.0 / c10::ln_2<double>);
      cpu_kernel_vec(
          iter,
          [=](scalar_t a, scalar_t b) -> scalar_t {
            float a0 = static_cast<float>(a);
            float b0 = static_cast<float>(b);
            if (std::isinf(a0) && a0 == b0) {
              return a0;
            } else {
              float m0 = std::max(a0, b0);
              return m0 + std::log1p(std::exp2(-std::abs(a0 - b0))) * inv_log_2;
            }
          },
          [=](Vec a, Vec b) -> Vec {
            auto [a0, a1] = convert_to_float<scalar_t>(a);
            auto [b0, b1] = convert_to_float<scalar_t>(b);
            Vectorized<float> inf(std::numeric_limits<float>::infinity());
            Vectorized<float> inv_log_2_vec(inv_log_2);
            Vectorized<float> m0 = maximum(a0, b0);
            Vectorized<float> m1 = maximum(a1, b1);
            a0 = Vectorized<float>::blendv(
                m0 + (a0 - b0).abs().neg().exp2().log1p() * inv_log_2_vec,
                a0,
                (a0 == b0) & (a0.abs() == inf));
            a1 = Vectorized<float>::blendv(
                m1 + (a1 - b1).abs().neg().exp2().log1p() * inv_log_2_vec,
                a1,
                (a1 == b1) & (a1.abs() == inf));
            return convert_from_float<scalar_t>(a0, a1);
          });
    });
  } else {
    AT_DISPATCH_FLOATING_TYPES(iter.dtype(), "logaddexp2_cpu", [&]() {
      constexpr auto inv_log_2 = static_cast<scalar_t>(1.0 / c10::ln_2<double>);
      cpu_kernel_vec(
          iter,
          [=](scalar_t a, scalar_t b) -> scalar_t {
            if (std::isinf(a) && a == b) {
              return a;
            } else {
              scalar_t m = std::max(a, b);
              return m + std::log1p(std::exp2(-std::abs(a - b))) * inv_log_2;
            }
          },
          [=](Vectorized<scalar_t> a, Vectorized<scalar_t> b) {
            Vectorized<scalar_t> inf(std::numeric_limits<scalar_t>::infinity());
            Vectorized<scalar_t> inv_log_2_vec(inv_log_2);
            Vectorized<scalar_t> m = maximum(a, b);
            return Vectorized<scalar_t>::blendv(
                m + (a - b).abs().neg().exp2().log1p() * inv_log_2_vec,
                a,
                (a == b) & (a.abs() == inf));
          });
    });
  }
}

void gcd_kernel(TensorIteratorBase& iter) {
  AT_DISPATCH_INTEGRAL_TYPES(iter.common_dtype(), "gcd_cpu", [&]() {
    cpu_kernel(iter, [](scalar_t a, scalar_t b) -> scalar_t {
      return calc_gcd(a, b);
    });
  });
}

void lcm_kernel(TensorIteratorBase& iter) {
  AT_DISPATCH_INTEGRAL_TYPES(iter.common_dtype(), "lcm_cpu", [&]() {
    cpu_kernel(iter, [](scalar_t a, scalar_t b) -> scalar_t {
      scalar_t g = calc_gcd(a, b);
      return (g == 0) ? 0 : std::abs(a / g * b);
    });
  });
}

void hypot_kernel(TensorIteratorBase& iter) {
  AT_DISPATCH_FLOATING_TYPES_AND2(
      kBFloat16, kHalf, iter.dtype(), "hypot_cpu", [&]() {
        cpu_kernel_vec(
            iter,
            [=](scalar_t a, scalar_t b) -> scalar_t {
              return std::hypot(a, b);
            },
            [=](Vectorized<scalar_t> a, Vectorized<scalar_t> b) {
              return a.hypot(b);
            });
      });
}

void igamma_kernel(TensorIteratorBase& iter) {
  AT_DISPATCH_FLOATING_TYPES_AND2(
      kHalf, kBFloat16, iter.dtype(), "igamma_cpu", [&]() {
        cpu_kernel_vec(
            iter,
            [=](scalar_t a, scalar_t b) -> scalar_t {
              return calc_igamma(a, b);
            },
            [=](Vectorized<scalar_t> a, Vectorized<scalar_t> b) {
              return a.igamma(b);
            });
      });
}

void igammac_kernel(TensorIteratorBase& iter) {
  AT_DISPATCH_FLOATING_TYPES_AND2(
      kHalf, kBFloat16, iter.dtype(), "igammac_cpu", [&]() {
        cpu_kernel_vec(
            iter,
            [=](scalar_t a, scalar_t b) -> scalar_t {
              return calc_igammac(a, b);
            },
            [=](Vectorized<scalar_t> a, Vectorized<scalar_t> b) {
              return a.igammac(b);
            });
      });
}

void nextafter_kernel(TensorIteratorBase& iter) {
  if (at::isReducedFloatingType(iter.common_dtype())) {
    AT_DISPATCH_REDUCED_FLOATING_TYPES(iter.dtype(), "nextafter_cpu", [&]() {
      cpu_kernel(iter, [=](scalar_t a, scalar_t b) -> scalar_t {
        return std::nextafter(a, b);
      });
    });
  } else {
    AT_DISPATCH_FLOATING_TYPES(iter.common_dtype(), "nextafter_cpu", [&]() {
      cpu_kernel_vec(
          iter,
          [=](scalar_t a, scalar_t b) -> scalar_t {
            return std::nextafter(a, b);
          },
          [=](Vectorized<scalar_t> a, Vectorized<scalar_t> b) {
            return a.nextafter(b);
          });
    });
  }
}

void heaviside_kernel(TensorIteratorBase& iter) {
  AT_DISPATCH_ALL_TYPES_AND3(
      kHalf, kBool, kBFloat16, iter.dtype(), "heaviside_cpu", [&]() {
        cpu_kernel(iter, [](scalar_t a, scalar_t b) -> scalar_t {
          return a == 0 ? b : static_cast<scalar_t>(a > 0);
        });
      });
}

void copysign_kernel(TensorIteratorBase& iter) {
  AT_DISPATCH_FLOATING_TYPES_AND2(
      kBFloat16, kHalf, iter.common_dtype(), "copysign_cpu", [&]() {
        cpu_kernel_vec(
            iter,
            [](scalar_t a, scalar_t b) -> scalar_t {
              return c10::copysign(a, b);
            },
            [](Vectorized<scalar_t> a, Vectorized<scalar_t> b)
                -> Vectorized<scalar_t> { return a.copysign(b); });
      });
}

void xlogy_kernel(TensorIteratorBase& iter) {
  AT_DISPATCH_FLOATING_TYPES_AND2(
      kBFloat16, kHalf, iter.common_dtype(), "xlogy_cpu", [&]() {
        cpu_kernel(iter, [](scalar_t x, scalar_t y) -> scalar_t {
          if (at::_isnan(y)) {
            return NAN;
          }
          if (x == 0) {
            return 0;
          }
          return x * std::log(y);
        });
      });
}

void xlog1py_kernel(TensorIteratorBase& iter) {
  AT_DISPATCH_FLOATING_TYPES_AND2(
      kBFloat16, kHalf, iter.common_dtype(), "xlog1py_cpu", [&]() {
        cpu_kernel(iter, [](scalar_t x, scalar_t y) -> scalar_t {
          if (at::_isnan(y)) {
            return NAN;
          }
          if (x == 0) {
            return 0;
          }
          return x * std::log1p(y);
        });
      });
}

void zeta_kernel(TensorIteratorBase& iter) {
  AT_DISPATCH_FLOATING_TYPES(iter.common_dtype(), "zeta_cpu", [&]() {
    cpu_kernel(
        iter, [](scalar_t x, scalar_t q) -> scalar_t { return zeta(x, q); });
  });
}

void chebyshev_polynomial_t_kernel(TensorIteratorBase& iterator) {
  AT_DISPATCH_FLOATING_TYPES(
      iterator.common_dtype(), "chebyshev_polynomial_t_cpu", [&]() {
        cpu_kernel(iterator, [](scalar_t x, scalar_t n) -> scalar_t {
          return chebyshev_polynomial_t_forward(x, n);
        });
      });
} // chebyshev_polynomial_t_kernel(TensorIteratorBase& iterator)

void chebyshev_polynomial_u_kernel(TensorIteratorBase& iterator) {
  AT_DISPATCH_FLOATING_TYPES(
      iterator.common_dtype(), "chebyshev_polynomial_u_cpu", [&]() {
        cpu_kernel(iterator, [](scalar_t x, scalar_t n) -> scalar_t {
          return chebyshev_polynomial_u_forward(x, n);
        });
      });
} // chebyshev_polynomial_u_kernel(TensorIteratorBase& iterator)

void chebyshev_polynomial_v_kernel(TensorIteratorBase& iterator) {
  AT_DISPATCH_FLOATING_TYPES(
      iterator.common_dtype(), "chebyshev_polynomial_v_cpu", [&]() {
        cpu_kernel(iterator, [](scalar_t x, scalar_t n) -> scalar_t {
          return chebyshev_polynomial_v_forward(x, n);
        });
      });
} // chebyshev_polynomial_v_kernel(TensorIteratorBase& iterator)

void chebyshev_polynomial_w_kernel(TensorIteratorBase& iterator) {
  AT_DISPATCH_FLOATING_TYPES(
      iterator.common_dtype(), "chebyshev_polynomial_w_cpu", [&]() {
        cpu_kernel(iterator, [](scalar_t x, scalar_t n) -> scalar_t {
          return chebyshev_polynomial_w_forward(x, n);
        });
      });
} // chebyshev_polynomial_w_kernel(TensorIteratorBase& iterator)

void hermite_polynomial_h_kernel(TensorIteratorBase& iterator) {
  AT_DISPATCH_FLOATING_TYPES(
      iterator.common_dtype(), "hermite_polynomial_h_cpu", [&]() {
        cpu_kernel(iterator, [](scalar_t x, scalar_t n) -> scalar_t {
          return hermite_polynomial_h_forward(x, n);
        });
      });
} // hermite_polynomial_h_kernel(TensorIteratorBase& iterator)

void hermite_polynomial_he_kernel(TensorIteratorBase& iterator) {
  AT_DISPATCH_FLOATING_TYPES(
      iterator.common_dtype(), "hermite_polynomial_he_cpu", [&]() {
        cpu_kernel(iterator, [](scalar_t x, scalar_t n) -> scalar_t {
          return hermite_polynomial_he_forward(x, n);
        });
      });
} // hermite_polynomial_he_kernel(TensorIteratorBase& iterator)

void laguerre_polynomial_l_kernel(TensorIteratorBase& iterator) {
  AT_DISPATCH_FLOATING_TYPES(
      iterator.common_dtype(), "laguerre_polynomial_l_cpu", [&]() {
        cpu_kernel(iterator, [](scalar_t x, scalar_t n) -> scalar_t {
          return laguerre_polynomial_l_forward(x, n);
        });
      });
} // laguerre_polynomial_l_kernel(TensorIteratorBase& iterator)

void legendre_polynomial_p_kernel(TensorIteratorBase& iterator) {
  AT_DISPATCH_FLOATING_TYPES(
      iterator.common_dtype(), "legendre_polynomial_p_cpu", [&]() {
        cpu_kernel(iterator, [](scalar_t x, scalar_t n) -> scalar_t {
          return legendre_polynomial_p_forward(x, n);
        });
      });
} // legendre_polynomial_p_kernel(TensorIteratorBase& iterator)

void shifted_chebyshev_polynomial_t_kernel(TensorIteratorBase& iterator) {
  AT_DISPATCH_FLOATING_TYPES(
      iterator.common_dtype(), "shifted_chebyshev_polynomial_t_cpu", [&]() {
        cpu_kernel(iterator, [](scalar_t x, scalar_t n) -> scalar_t {
          return shifted_chebyshev_polynomial_t_forward(x, n);
        });
      });
} // shifted_chebyshev_polynomial_t_kernel(TensorIteratorBase& iterator)

void shifted_chebyshev_polynomial_u_kernel(TensorIteratorBase& iterator) {
  AT_DISPATCH_FLOATING_TYPES(
      iterator.common_dtype(), "shifted_chebyshev_polynomial_u_cpu", [&]() {
        cpu_kernel(iterator, [](scalar_t x, scalar_t n) -> scalar_t {
          return shifted_chebyshev_polynomial_u_forward(x, n);
        });
      });
} // shifted_chebyshev_polynomial_u_kernel(TensorIteratorBase& iterator)

void shifted_chebyshev_polynomial_v_kernel(TensorIteratorBase& iterator) {
  AT_DISPATCH_FLOATING_TYPES(
      iterator.common_dtype(), "shifted_chebyshev_polynomial_v_cpu", [&]() {
        cpu_kernel(iterator, [](scalar_t x, scalar_t n) -> scalar_t {
          return shifted_chebyshev_polynomial_v_forward(x, n);
        });
      });
} // shifted_chebyshev_polynomial_v_kernel(TensorIteratorBase& iterator)

void shifted_chebyshev_polynomial_w_kernel(TensorIteratorBase& iterator) {
  AT_DISPATCH_FLOATING_TYPES(
      iterator.common_dtype(), "shifted_chebyshev_polynomial_w_cpu", [&]() {
        cpu_kernel(iterator, [](scalar_t x, scalar_t n) -> scalar_t {
          return shifted_chebyshev_polynomial_w_forward(x, n);
        });
      });
} // shifted_chebyshev_polynomial_w_kernel(TensorIteratorBase& iterator)

} // namespace

REGISTER_DISPATCH(add_clamp_stub, &add_clamp_kernel)
REGISTER_DISPATCH(mul_stub, &mul_kernel)
REGISTER_DISPATCH(div_true_stub, &div_true_kernel)
REGISTER_DISPATCH(div_trunc_stub, &div_trunc_kernel)
REGISTER_DISPATCH(div_floor_stub, &div_floor_kernel)
REGISTER_DISPATCH(bitwise_and_stub, &bitwise_and_kernel)
REGISTER_DISPATCH(bitwise_or_stub, &bitwise_or_kernel)
REGISTER_DISPATCH(bitwise_xor_stub, &bitwise_xor_kernel)
REGISTER_DISPATCH(lshift_stub, &lshift_kernel)
REGISTER_DISPATCH(rshift_stub, &rshift_kernel)
REGISTER_DISPATCH(logical_xor_stub, &logical_xor_kernel)
REGISTER_DISPATCH(logical_and_stub, &logical_and_kernel)
REGISTER_DISPATCH(logical_or_stub, &logical_or_kernel)
REGISTER_DISPATCH(lt_stub, &lt_kernel)
REGISTER_DISPATCH(le_stub, &le_kernel)
REGISTER_DISPATCH(gt_stub, &gt_kernel)
REGISTER_DISPATCH(ge_stub, &ge_kernel)
REGISTER_DISPATCH(eq_stub, &eq_kernel)
REGISTER_DISPATCH(ne_stub, &ne_kernel)
REGISTER_DISPATCH(maximum_stub, &maximum_kernel)
REGISTER_DISPATCH(minimum_stub, &minimum_kernel)
REGISTER_DISPATCH(fmax_stub, &fmax_kernel)
REGISTER_DISPATCH(fmin_stub, &fmin_kernel)
REGISTER_DISPATCH(copysign_stub, &copysign_kernel)
REGISTER_DISPATCH(remainder_stub, &remainder_kernel)
REGISTER_DISPATCH(fmod_stub, &fmod_kernel)
REGISTER_DISPATCH(gcd_stub, &gcd_kernel)
REGISTER_DISPATCH(lcm_stub, &lcm_kernel)
REGISTER_DISPATCH(xlogy_stub, &xlogy_kernel)
REGISTER_DISPATCH(xlog1py_stub, &xlog1py_kernel)
REGISTER_DISPATCH(zeta_stub, &zeta_kernel)
REGISTER_DISPATCH(nextafter_stub, &nextafter_kernel)
REGISTER_DISPATCH(heaviside_stub, &heaviside_kernel)
REGISTER_DISPATCH(chebyshev_polynomial_t_stub, &chebyshev_polynomial_t_kernel)
REGISTER_DISPATCH(chebyshev_polynomial_v_stub, &chebyshev_polynomial_v_kernel)
REGISTER_DISPATCH(chebyshev_polynomial_w_stub, &chebyshev_polynomial_w_kernel)
REGISTER_DISPATCH(laguerre_polynomial_l_stub, &laguerre_polynomial_l_kernel)
REGISTER_DISPATCH(legendre_polynomial_p_stub, &legendre_polynomial_p_kernel)
REGISTER_DISPATCH(
    shifted_chebyshev_polynomial_t_stub,
    &shifted_chebyshev_polynomial_t_kernel)
REGISTER_DISPATCH(
    shifted_chebyshev_polynomial_u_stub,
    &shifted_chebyshev_polynomial_u_kernel)
REGISTER_DISPATCH(
    shifted_chebyshev_polynomial_v_stub,
    &shifted_chebyshev_polynomial_v_kernel)
REGISTER_DISPATCH(
    shifted_chebyshev_polynomial_w_stub,
    &shifted_chebyshev_polynomial_w_kernel)
// Might enable AVX512 dispatch after enabling explicit vectorization for them.
REGISTER_DISPATCH(chebyshev_polynomial_u_stub, &chebyshev_polynomial_u_kernel)
REGISTER_DISPATCH(hermite_polynomial_h_stub, &hermite_polynomial_h_kernel)
REGISTER_DISPATCH(hermite_polynomial_he_stub, &hermite_polynomial_he_kernel)

ALSO_REGISTER_AVX512_DISPATCH(atan2_stub, &atan2_kernel)
ALSO_REGISTER_AVX512_DISPATCH(smooth_l1_stub, &smooth_l1_kernel)
ALSO_REGISTER_AVX512_DISPATCH(huber_stub, &huber_kernel)
ALSO_REGISTER_AVX512_DISPATCH(sigmoid_backward_stub, &sigmoid_backward_kernel)
ALSO_REGISTER_AVX512_DISPATCH(logit_backward_stub, &logit_backward_kernel)
ALSO_REGISTER_AVX512_DISPATCH(tanh_backward_stub, &tanh_backward_kernel)
ALSO_REGISTER_AVX512_DISPATCH(mse_stub, &mse_kernel)
ALSO_REGISTER_AVX512_DISPATCH(logaddexp_stub, &logaddexp_kernel)
ALSO_REGISTER_AVX512_DISPATCH(logaddexp2_stub, &logaddexp2_kernel)
ALSO_REGISTER_AVX512_DISPATCH(hypot_stub, &hypot_kernel)
ALSO_REGISTER_AVX512_DISPATCH(igamma_stub, &igamma_kernel)
ALSO_REGISTER_AVX512_DISPATCH(igammac_stub, &igammac_kernel)

} // namespace at::native<|MERGE_RESOLUTION|>--- conflicted
+++ resolved
@@ -959,17 +959,7 @@
 }
 
 void mse_kernel(TensorIteratorBase& iter) {
-<<<<<<< HEAD
-  AT_DISPATCH_FLOATING_TYPES_AND2(kHalf, kBFloat16, iter.dtype(), "mse_cpu", [&]() {
-=======
-  if (iter.dtype() == ScalarType::Half) {
-    TORCH_WARN_ONCE(
-        "Applying the CPU mse kernel on half-type tensors. "
-        "This may be slower than using float or double-type tensors.");
-  }
-
   AT_DISPATCH_FLOATING_TYPES_AND_HALF(iter.dtype(), "mse_cpu", [&]() {
->>>>>>> f6c56d96
     cpu_kernel_vec(
         iter,
         [=](scalar_t a, scalar_t b) -> scalar_t {
