# mypy: allow-untyped-defs
from __future__ import annotations

import functools
import logging
import multiprocessing
import os
import sys
from concurrent.futures import Future, ProcessPoolExecutor, ThreadPoolExecutor
from concurrent.futures.process import BrokenProcessPool
from functools import partial
from time import time
from typing import Any, Callable, Dict, List, Optional, Set, TYPE_CHECKING

import torch
from torch._dynamo.device_interface import get_registered_device_interfaces
from torch._inductor import config
from torch._inductor.codecache import (
    CodeCacheFuture,
    CppCodeCache,
    CppPythonBindingsCodeCache,
    CUDACodeCache,
    HalideCodeCache,
    LambdaFuture,
    ROCmCodeCache,
    TritonCodeCache,
    TritonFuture,
)
from torch._inductor.compile_worker.subproc_pool import (
    _warm_process_pool,
    AnyPool,
    SubprocPool,
)
from torch._inductor.compile_worker.watchdog import _async_compile_initializer
from torch._inductor.runtime.compile_tasks import (
    _set_triton_ptxas_path,
    _worker_compile_triton,
)
from torch.hub import _Faketqdm, tqdm
from torch.utils._triton import has_triton_package


if TYPE_CHECKING:
    from torch._inductor.runtime.hints import HalideMeta

# timing metrics for time spent in the compilation
_cumulative_compile_time = 0.0
_t0: Optional[float] = None

kernel_code_log = torch._logging.getArtifactLogger(__name__, "kernel_code")


def pre_fork_setup():
    """
    Setup that must be done prior to forking with a process pool.
    """
    # ensure properties have been calculated before processes
    # are forked
    caching_device_properties()

    # Computing the triton key can be slow. If we call it before fork,
    # it will be cached for the forked subprocesses.
    try:
        from triton.compiler.compiler import triton_key

        triton_key()
    except ImportError:
        # Triton might not be installed or might be an old version.
        pass


def caching_device_properties():
    for _, device_interface in get_registered_device_interfaces():
        if device_interface.is_available():
            device_interface.Worker.get_device_properties()


def _compile_start() -> None:
    global _t0
    if _t0 is None:
        _t0 = time()


def _compile_end() -> None:
    global _cumulative_compile_time, _t0
    if _t0 is not None:
        t1 = time()
        _cumulative_compile_time += t1 - _t0
        _t0 = None
        # print("CUMULATIVE COMPILE TIME", _cumulative_compile_time)


_IS_WINDOWS = sys.platform == "win32"

log = logging.getLogger(__name__)


# Used to keep track of all process pools invoked so far.
_pool_set: Set[AnyPool] = set()


def shutdown_compile_workers() -> None:
    """Shut down all outstanding compile-worker pools."""
    for pool in _pool_set:
        pool.shutdown()
    after_fork()


def after_fork():
    """Reset pools to initial state without shutting them down"""
    _pool_set.clear()
    AsyncCompile.process_pool.cache_clear()


try:
    os.register_at_fork(after_in_child=after_fork)
except AttributeError:
    pass  # register_at_fork does not exists on windows


def get_worker_start_method() -> str:
    """
    Temporary for internal subprocess pool rollout. Assign config.worker_start_method
    lazily and return it. TODO: remove after rollout.
    """
    if config.worker_start_method is None:
        config.worker_start_method = config.decide_worker_start_method()
    return config.worker_start_method


<<<<<<< HEAD
=======
def get_compile_threads() -> int:
    """
    Temporary for internal rollout. Assign config.compile_threads lazily and return it.
    TODO: remove after rollout.
    """
    if config.compile_threads is None:
        config.compile_threads = config.decide_compile_threads()
    return config.compile_threads


>>>>>>> 9b2e453e
class AsyncCompile:
    def __init__(self) -> None:
        pass

    @staticmethod
    @functools.lru_cache(1)
    def pool() -> ThreadPoolExecutor:
        assert get_compile_threads() > 1
        return ThreadPoolExecutor(get_compile_threads())

    @staticmethod
    def _get_ready():
        """No-op function to help mark when the subprocess pool is ready."""
        return "ready"

    @staticmethod
    def _get_ready():
        """No-op function to help mark when the subprocess pool is ready."""
        return "ready"

    @staticmethod
    @functools.lru_cache(1)
    def process_pool() -> AnyPool:
        assert get_compile_threads() > 1
        pool: AnyPool
        if get_worker_start_method() == "subprocess":
            # Wrapper around ProcessPoolExecutor forks in a new process we control
            pool = SubprocPool(get_compile_threads())
        else:
            pre_fork_setup()
            ctx = multiprocessing.get_context(get_worker_start_method())
            pool = ProcessPoolExecutor(
                get_compile_threads(),
                mp_context=ctx,
                initializer=partial(_async_compile_initializer, os.getpid()),
            )
            # when this pool is created in a subprocess object, the normal exit handler
            # doesn't run, and we need to register our own handler.
            # exitpriority has to be high, because another one of the finalizers will
            # kill the worker thread that sends the shutdown message to the workers...
            multiprocessing.util.Finalize(None, pool.shutdown, exitpriority=sys.maxsize)

        # Set an attribute we can check to see if the pool is ready.
        pool.ready_future = pool.submit(AsyncCompile._get_ready)  # type: ignore[union-attr]
        _pool_set.add(pool)
        return pool

    @classmethod
    def warm_pool(cls) -> None:
        if get_compile_threads() <= 1:
            return
        _compile_start()
        _warm_process_pool(cls.process_pool(), get_compile_threads())
        _compile_end()

    @classmethod
    def submit(cls, task: Callable[..., Any]) -> Any:
        if get_compile_threads() <= 1:
            return task()
        return cls.pool().submit(task)

    def _use_process_pool(self):
        return (
<<<<<<< HEAD
            config.compile_threads > 1
=======
            get_compile_threads() > 1
>>>>>>> 9b2e453e
            and self.process_pool().ready_future.done()  # type: ignore[union-attr]
        )

    def triton(self, kernel_name: str, source_code: str, device_str: str = "cuda"):
        kernel_code_log.info("Triton Kernel:\n%s", source_code)
        _compile_start()
        _set_triton_ptxas_path()

        kernel = TritonCodeCache.load(kernel_name, source_code)
        if self._use_process_pool():
            # We want to support changing these env vars after (and while) the
            # process pool is running, so pass them to the subprocess to reset.
            env_vars = ["TORCHINDUCTOR_CACHE_DIR", "TRITON_CACHE_DIR"]
            extra_env = {v: os.environ[v] for v in env_vars if v in os.environ}
            return TritonFuture(
                kernel,
                self.process_pool().submit(
                    _worker_compile_triton,
                    kernel._reload_in_subproc,
                    extra_env,
                ),
            )
        else:
            kernel.precompile()
            return kernel

    def multi_kernel(self, *args, **kwargs) -> Any:
        from torch._inductor.codegen.multi_kernel import MultiKernelCall

        # no need to call this in parallel since the sub-kernels are already parallel tasks
        return MultiKernelCall(*args, **kwargs)

    def cpp(self, source_code: str):
        kernel_code_log.info("CPP Kernel:\n%s", source_code)
        if get_compile_threads() <= 1:
            return CppCodeCache.load(source_code).kernel
        else:
            get_result = CppCodeCache.load_async(source_code, submit_fn=self.submit)
            return LambdaFuture(lambda: get_result().kernel)

    def cpp_pybinding(self, argtypes: List[str], source_code: str):
        kernel_code_log.info("CPP+Bindings Kernel:\n%s", source_code)
        if get_compile_threads() <= 1:
            return CppPythonBindingsCodeCache.load_pybinding(argtypes, source_code)
        else:
            get_result = CppPythonBindingsCodeCache.load_pybinding_async(
                argtypes, source_code, submit_fn=self.submit
            )
            return LambdaFuture(get_result)

    def cuda(self, source_code, dst_file_ext, aot_compile=False):
        kernel_code_log.info("CUDA Kernel:\n%s", source_code)

        def task():
            if aot_compile:
                # We rely on JITInductor to compile the CUDA code,
                # so that we can load it into AOTInductor.
                CUDACodeCache.compile(source_code, "o")
            return CUDACodeCache.load(source_code, dst_file_ext)[0]

        return self.submit(task)

    def rocm(self, source_code, dst_file_ext, aot_compile=False):
        kernel_code_log.info("ROCm Kernel:\n%s", source_code)

        def task():
            if aot_compile:
                _ = ROCmCodeCache.compile(source_code, dst_file_ext="o")
            return ROCmCodeCache.load(source_code, dst_file_ext)[0]

        return self.submit(task)

    def halide(self, meta: HalideMeta, source_code: str):
        kernel_code_log.info("Halide Kernel:\n%r\n%s", meta, source_code)
        if get_compile_threads() <= 1:
            return HalideCodeCache.generate_halide(meta, source_code)
        else:
            get_result = HalideCodeCache.generate_halide_async(
                meta, source_code, submit_fn=self.submit
            )
            return LambdaFuture(get_result)

    def wait(self, scope: Dict[str, Any]) -> None:
        num_kernels = len(
            [
                value
                for key, value in scope.items()
                if isinstance(value, (Future, CodeCacheFuture))
            ]
        )
        pbar = tqdm(
            total=num_kernels,
            desc="Inductor Compilation",
            disable=config.disable_progress,
            delay=0,
        )
        if get_compile_threads() > 1:
            for key, result in scope.items():
                if config.verbose_progress and not isinstance(pbar, _Faketqdm):
                    pbar.set_postfix_str(key)
                if isinstance(result, (Future, CodeCacheFuture)):
                    try:
                        scope[key] = result.result()
                    except BrokenProcessPool as e:
                        raise RuntimeError(
                            "A compilation subprocess exited unexpectedly. This "
                            "is likely due to a crash. To facilitate debugging, "
                            "you can re-run with TORCHINDUCTOR_COMPILE_THREADS=1 "
                            "to cause compilation to occur in the main process."
                        ) from e
                    pbar.update(1)

        _compile_end()


if (
    os.environ.get("TORCH_TNT_IN_USE", "0") == "1"
    or os.environ.get("TORCH_WARM_POOL", "1") != "1"
    # The subprocess pool is only used for the Triton backend
    or not has_triton_package()
    # Skip for fbcode so we can query the worker_start_method lazily.
    # TODO: remove once "subprocess" has rolled out internally.
    or config.is_fbcode()
):
    pass
else:
    AsyncCompile.warm_pool()<|MERGE_RESOLUTION|>--- conflicted
+++ resolved
@@ -128,8 +128,6 @@
     return config.worker_start_method
 
 
-<<<<<<< HEAD
-=======
 def get_compile_threads() -> int:
     """
     Temporary for internal rollout. Assign config.compile_threads lazily and return it.
@@ -140,7 +138,6 @@
     return config.compile_threads
 
 
->>>>>>> 9b2e453e
 class AsyncCompile:
     def __init__(self) -> None:
         pass
@@ -150,11 +147,6 @@
     def pool() -> ThreadPoolExecutor:
         assert get_compile_threads() > 1
         return ThreadPoolExecutor(get_compile_threads())
-
-    @staticmethod
-    def _get_ready():
-        """No-op function to help mark when the subprocess pool is ready."""
-        return "ready"
 
     @staticmethod
     def _get_ready():
@@ -204,11 +196,7 @@
 
     def _use_process_pool(self):
         return (
-<<<<<<< HEAD
-            config.compile_threads > 1
-=======
             get_compile_threads() > 1
->>>>>>> 9b2e453e
             and self.process_pool().ready_future.done()  # type: ignore[union-attr]
         )
 
