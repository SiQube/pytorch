import functools
import logging
import math
import sys
import typing
from typing import Optional

import torch
import torch._decomp as decomp
import torch._prims_common as utils
import torch.ao.quantization.fx._decomposed
from torch._decomp import (
    core_aten_decompositions,
    get_decompositions,
    remove_decompositions,
)
from torch._decomp.decompositions import (
    _grid_sampler_2d as decomp_grid_sampler_2d,
    pw_cast_for_opmath,
)
from torch._decomp.decompositions_for_rng import extra_random_decomps
from torch._dynamo.utils import counters
from torch._higher_order_ops.out_dtype import out_dtype
from torch._inductor.utils import pad_listlike
from torch._prims_common import (
    elementwise_dtypes,
    ELEMENTWISE_TYPE_PROMOTION_KIND,
    type_to_dtype,
)

from . import config, inductor_prims
from .utils import (
    is_gpu,
    needs_fallback_due_to_atomic_add_limitations,
    use_scatter_fallback,
)

log = logging.getLogger(__name__)
aten = torch.ops.aten
prims = torch.ops.prims
quantized = torch.ops.quantized
quantized_decomposed = torch.ops.quantized_decomposed

inductor_decompositions = get_decompositions(
    [
        aten._adaptive_avg_pool2d_backward,
        aten.arange,
        aten.bitwise_and_,
        aten.bitwise_or_,
        aten.clamp_min_,
        aten.dist,
        aten.empty_like,
        aten.flip,
        aten.gelu,
        aten.hardtanh,
        aten.index_select,
        aten.lcm,
        aten.leaky_relu,
        aten.linalg_vector_norm,
        aten._log_softmax,
        aten.max_pool2d_with_indices_backward,
        aten._native_batch_norm_legit,
        aten._native_batch_norm_legit_functional,
        aten._native_batch_norm_legit_no_training,
        aten._batch_norm_with_update,
        aten._batch_norm_with_update_functional,
        aten._batch_norm_no_update,
        aten.batch_norm_backward,
        aten.native_batch_norm,
        aten.native_group_norm,
        aten.native_layer_norm,
        aten.nll_loss2d_backward,
        aten._softmax,
        aten.sin_,
        aten.sqrt_,
        out_dtype,
        aten._to_copy,
        aten.tril_indices,
        aten.triu_indices,
        aten.upsample_bilinear2d.vec,
        quantized.linear_dynamic_fp16_unpacked_weight,
    ]
)
decompositions = {**core_aten_decompositions(), **inductor_decompositions}

# Remove unwanted decompositions included via the core ATen decompositions from
# the Inductor decomp table.
decomps_to_exclude = [
    aten._unsafe_index,
    aten._unsafe_masked_index,
    aten._unsafe_masked_index_put_accumulate,
    aten._scaled_dot_product_flash_attention_for_cpu.default,  # See comments in torch/_decomp/decompositions.py
    aten._softmax_backward_data,
    aten.clamp_max,
    aten.clamp_min,
    aten.glu,  # inductor lowers this directly
    aten.select_scatter,  # need to be in the ATen graph in order for it to work with the re-inplacing pass
    aten.split.Tensor,  # inductor lowers this directly
    aten.squeeze,  # inductor lowers this directly
    aten.sum,  # inductor lowers this directly
    aten.unbind,  # inductor lowers this directly
]

remove_decompositions(decompositions, decomps_to_exclude)


def register_decomposition(ops):
    for op in [ops] if callable(ops) else ops:
        if op in decompositions:
            log.warning("duplicate decomp: %s", ops)
    return decomp.register_decomposition(ops, decompositions)


# TODO: for now, inductor doesn't handle asserts
# because the condition is symbol -> tensor in the graph.
@register_decomposition([aten._assert_async.msg])
def assert_async_msg_decomp(tensor, msg):
    return


# Following `assert_async_msg_decomp` and implement as non-op.
@register_decomposition([aten._functional_assert_async.msg])
def functional_assert_async_msg_decomp(tensor, msg):
    return


@register_decomposition([aten.sym_constrain_range_for_size.default])
def sym_constrain_range_for_size(symbol, *, min=None, max=None):
    return


@register_decomposition([aten.clamp])
@pw_cast_for_opmath
def clamp(x, min=None, max=None):
    if min is not None:
        x = x.clamp_min(min)
    if max is not None:
        x = x.clamp_max(max)
    return x


@register_decomposition([aten.full])
def full(size, fill_value, **kwargs):
    dtype = kwargs.get("dtype")
    if dtype is None:
        kwargs["dtype"] = type_to_dtype(type(fill_value))
        return torch.full(size, fill_value, **kwargs)
    return NotImplemented


# Not really sure how to put this into the main library.  PrimTorch wants
# empty_permuted to go to the prim, and typically users don't really want
# to decompose to empty_strided (but inductor is OK with it, because we are
# cool with strides and everything goes to empty_strided)
@register_decomposition([aten.empty_permuted.default])
def empty_permuted(size, physical_layout, **kwargs):
    perm = [0] * len(size)
    for p, l in enumerate(physical_layout):
        perm[l] = p
    return torch.empty([size[l] for l in physical_layout], **kwargs).permute(perm)


@register_decomposition([aten.convolution_backward])
def convolution_backward(
    grad_output,
    input,
    weight,
    bias_sizes,
    stride,
    padding,
    dilation,
    transposed,
    output_padding,
    groups,
    output_mask,
):
    if not output_mask[2] or not is_gpu(grad_output.device.type):
        return NotImplemented
    grad_bias = aten.sum(grad_output, [0] + list(range(2, grad_output.dim())))
    grad_inp, grad_weight, _ = aten.convolution_backward(
        grad_output,
        input,
        weight,
        bias_sizes,
        stride,
        padding,
        dilation,
        transposed,
        output_padding,
        groups,
        [output_mask[0], output_mask[1], False],
    )
    return (grad_inp, grad_weight, grad_bias)


@register_decomposition([aten.round.decimals])
def round_dec(x, decimals=0):
    ten_pow_decimals = 10.0**decimals
    return aten.round(x * ten_pow_decimals) * (1.0 / ten_pow_decimals)


@register_decomposition([aten.bmm])
@pw_cast_for_opmath
def bmm(self, batch2):
    if config.coordinate_descent_tuning:
        if self.shape[1] == 1 or batch2.shape[2] == 1:
            out = (self.unsqueeze(-1) * batch2.unsqueeze(1)).sum(dim=2)
            return out
    if self.device.type == "cpu":
        if self.size(1) == 1 and batch2.size(-1) == 1:
            counters["inductor"]["decompose_bmm"] += 1
            return torch.sum(
                self.squeeze(1) * batch2.squeeze(-1), dim=1, keepdim=True
            ).unsqueeze(1)
    return NotImplemented


@register_decomposition([aten.addmm])
@pw_cast_for_opmath
def addmm(self, mat1, mat2, beta=1, alpha=1):
    if self.device.type == "cpu":
        if mat1.size(0) == 1 and mat2.size(-1) == 1:
            counters["inductor"]["decompose_addmm"] += 1
            out = torch.sum(
                mat1.squeeze(0) * mat2.squeeze(-1), dim=0, keepdim=True
            ).unsqueeze(0)
            return alpha * out + beta * self
        if mat1.size(0) == 1 and mat2.size(0) <= 16 and mat2.size(1) <= 16:
            counters["inductor"]["decompose_addmm"] += 1
            out = (mat1.T * mat2).sum(dim=0, keepdim=True)
            return alpha * out + beta * self
    return NotImplemented


@register_decomposition([aten.mm])
@pw_cast_for_opmath
def mm(self, input2):
    from torch.fx.experimental.symbolic_shapes import (
        definitely_true,
        guard_size_oblivious,
    )

    # Our matrix vector multiplies only achieve peak bandwidth with coordinate descent tuning.
    # todo: Look into why and fix it (hopefully)
    if config.coordinate_descent_tuning:
        if self.shape[0] == 1 or input2.shape[1] == 1:
            return (self.unsqueeze(2) * input2.unsqueeze(0)).sum(dim=1)
    if self.device.type == "cpu":
        if (
            guard_size_oblivious(self.size(-1) == 1)
            and guard_size_oblivious(self.size(0) > 0)
            and guard_size_oblivious(input2.size(0) == 1)
            and (self.dtype == input2.dtype)
            and definitely_true((torch.numel(self) + torch.numel(input2)) <= 32)
        ):
            counters["inductor"]["decompose_mm"] += 1
            return torch.cat([self[i, :] * input2 for i in range(self.size(0))])
        if guard_size_oblivious(self.size(0) == 1) and guard_size_oblivious(
            input2.size(-1) == 1
        ):
            counters["inductor"]["decompose_mm"] += 1
            return torch.sum(
                self.squeeze(0) * input2.squeeze(-1), dim=0, keepdim=True
            ).unsqueeze(0)
    return NotImplemented


# This pass does two things:
# - Eliminate cat when there is only one tensor input
# - Normalize cat calls, so that legacy empty 1-D tensors are removed (NB: we
#   don't remove ALL empty tensors, only the naughty ones)
@register_decomposition([aten.cat.default])
def cat(tensors, dim=0):
    from torch.fx.experimental.symbolic_shapes import guard_size_oblivious

    def non_empty_tensor(x):
        # For better or worse, this is a valid cat:
        #
        #   torch.cat([torch.randn(2, 2, 4), torch.randn(0), torch.randn(3, 2, 4)])
        #
        # We'd like to eliminate naughtiness like this for downstream passes
        # like split_cat.  The easiest way is to just drop such inputs
        # (guarding that they are non-zero).
        #
        # Is it permissible for this filtering to be size-oblivious?  A case
        # where this could matter is cat([(2, 2), (u0,)], dim=0); if u0
        # happened to be zero, we would have liked to have filtered it out.
        # But actually, the ONLY way this could have passed is if u0 == 0,
        # so by the time we get here we have already installed a deferred
        # runtime assert forcing u0 to be zero.  So if this hasn't happened,
        # we know that the unbacked SymInt has appropriate size and there are
        # no problems.
        return len(x.shape) != 1 or guard_size_oblivious(x.shape[0] > 0)

    filtered_tensors = list(filter(non_empty_tensor, tensors))

    if len(filtered_tensors) == 1:
        return filtered_tensors[0].clone()
    elif 1 < len(filtered_tensors) < len(tensors):
        # on the first call, when we remove empty tensors, we redispatch recursively
        return aten.cat.default(filtered_tensors, dim)
    # when no 'filtering' has occurred, we raise to prevent infinite recursion (no more decomposition needed)
    return NotImplemented


@register_decomposition([aten.angle])
def angle(x):
    if x.is_complex():
        return torch.where(
            torch.isnan(x.real), float("nan"), torch.atan2(x.imag, x.real)
        )

    # when x is real number
    #   if x >= 0, return 0
    #   if x < 0, return pi
    #   if x is nan, return nan
    _, dtype = elementwise_dtypes(
        x,
        type_promotion_kind=ELEMENTWISE_TYPE_PROMOTION_KIND.INT_TO_FLOAT,
    )
    pi = torch.scalar_tensor(math.pi, dtype=dtype, device=x.device)
    ret = torch.where(x < 0, pi, 0.0)
    return torch.where(torch.isnan(x), float("nan"), ret)


@register_decomposition([aten.add])
def add(x, y, *, alpha=None):
    x_is_complex_tensor = torch.is_tensor(x) and x.is_complex()
    y_is_complex_tensor = torch.is_tensor(y) and y.is_complex()
    if not x_is_complex_tensor or not y_is_complex_tensor:
        return NotImplemented
    z = y
    if alpha is not None:
        z = alpha * y
    complex_type = torch.promote_types(x.dtype, y.dtype)
    return (x.view(x.real.dtype) + z.view(y.real.dtype)).view(complex_type)


@register_decomposition([aten.conj_physical])
def conj_physical(self):
    assert not self.is_complex(), "TODO: implement this"
    return self


@register_decomposition([aten.lift, aten.detach_])
def lift(self):
    return self


@register_decomposition([aten.bernoulli.default])
def bernoulli(self, *, generator=None):
    assert generator is None
    return (torch.rand_like(self, dtype=torch.float32) < self).to(self.dtype)


@register_decomposition([aten.fmin, prims.fmin])
def fmin(self, other):
    return torch.where(torch.isnan(other) | (other > self), self, other)


@register_decomposition([aten.fmax, prims.fmax])
def fmax(self, other):
    return torch.where(torch.isnan(other) | (other < self), self, other)


@register_decomposition(aten.amax)
def amax(self, dim=None, keepdim=False):
    if self.dtype == torch.bool:
        return torch.any(self, dim=dim, keepdim=keepdim)
    return NotImplemented


@register_decomposition(aten.amin)
def amin(self, dim=None, keepdim=False):
    if self.dtype == torch.bool:
        return torch.all(self, dim=dim, keepdim=keepdim)
    return NotImplemented


@register_decomposition([aten.narrow_copy])
def narrow_copy(self, dim, start, length):
    return torch.narrow(self, dim, start, length).clone()


@register_decomposition([aten.expand_copy])
def expand_copy(self, size, *, implicit=False):
    return aten.expand(self, size, implicit=implicit).clone()


@register_decomposition([aten.view_copy.default])
def view_copy_default(self, size):
    return aten.view(self, size).clone()


@register_decomposition([aten.view_copy.dtype])
def view_copy_dtype(self, dtype):
    return self.to(dtype).clone()


def get_like_layout(
    tensor: torch.Tensor, memory_format: Optional[torch.memory_format]
) -> torch.memory_format:
    # TODO: _to_copy tensor to stride permutation
    if memory_format is torch.preserve_format or memory_format is None:
        return utils.suggest_memory_format(tensor)
    else:
        return memory_format


@register_decomposition(aten.rand_like)
def rand_like(self, *, dtype=None, device=None, memory_format=None, **kwargs):
    return torch.rand(
        [*self.size()],
        dtype=dtype or self.dtype,
        device=device or self.device,
        **kwargs,
    ).to(memory_format=get_like_layout(self, memory_format))


@register_decomposition(aten.randn_like)
def randn_like(self, *, dtype=None, device=None, memory_format=None, **kwargs):
    return torch.randn(
        [*self.size()],
        dtype=dtype or self.dtype,
        device=device or self.device,
        **kwargs,
    ).to(memory_format=get_like_layout(self, memory_format))


@register_decomposition(aten.full_like)
def full_like(
    self,
    fill_value,
    *,
    dtype=None,
    layout=None,
    device=None,
    pin_memory=False,
    requires_grad=False,
    memory_format=torch.preserve_format,
):
    return torch.full(
        [*self.size()],
        fill_value,
        dtype=dtype or self.dtype,
        layout=layout or self.layout,
        device=device or self.device,
        requires_grad=requires_grad,
    ).to(memory_format=get_like_layout(self, memory_format))


@register_decomposition(aten.randint_like.default)
def randint_like(self, high, *, dtype=None, device=None, memory_format=None, **kwargs):
    return aten.randint.low(
        0,
        high,
        [*self.size()],
        dtype=dtype or self.dtype,
        device=device or self.device,
        **kwargs,
    ).to(memory_format=get_like_layout(self, memory_format))


@register_decomposition(aten.randint_like.low_dtype)
def randint_like_low(
    self, low, high, *, dtype=None, device=None, memory_format=None, **kwargs
):
    return aten.randint.low(
        low,
        high,
        [*self.size()],
        dtype=dtype or self.dtype,
        device=device or self.device,
        **kwargs,
    ).to(memory_format=get_like_layout(self, memory_format))


@register_decomposition(aten.randint.default)
def randint(high, size, **kwargs):
    return aten.randint.low(0, high, size, **kwargs)


@register_decomposition(quantized.linear_dynamic_fp16_unpacked_weight.default)
def linear_dynamic_fp16_unpacked_weight(
    input: torch.Tensor, weight: torch.Tensor, bias: torch.Tensor
) -> torch.Tensor:
    packed_weight = torch.ops._quantized.wrapped_fbgemm_pack_gemm_matrix_fp16(weight)
    return torch.ops._quantized.wrapped_fbgemm_linear_fp16_weight(
        input, packed_weight, bias, weight.size()[0]
    )


@register_decomposition(torch.ops.quantized.embedding_bag_byte_unpack)
def q_embedding_bag_byte_unpack_decomp(packed):
    def bitcast_u8_to_f32(u8):
        x, y, z, w = (u8[..., n].to(torch.int32) for n in (0, 1, 2, 3))
        if sys.byteorder == "little":
            return (x + (y << 8) + (z << 16) + (w << 24)).view(torch.float32)[..., None]
        else:
            return ((x << 24) + (y << 16) + (z << 8) + w).view(torch.float32)[..., None]

    scales = bitcast_u8_to_f32(packed[..., -8:-4])
    offsets = bitcast_u8_to_f32(packed[..., -4:])
    return packed[..., :-8].to(torch.float32) * scales + offsets


@register_decomposition([aten.grid_sampler_2d])
@pw_cast_for_opmath
def grid_sampler_2d(
    a: torch.Tensor,
    grid: torch.Tensor,
    interpolation_mode: int = 0,
    padding_mode: int = 0,
    align_corners: bool = False,
) -> torch.Tensor:
    # We do not expand the grid (_expand_grid=False) on cpu for performance reasons
    # Experimenting locally it was found that compiled CUDA code is accelerated by ~5x
    # and CPU code by ~2x on bicubic mode, if we expand the grid from (N, H, W, 2) into (N, C, H, W, 2)
    # However, this leads to a slowdown around ~0.8x on CPU bilinear mode, channels first.
    # Thus we apply this hack to not expand the grid for this case.
    _expand_grid = not (
        a.device == torch.device("cpu")
        and interpolation_mode == 0
        and a.is_contiguous(memory_format=torch.contiguous_format)
    )

    output = decomp_grid_sampler_2d(
        a,
        grid=grid,
        interpolation_mode=interpolation_mode,
        padding_mode=padding_mode,
        align_corners=align_corners,
        _expand_grid=_expand_grid,
    )
    return output


@register_decomposition(aten._foreach_addcmul.Scalar)
def _foreach_addcmul_scalar(self, left_tensors, right_tensors, scalar=1):
    return aten._foreach_add.List(
        self, aten._foreach_mul.List(left_tensors, right_tensors), alpha=scalar
    )


@register_decomposition(aten._foreach_addcdiv.Scalar)
def _foreach_addcdiv_scalar(self, left_tensors, right_tensors, scalar=1):
    return aten._foreach_add.List(
        self, aten._foreach_div.List(left_tensors, right_tensors), alpha=scalar
    )


@register_decomposition(aten._foreach_lerp.Scalar)
def _foreach_lerp_scalar(start_tensors, end_tensors, weight):
    return aten._foreach_add.List(
        start_tensors,
        aten._foreach_mul.Scalar(
            aten._foreach_sub.List(end_tensors, start_tensors), weight
        ),
    )


@aten.miopen_batch_norm.default.py_impl(torch._C.DispatchKey.Autograd)
@register_decomposition(aten.miopen_batch_norm)
def miopen_batch_norm(
    input: torch.Tensor,
    weight: torch.Tensor,
    bias: typing.Optional[torch.Tensor],
    running_mean: typing.Optional[torch.Tensor],
    running_var: typing.Optional[torch.Tensor],
    training: bool,
    exponential_average_factor: float,
    epsilon: float,
):
    a, b, c = aten.native_batch_norm(
        input,
        weight,
        bias,
        running_mean,
        running_var,
        training,
        exponential_average_factor,
        epsilon,
    )

    if training:
        return (a, b, c)
    return (
        a,
        weight.new_zeros((0,)),
        weight.new_zeros((0,)),
    )


@functools.lru_cache(None)
def fast_random_decomps():
    return {**decompositions, **extra_random_decomps}


def select_decomp_table():
    """decomps can change based on config"""
    if config.fallback_random:
        return decompositions
    return fast_random_decomps()


@register_decomposition(aten.masked_scatter)
def masked_scatter(self, mask, source):
<<<<<<< HEAD
    # This two-step algorithm is the same as eager CUDA, for eager CPU we
    # use a 1-shot serial iteration.
    if self.device.type != "cuda":
        return NotImplemented

    self, mask = aten.broadcast_tensors([self, mask])
    source_idx = mask.reshape(-1).cumsum(0) - 1
    self_flat, mask_flat, source_flat = (x.flatten() for x in (self, mask, source))
    result = aten._unsafe_masked_index(source_flat, mask_flat, [source_idx], 0)
    return torch.where(mask_flat, result, self_flat).view(self.shape)
=======
    if is_gpu(self.device.type):
        # This two-step algorithm is the same as eager CUDA, for eager CPU we
        # use a 1-shot serial iteration.
        self, mask = aten.broadcast_tensors([self, mask])
        source_idx = mask.reshape(-1).cumsum(0) - 1
        return inductor_prims.masked_scatter_with_index(self, mask, source_idx, source)
    return NotImplemented
>>>>>>> 090a031d


@register_decomposition(quantized_decomposed.choose_qparams.tensor)
def choose_qparams_tensor(
    input: torch.Tensor, quant_min: int, quant_max: int, eps: float, dtype: torch.dtype
):
    min_val, max_val = torch.aminmax(input)
    scale = (max_val - min_val) / float(quant_max - quant_min)
    scale = torch.max(scale, torch.Tensor([eps]))
    zero_point = quant_min - torch.round(min_val / scale).to(torch.int)
    zero_point = torch.clamp(zero_point, quant_min, quant_max)
    return scale.to(torch.float64), zero_point.to(torch.int64)


@register_decomposition(aten.put)
def put(self, index, source, accumulate=False):
    flattened = self.flatten()
    flattened = torch.index_put(
        flattened, [index], source.reshape(index.shape), accumulate
    )
    return flattened.reshape(self.shape)


@register_decomposition(aten.put_)
def put_(self, index, source, accumulate=False):
    out = aten.put(self, index, source, accumulate=accumulate)
    return self.copy_(out)


@register_decomposition(aten._softmax_backward_data.default)
@pw_cast_for_opmath
def _softmax_backward_data(grad_output, output, dim, input_dtype):
    new_grad_output = grad_output * output
    sum_new_grad = torch.sum(new_grad_output, dim=dim, keepdim=True)
    # grad_input = new_grad_output - output * sum_new_grad
    grad_input = inductor_prims.fma(-output, sum_new_grad, new_grad_output)

    # CPU kernel doesn't respect input_dtype, but following check doesn't work for meta tensor
    # if grad_output.device == torch.device("cpu"):
    #     return grad_input.contiguous()

    if grad_output.dtype != input_dtype:
        grad_input = grad_input.to(input_dtype)
    return grad_input.contiguous()


@register_decomposition(aten.index_reduce)
def index_reduce(
    self, dim: int, index, src, reduction_type: str, *, include_self: bool = True
):
    if reduction_type == "mean" and not needs_fallback_due_to_atomic_add_limitations(
        self.dtype
    ):
        true_division = self.dtype.is_floating_point or self.dtype.is_complex
        ones = torch.ones_like(src)
        if include_self:
            out = self
            counts = torch.ones_like(self).index_add(dim, index, ones)
        else:
            out = self.index_fill(dim, index, 0)
            counts = torch.zeros_like(self).index_add(dim, index, ones)
            counts = counts.masked_fill(counts < 1, 1)
        out = out.index_add(dim, index, src)
        return out / counts if true_division else out // counts

    if use_scatter_fallback(
        aten.scatter_reduce_.two,
        reduction_type,
        self.dtype,
        src.dtype,
        src.device.type,
        True,
    ):
        return NotImplemented

    repeats = self.shape[dim + 1 :].numel() * self.shape[:dim].numel()
    index_shape = (index.numel(), *self.shape[dim + 1 :], *self.shape[:dim])
    perm = (*range(self.ndim - dim, self.ndim), 0, *range(1, self.ndim - dim))
    scatter_index = (
        index.to(torch.int64)
        .repeat_interleave(repeats)
        .reshape(index_shape)
        .permute(perm)
    )
    return self.scatter_reduce(
        dim,
        scatter_index,
        src,
        reduction_type,
        include_self=include_self,
    )


@register_decomposition(aten.max_pool2d_with_indices)
def max_pool2d_with_indices(
    x, kernel_size, stride=None, padding=0, dilation=1, ceil_mode=False
):
    if dilation == 1:
        dilation = [1, 1]

    if padding == 0:
        padding = [0, 0]

    if stride is None:
        stride = kernel_size

    kernel_size = pad_listlike(kernel_size, 2)
    dilation = pad_listlike(dilation, 2)
    padding = pad_listlike(padding, 2)
    stride = pad_listlike(stride, 2)

    window_size = kernel_size[0] * kernel_size[1]
    # We fallback when using non-default dilation or when the window size is too large
    if (
        torch._inductor.lowering.should_fallback_max_pool2d_with_indices(
            kernel_size, dilation
        )
        or window_size > torch.iinfo(torch.int8).max
    ):
        return NotImplemented

    vals, offsets = prims._low_memory_max_pool2d_with_offsets(
        x,
        kernel_size,
        stride,
        padding,
        dilation,
        ceil_mode,
    )
    indices = prims._low_memory_max_pool2d_offsets_to_indices(
        offsets,
        kernel_size[1],
        x.size(-1),
        stride,
        padding,
    )
    return vals, indices<|MERGE_RESOLUTION|>--- conflicted
+++ resolved
@@ -605,18 +605,6 @@
 
 @register_decomposition(aten.masked_scatter)
 def masked_scatter(self, mask, source):
-<<<<<<< HEAD
-    # This two-step algorithm is the same as eager CUDA, for eager CPU we
-    # use a 1-shot serial iteration.
-    if self.device.type != "cuda":
-        return NotImplemented
-
-    self, mask = aten.broadcast_tensors([self, mask])
-    source_idx = mask.reshape(-1).cumsum(0) - 1
-    self_flat, mask_flat, source_flat = (x.flatten() for x in (self, mask, source))
-    result = aten._unsafe_masked_index(source_flat, mask_flat, [source_idx], 0)
-    return torch.where(mask_flat, result, self_flat).view(self.shape)
-=======
     if is_gpu(self.device.type):
         # This two-step algorithm is the same as eager CUDA, for eager CPU we
         # use a 1-shot serial iteration.
@@ -624,7 +612,6 @@
         source_idx = mask.reshape(-1).cumsum(0) - 1
         return inductor_prims.masked_scatter_with_index(self, mask, source_idx, source)
     return NotImplemented
->>>>>>> 090a031d
 
 
 @register_decomposition(quantized_decomposed.choose_qparams.tensor)
