--- conflicted
+++ resolved
@@ -42,7 +42,7 @@
     register_graph_pattern,
     stable_topological_sort,
 )
-from ..utils import decode_device, is_pointwise_use
+from ..utils import decode_device, get_gpu_type, is_pointwise_use
 from ..virtualized import V
 from .b2b_gemm import B2B_GEMM_PASS
 from .ddp_fusion import fuse_ddp_communication
@@ -132,7 +132,7 @@
 
     stable_topological_sort(gm.graph)
 
-    move_constructors_to_cuda(gm.graph)
+    move_constructors_to_gpu(gm.graph)
 
     fake_tensor_updater.incremental_update()
 
@@ -828,8 +828,6 @@
             return auto_functionalized_dense(*args, only_clone_these_tensors, **kwargs)
 
         match.replace_by_example(decomp, flat_args, run_functional_passes=False)
-<<<<<<< HEAD
-=======
 
     @register_graph_pattern(
         CallFunctionVarArgs(torch.ops.higher_order.triton_kernel_wrapper_functional),
@@ -850,7 +848,6 @@
             return (triton_kernel_wrapper_functional_dense(*args, **kwargs),)
 
         match.replace_by_example(decomp, flat_args, run_functional_passes=False)
->>>>>>> 416a7894
 
     graph_pass.apply(graph)
     for node in graph.find_nodes(
@@ -1057,7 +1054,7 @@
     return inductor.kernel.mm.tuned_fused_int_mm_mul(mat1, mat2, mat3, out_dtype)
 
 
-def is_index_put_and_requires_h2d_sync_for_cuda_value(node):
+def is_index_put_and_requires_h2d_sync_for_gpu_value(node):
     from torch.fx.operator_schemas import normalize_function
 
     if node.target not in [
@@ -1071,13 +1068,8 @@
     # However, it will short-circuit this H2D sync and run mask_fill_
     # if the value we are putting is a cpu scalar.
     # Therefore, when inductor sees an index_put_ with byte tensor indices,
-<<<<<<< HEAD
-    # it should *not* convert the cpu scalar value into a cuda tensor.
-    args_, kwargs_ = normalize_function(node.target, node.args, node.kwargs)
-=======
     # it should *not* convert the cpu scalar value into a gpu tensor.
     args_, kwargs_ = normalize_function(node.target, node.args, node.kwargs)  # type: ignore[misc]
->>>>>>> 416a7894
     any_byte_bool_indices = False
     indices = args_[1]
     for i in indices:
@@ -1087,7 +1079,7 @@
     val = args_[2].meta["val"]
     val_is_cpu_scalar = val.device.type == "cpu" and val.numel() == 1
     # If both these conditions hold, then converting the val
-    # to a cuda tensor will incur a H2D sync when inductor calls aten.index_put_
+    # to a gpu tensor will incur a H2D sync when inductor calls aten.index_put_
     return any_byte_bool_indices and val_is_cpu_scalar
 
 
@@ -1144,7 +1136,7 @@
             and node.target.namespace in ("prims", "aten")
         ):
             return True
-        if is_index_put_and_requires_h2d_sync_for_cuda_value(node):
+        if is_index_put_and_requires_h2d_sync_for_gpu_value(node):
             return True
 
         return False
@@ -1220,14 +1212,14 @@
         """
         cpu_indeg: Dict[fx.Node, int] = self.get_cpu_indeg_count(graph)
 
-        # which constructors cannot be moved to cuda
-        cannot_move_to_cuda: Set[fx.Node] = set()
+        # which constructors cannot be moved to gpu
+        cannot_move_to_gpu: Set[fx.Node] = set()
 
         # For any node in the graph, which constructors does it have a dependency on
         constructor_dependencies: Dict[fx.Node, Set[fx.Node]] = defaultdict(set)
 
         # if a cpu node has a dependency on two different cpu constructors,
-        # then if either constructor cannot be moved to cuda, the other cannot as well.
+        # then if either constructor cannot be moved to gpu, the other cannot as well.
         # In this case any node with a dependency on one will have a dependency on the other
         equal_constructor_sets: Dict[fx.Node, Set[fx.Node]] = {
             c: {c} for c in constructors
@@ -1253,11 +1245,11 @@
 
             for user in node.users:
                 if self.cannot_be_moved(user):
-                    cannot_move_to_cuda.update(dependencies)
+                    cannot_move_to_gpu.update(dependencies)
                     break
 
-                # this node was used on a op which takes in multiple devices and output a cuda
-                # tensor. we can convert its cpu input to cuda without making further changes
+                # this node was used on a op which takes in multiple devices and output a gpu
+                # tensor. we can convert its cpu input to gpu without making further changes
                 node_device = self.get_node_device(user)
                 if (
                     self.allow_cpu_device(user)
@@ -1279,17 +1271,17 @@
 
         for node in cpu_indeg:
             if constructor_dependencies[node]:
-                cannot_move_to_cuda.update(constructor_dependencies[node])
-
-        all_cannot_move_to_cuda = cannot_move_to_cuda.copy()
-        for constructor in cannot_move_to_cuda:
-            all_cannot_move_to_cuda.update(equal_constructor_sets[constructor])
-
-        return set(constructors) - all_cannot_move_to_cuda
-
-
-def move_constructors_to_cuda(graph: fx.Graph) -> None:
-    """
-    Moves intermediary tensors which are constructed on the cpu to cuda when safe
-    """
-    ConstructorMoverPass("cuda")(graph)+                cannot_move_to_gpu.update(constructor_dependencies[node])
+
+        all_cannot_move_to_gpu = cannot_move_to_gpu.copy()
+        for constructor in cannot_move_to_gpu:
+            all_cannot_move_to_gpu.update(equal_constructor_sets[constructor])
+
+        return set(constructors) - all_cannot_move_to_gpu
+
+
+def move_constructors_to_gpu(graph: fx.Graph) -> None:
+    """
+    Moves intermediary tensors which are constructed on the cpu to gpu when safe
+    """
+    ConstructorMoverPass(get_gpu_type())(graph)