--- conflicted
+++ resolved
@@ -40,9 +40,6 @@
 ) -> str:
     """
     Compiles the exported program with AOTInductor, and packages it into a .pt2
-<<<<<<< HEAD
-    file specified by the input package_path.
-=======
     artifact specified by the input package_path. To load the package, you can
     call `torch._inductor.aoti_load_package(package_path)`.
 
@@ -70,7 +67,6 @@
 
     Returns:
         Path to the generated artifact
->>>>>>> 9b2e453e
     """
     from torch._inductor.package import package_aoti
     from torch.export import ExportedProgram
@@ -102,8 +98,6 @@
     return package_path
 
 
-<<<<<<< HEAD
-=======
 def aoti_load_package(path: str) -> Any:  # type: ignore[type-arg]
     """
     Loads the model from the PT2 package.
@@ -125,7 +119,6 @@
     return load_package(path)
 
 
->>>>>>> 9b2e453e
 def aot_compile(
     gm: torch.fx.GraphModule,
     args: Tuple[Any],
