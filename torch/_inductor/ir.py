--- conflicted
+++ resolved
@@ -6839,17 +6839,7 @@
 
         outputs = [
             MultiOutput(
-<<<<<<< HEAD
                 create_layout(output),
-=======
-                FixedLayout(
-                    device=output.get_device(),
-                    dtype=output.get_dtype(),
-                    size=output.get_size(),  # type: ignore[arg-type]
-                    stride=output.get_stride(),
-                    offset=output.get_layout().offset,  # type: ignore[union-attr]
-                ),
->>>>>>> d0da40a8
                 invoke_subgraph,
                 [(list, i)],
             )
