from __future__ import annotations

import contextlib
import dataclasses
import functools
import itertools
import logging
import textwrap
import traceback
import typing
from contextlib import nullcontext
from enum import Enum
from functools import partial
from typing import (
    Any,
    Callable,
    ClassVar,
    ContextManager,
    Dict,
    Generator,
    Iterable,
    List,
    Literal,
    Optional,
    overload,
    Sequence,
    Set,
    Tuple,
    TYPE_CHECKING,
    TypeVar,
    Union,
)
from typing_extensions import Never, TypeAlias
from unittest.mock import patch

import sympy
from sympy import Expr, Integer, Symbol

import torch._export.serde.schema as export_schema
import torch._logging
import torch.fx
import torch.utils._pytree as pytree
from torch._dynamo.device_interface import get_interface_for_device
from torch._dynamo.utils import identity
from torch._export.serde.serialize import GraphModuleSerializer
from torch._higher_order_ops.auto_functionalize import can_auto_functionalize
from torch._inductor import metrics
from torch._prims_common import (
    compute_required_storage_length,
    is_boolean_dtype,
    is_float_dtype,
    make_channels_last_strides_for,
    StrideType,
)
from torch._subclasses.fake_tensor import get_schema_info
from torch.fx.experimental.symbolic_shapes import (
    CallMethodKey,
    compute_unbacked_bindings,
    DivideByKey,
    free_unbacked_symbols,
    rebind_unbacked,
    resolve_unbacked_bindings,
    ShapeEnv,
    SymTypes,
)
from torch.utils._ordered_set import OrderedSet
from torch.utils._sympy.functions import CleanDiv, FloorDiv, ModularIndexing
from torch.utils._sympy.symbol import SymT

from . import config, dependencies
from .codegen.common import BackendFeature, index_prevent_reordering
from .dependencies import (
    Dep,
    extract_free_unbacked_symbols,
    extract_input_node_reduction_ranges,
    extract_read_writes,
    var_builder,
)
from .loop_body import LoopBody
from .ops_handler import OpCounterCSE, OpCountResult
from .runtime.benchmarking import benchmarker
from .runtime.hints import ReductionHint
from .utils import (
    argsort,
    argsort_sym,
    cache_on_self,
    ceildiv,
    convert_shape_to_inductor,
    convert_shape_to_symint,
    developer_warning,
    get_kernel_metadata,
    ir_dataclass,
    is_dynamic,
    is_gpu,
    sympy_dot,
    sympy_index_symbol,
    sympy_index_symbol_with_prefix,
    sympy_product,
    sympy_subs,
)
from .virtualized import ops, OpsValue, V


if TYPE_CHECKING:
    from torch.fx.node import Node

    from .codegen.cuda.cuda_template import CUDATemplate
    from .graph import GraphLowering
    from .utils import IndentedBuffer

else:
    CUDATemplate: TypeAlias = object


_T = TypeVar("_T")
_U = TypeVar("_U")
_V = TypeVar("_V")

_IntLike: TypeAlias = Union[int, Expr]
_NumLike: TypeAlias = Union[int, float, Expr]

_AnyLayout: TypeAlias = Union["Layout", "MultiOutputLayout", "NoneLayout"]

log = logging.getLogger(__name__)
indent = functools.partial(textwrap.indent, prefix="  ")
aten = torch.ops.aten

""" [Note: Inductor IR]

Inductor's IR is produced by executing 'lowering' code (see lowering.py).  Each
lowering is registered to a particular aten operator, and expects inputs that
correspond to the aten schema.  However, in place of torch Tensor inputs, lowerings
expect Inductor TensorBox inputs.

TensorBox IR represents torch tensors.  Tensors are sometimes single objects owning
storage, and sometimes views of another Tensor's storage.  Mutating tensor operations
(such as add_()) affect the underlying storage and any associated views.  Other operations
(such as .t_()) update metadata about the current view but don't modify the underlying storage.

To model this in Inductor, the IR distinguishes between TensorBox, View, StorageBox and Buffer.

TensorBox is the top level IR construct that any lowering should produce and maps to a torch.Tensor
output from an operation.  But just as torch.Tensors take different forms, TensorBox IR can
reference View IR or directly reference StorageBox IRs.

Some Inductor lowerings produce new sets of 'Box'es, while others (such as .t() or other view ops)
may take an existing TensorBox and point it to a new underlying View IR.

Tensors that directly own storage are represented as a chain of:
TensorBox -> StorageBox -> Buffer
where Buffer is a simple (1D) allocation, and StorageBox introduces the concept of a Layout.

If you mutate the data of such a tensor, we swing the StorageBox pointer to point to a new buffer
(leaving the old buffer unmodified and functionalizing the operation).

Tensors backed by views add one more indirection to the IR.
TensorBox -> View -> StorageBox -> Buffer
In these cases, the underlying StorageBox/Buffer will be shared with the pre-view TensorBox.

Computation is represented by Operation nodes, with each operation producing 1
or more output Buffers. In the case of mutations, these will be new Buffers that have the
mutated buffer listed in its get_mutation_names().

It is also possible to have an InputBuffer for which there is no corresponding Operation,
e.g. it may be a graph input or compile time constant.

"""


_NodeOrNodes: TypeAlias = Union[
    int,
    "TensorBox",
    Dict[str, "TensorBox"],
    "Symbol",
    "IRNode",
    Sequence[
        Optional[Union[int, Dict[str, "TensorBox"], "TensorBox", "Symbol", "IRNode"]]
    ],
]


def validate_ir(node_or_nodes: Optional[_NodeOrNodes]) -> None:
    def _check_tensorbox(nodes: Optional[_NodeOrNodes]) -> None:
        # Could expand this to check deeper properties
        # (e.g. TensorBox points to View or StorageBox)
        if nodes is None:
            pass
        elif isinstance(nodes, (list, tuple)):
            for node in nodes:
                _check_tensorbox(node)
        elif isinstance(nodes, dict):
            for node in nodes.values():
                _check_tensorbox(node)
        else:
            assert isinstance(
                nodes,
                (
                    torch._inductor.ir.ExpandView,
                    DynamicScalar,
                    AssertScalar,
                    TensorBox,
                    sympy.logic.boolalg.Boolean,
                    Expr,
                    int,
                    EffectfulKernel,
                ),
            ), f"Found {type(nodes)}, which is not a supported top level IR node. See [Note: Inductor IR]"

    # Be picky about the accepted data structure (don't use pytree here)
    _check_tensorbox(node_or_nodes)


def ops_wrapper(name: str) -> Callable[..., OpsValue]:
    assert isinstance(name, str)

    def fn(*args: object, **kwargs: object) -> OpsValue:
        return getattr(ops, name)(*args, **kwargs)

    return fn


def inverse_reorder(order: Sequence[int]) -> Callable[[Sequence[_T]], Sequence[_T]]:
    inv_order = dict(zip(order, range(len(order))))

    def reindex(index: Sequence[_T]) -> Sequence[_T]:
        assert len(index) == len(inv_order)
        return [index[inv_order[i]] for i in range(len(index))]

    return reindex


def same_reorder(order: Sequence[int]) -> Callable[[Sequence[_T]], Sequence[_T]]:
    def reindex(index: Sequence[_T]) -> Sequence[_T]:
        assert len(index) == len(order)
        return [index[order[i]] for i in range(len(index))]

    return reindex


def fuse_reindexing(
    reindex1: Callable[[Sequence[_U]], Sequence[_V]],
    reindex2: Callable[[Sequence[_T]], Sequence[_U]],
) -> Callable[[Sequence[_T]], Sequence[_V]]:
    def reindex(index: Sequence[_T]) -> Sequence[_V]:
        return reindex1(reindex2(index))

    return reindex


NHWC_STRIDE_ORDER = [3, 0, 2, 1]
NHWDC_STRIDE_ORDER = [4, 0, 3, 2, 1]


def get_fill_order(
    seq: Sequence[Union[int, torch.SymInt, Expr]], shape_env: Optional[ShapeEnv] = None
) -> Sequence[int]:
    """
    Convert strides to fill order (argsort)
    """
    if shape_env is None:
        sorted_idx: Sequence[int] = argsort(seq)
    else:
        # argsort_sym handles unbacked symints (with the help of the shape_env)
        sorted_idx = argsort_sym(shape_env, seq)
    return sorted_idx


def stride_order2fill_order(order: Sequence[Union[int, Integer]]) -> Sequence[int]:
    """
    Convert stride order to fill order
    For channel last format,

    stride order = [3, 0, 2, 1] and fill order = [1, 3, 2, 0]
    """
    lookup = {pos: idx for idx, pos in enumerate(order)}
    fill_order = [lookup[i] for i in range(len(order))]
    return fill_order


def get_stride_order(
    seq: Sequence[Union[int, torch.SymInt, Expr]], shape_env: Optional[ShapeEnv] = None
) -> Sequence[int]:
    """
    Convert strides to stride order
    """
    sorted_idx: Sequence[int] = get_fill_order(seq, shape_env)
    out = [0 for _ in range(len(seq))]
    for i, elem in enumerate(sorted_idx):
        out[elem] = i
    return out


@overload
def ir_node_to_tensor(x: Literal[None], guard_shape: bool = True) -> None:
    ...


@overload
def ir_node_to_tensor(x: IRNode, guard_shape: bool = True) -> torch.Tensor:
    ...


def ir_node_to_tensor(
    x: Optional[IRNode], guard_shape: bool = True
) -> Optional[torch.Tensor]:
    if x is None:
        return None

    shape_fn: Callable[[Union[int, Expr]], Union[int, Expr]]
    if not guard_shape:
        shape_fn = V.graph.sizevars.size_hint
    else:
        shape_fn = identity
    size = [shape_fn(s) for s in x.get_size()]
    stride: StrideType
    if is_storage_and_layout(x):
        stride = [shape_fn(s) for s in x.get_layout().stride]  # type: ignore[union-attr]
    else:
        stride = FlexibleLayout.contiguous_strides(size)
    dtype = x.get_dtype()
    device = x.get_device()
    size = convert_shape_to_symint(size)
    stride = convert_shape_to_symint(stride)
    with V.graph.sizevars.shape_env.suppress_guards():
        t = torch.empty_strided(
            size=size, stride=stride, dtype=dtype, device=device
        ).zero_()
    return t


def may_convert_to_optional(
    value: Optional[Sequence[_T]],
) -> Optional[Sequence[Optional[_T]]]:
    if isinstance(value, list) and not value:
        # [None] makes sure the cpp wrapper codegen will generate something like
        # {std::nullopt} instead of {}
        return [None]
    return value


def get_device_type(x: object) -> Optional[str]:
    if get_device := getattr(x, "get_device", None):
        return get_device_type(get_device())
    if isinstance(x, torch.device):
        return x.type
    return None


def is_triton(x: object) -> bool:
    dtype = get_device_type(x)
    return bool(dtype and is_gpu(dtype))


def is_cpu(x: object) -> bool:
    return get_device_type(x) == "cpu"


class IRNode:
    _current_origins: ClassVar[OrderedSet[Any]] = OrderedSet()

    # NB: These are kinda weird,
    origins: OrderedSet[Any] = dataclasses.field(init=False)
    traceback: Optional[List[str]] = dataclasses.field(init=False)
    origin_node: Optional[torch.fx.Node] = dataclasses.field(init=False)

    @staticmethod
    @contextlib.contextmanager
    def current_origins(origins: OrderedSet[Node]) -> Generator[None, None, None]:
        old = IRNode._current_origins
        IRNode._current_origins = old | origins
        try:
            yield
        finally:
            IRNode._current_origins = old

    def _post_init_setattr(self, attr, value) -> None:  # type: ignore[no-untyped-def]
        # Intended for use in __post_init__ for enforcing an invariant on a dataclass
        # If you must, can also be used for setting provenance info
        # We would like to try and minimize these usages though
        object.__setattr__(self, attr, value)

    def __post_init__(self) -> None:
        self._post_init_setattr("origins", OrderedSet(self._current_origins))
        self._post_init_setattr(
            "traceback", traceback.format_stack() if config.debug_ir_traceback else None
        )
        self._post_init_setattr("origin_node", None)

    def get_read_names(self) -> OrderedSet[str]:
        raise NotImplementedError(f"NYI on {type(self)}")

    def get_traceback(self) -> Optional[List[str]]:
        return self.traceback

    def get_origin_node(self):  # type: ignore[no-untyped-def]
        return self.origin_node

    def get_defining_op(self) -> Optional[Operation]:
        raise NotImplementedError

    def common_repr(self, shorten: bool = True) -> Sequence[str]:
        origins = f"origins={getattr(self, 'origins', '')}"
        if shorten and len(origins) > 64:
            # this can get *very* long
            origins = f"{origins[:61]}..."
        return [origins]

    def str_helper(
        self, lines: Sequence[object], shorten: bool = True, multiline: bool = True
    ) -> str:
        lines = list(lines) + list(self.common_repr(shorten))
        lines = list(map(str, lines))
        if multiline:
            new_lines = indent(",\n".join(lines))
            return f"{type(self).__name__}(\n{new_lines}\n)"
        else:
            return f"{type(self).__name__}({lines})"

    def get_dtype(self) -> torch.dtype:
        return self.dtype

    def get_layout(self) -> _AnyLayout:
        raise NotImplementedError(f"get_layout() is not implemented by {type(self)}!")

    def get_size(self) -> Sequence[_IntLike]:
        raise NotImplementedError(f"get_size() is not implemented by {type(self)}!")

    @property
    def shape(self) -> Union[_IntLike, sympy.Rel, Sequence[_IntLike]]:
        return self.get_size()

    def get_numel(self) -> Expr:
        return sympy_product(self.get_size())

    def is_zero_elements(self) -> bool:
        return V.graph.sizevars.is_expr_static_and_true(sympy.Eq(self.get_numel(), 0))

    def realize(self) -> Optional[str]:
        """
        If the IRNode refers to data which has not been materialized (e.g.,
        it is a Pointwise/Reduction that could potentially have more
        compute fused into it), realize the IRNode into physical memory,
        ending the possibility of fusing into it, but allowing, e.g., multiple
        users to access the data without having to recompute.

        Check StorageBox.realize for a particularly notable implementation.

        TODO(ezyang): I think, in principle, every IRNode should have an
        implementation of this, and most of the time no-op is OK, but you
        really do have to audit each IRNode for this, so for now, raise
        an error if it's not implemented.  Note that some code in graph.py
        will catch this thrown error and suppress it with a warning.
        """
        raise NotImplementedError(f"realize NYI on {type(self)}")

    def codegen_reference(self, writer: Optional[IndentedBuffer] = None) -> str:
        raise NotImplementedError(f"codegen_reference NYI on {type(self)}")

    # The abstract method declarations below serve to convince mypy that all IRNode instances have these functions
    # defined, while having no effect at runtime. We cannot create stub implementations here because other parts of
    # the code dynamically check for defined attributes.
    get_device: Callable[[], torch.device]
    get_name: Callable[[], str]
    get_reads: Callable[[], Any]
    num_reads: Callable[[], int]
    get_stride: Callable[[], Any]
    get_storage_numel: Callable[[], _IntLike]
    has_exceeded_max_reads: Callable[[], bool]
    make_loader: Callable[[], Callable[[Sequence[_IntLike]], OpsValue]]
    make_indexer: Callable[[], Callable[[Sequence[_IntLike]], _IntLike]]
    realize_hint: Callable[[], None]
    get_unbacked_symbol_uses: Callable[[], OrderedSet[Symbol]]

    if TYPE_CHECKING:

        @property
        def dtype(self) -> torch.dtype:
            ...

        def mark_reuse(self, users: int) -> None:
            ...


@ir_dataclass(frozen=False)
class Operation:
    def __post_init__(self) -> None:
        self.operation_name: Optional[str] = None

    def get_device(self):  # type: ignore[no-untyped-def]
        raise NotImplementedError

    def get_origin_node(self):  # type: ignore[no-untyped-def]
        assert hasattr(self, "origin_node")
        return self.origin_node

    def get_origins(self):  # type: ignore[no-untyped-def]
        assert hasattr(self, "origins")
        return self.origins

    def get_operation_name(self) -> str:
        assert self.operation_name is not None
        return self.operation_name

    def is_extern(self) -> bool:
        return False

    def is_no_op(self) -> bool:
        return False

    def get_read_writes(self):  # type: ignore[no-untyped-def]
        raise NotImplementedError

    def is_user_of(self, name):  # type: ignore[no-untyped-def]
        return name in self.get_read_names()

    def get_read_names(self) -> OrderedSet[str]:
        return OrderedSet(dep.name for dep in self.get_reads())

    def get_reads(self):  # type: ignore[no-untyped-def]
        return self.get_read_writes().reads

    def get_outputs(self) -> List[Buffer]:
        raise NotImplementedError

    def get_unbacked_symbol_defs(self) -> OrderedSet[sympy.Symbol]:
        return OrderedSet()

    def get_unbacked_symbol_uses(self) -> OrderedSet[sympy.Symbol]:
        """
        Returns the unbacked symbols which are required to be in scope in
        order to successfully perform codegen for this buffer.  For example,
        a buffer that corresponds to an extern kernel call that takes i0 as
        an argument would return {i0} here.  This is used to generate necessary
        dependencies that ensure we actually bind i0 in codegen before you
        try to use it.

        Note that this is NOT transitive; in particular, if this buffer takes
        in as input another buffer with dynamic shape (e.g., (i0,)), we will
        not report it here, because you will already have a dependency
        on that buffer, which will eventually have a dependency on i0 if
        necessary.
        """
        return OrderedSet()

    def get_workspace_size(self) -> int:
        """
        Gets extra global memory size needed by this buffer.
        Some algorithms (e.g. group gemm) may require extra global memory in the generated code.
        """
        return 0


@ir_dataclass
class Loops(IRNode):
    device: torch.device
    dtype: torch.dtype
    inner_fn: Callable[..., OpsValue]
    ranges: Sequence[_IntLike]

    def get_unbacked_symbol_uses(self) -> OrderedSet[Symbol]:
        return OrderedSet().union(
            *(free_unbacked_symbols(e) for e in self.ranges),
            self.inner_fn_free_unbacked_symbols(),
        )

    def __str__(self, names: Tuple[str] = ("ranges",)) -> str:
        return self.str_helper(
            [
                f"'{self.device.type}'",
                str(self.dtype),
                self.inner_fn_str(),
            ]
            + [f"{name}={getattr(self, name)}" for name in names]
            + [f"origin_node={self.origin_node!r}"]
        )

    def __post_init__(self) -> None:
        super().__post_init__()

    __repr__ = __str__

    def get_device(self) -> torch.device:
        return self.device

    def get_origin_node(self) -> Optional[Node]:
        return self.origin_node

    def get_size(self) -> Sequence[_IntLike]:
        return self.ranges

    def get_pointwise_size(self) -> Sequence[_IntLike]:
        return self.ranges

    def is_extern(self) -> bool:
        return False

    @classmethod
    def create(cls, *args, **kwargs):  # type: ignore[no-untyped-def]
        origin_node = kwargs.pop("origin_node", None)
        tb = kwargs.pop("traceback", None)
        # if "origin_node" in kwargs:
        #     breakpoint()
        r = cls(*args, **kwargs)
        # Need to explicitly set origin_node here to propagate it down.
        # todo(chilli): I think it would be better for IRNode to directly set
        # origin_node
        r._post_init_setattr("origin_node", origin_node)
        r._post_init_setattr("traceback", tb or r.traceback)
        return TensorBox.create(r)

    @staticmethod
    def _index(ranges: Sequence[_IntLike], prefix: SymT = SymT.INDEX) -> Sequence[Expr]:
        return [
<<<<<<< HEAD
            Integer(0) if s == 1 else sympy_index_symbol_with_prefix(prefix, n)
=======
            sympy.S.Zero if s == 1 else sympy_index_symbol_with_prefix(prefix, n)
>>>>>>> 3157fd61
            for n, s in enumerate(ranges)
        ]

    @cache_on_self
    def inner_fn_opcount(self) -> OpCountResult:
        opcounter = OpCounterCSE(V.MockHandler())
        with V.set_ops_handler(opcounter), patch.object(
            FlexibleLayout, "allow_indexing", True
        ):
            self.inner_fn(*self.inner_fn_args())
            return opcounter.getvalue()

    def inner_fn_args(self) -> Sequence[Sequence[_IntLike]]:
        return (self._index(self.ranges),)

    @cache_on_self
    def inner_fn_str(self) -> str:
        return V.KernelFormatterHandler.ir_to_string(
            self.inner_fn, *self.inner_fn_args()
        )

    def has_large_inner_fn(self, threshold=None) -> bool:  # type: ignore[no-untyped-def]
        if threshold is None:
            threshold = 0
        threshold = max(threshold, config.realize_opcount_threshold)
        return self.inner_fn_opcount().num_ops > threshold

    def inner_fn_free_unbacked_symbols(self) -> Set[Symbol]:
        index = self._index(self.ranges)
        return extract_free_unbacked_symbols(self.inner_fn, index)

    def get_reads(self) -> Set[Dep]:
        with patch.object(FlexibleLayout, "allow_indexing", True):
            if self.get_reduction_type():
                return extract_read_writes(
                    self.make_loader(),
                    self.get_size(),  # type: ignore[arg-type]
                    self.get_reduction_size(),  # type: ignore[arg-type]
                ).reads
            else:
                return extract_read_writes(
                    self.make_loader(),
                    self.get_size(),  # type: ignore[arg-type]
                ).reads

    def get_read_names(self) -> OrderedSet[str]:
        return OrderedSet(self.inner_fn_opcount().read_buffers)

    def num_reads(self):  # type: ignore[no-untyped-def]
        return len(self.inner_fn_opcount().read_buffers)

    def get_reduction_size(self) -> Sequence[_IntLike]:
        raise NotImplementedError(
            f"get_reduction_size() is not implemented by {type(self)}!"
        )

    def get_reduction_type(self) -> Optional[str]:
        raise NotImplementedError(
            f"get_reduction_type() is not implemented by {type(self)}!"
        )

    def constant_to_device(self, device: torch.device) -> IRNode:
        raise NotImplementedError(
            f"constant_to_device() is not implemented by {type(self)}!"
        )


def nop_loader_fn(idx: Union[Expr, Sequence[Expr]], *, dtype: torch.dtype) -> OpsValue:
    if dtype.is_floating_point:
        return ops.constant(float("nan"), dtype)
    else:
        return ops.constant(0, dtype)


@ir_dataclass
class Pointwise(Loops):
    def make_loader(self) -> Callable[[Sequence[_IntLike]], OpsValue]:
        # Make zero-element loops into a no-op
        if self.is_zero_elements():
            return partial(nop_loader_fn, dtype=self.dtype)

        return self.inner_fn

    def get_reduction_size(self) -> Sequence[_IntLike]:
        return []

    def get_reduction_type(self) -> Optional[str]:
        return None

    def store_output(
        self,
        output_name: Optional[str],
        indexer: Callable[[Sequence[Expr]], Never],
        vars: Sequence[Expr],
    ) -> OpsValue:
        loader = self.make_loader()
        return ops.store(output_name, indexer(vars), loader(vars))

    def constant_to_device(self, device: torch.device) -> IRNode:
        """Move this to a given device. Requires that all reads are to constants."""
        loader = self.make_loader()
        loader = patch.object(ConstantBuffer, "override_device", device)(loader)
        return Pointwise(
            device=device, dtype=self.dtype, inner_fn=loader, ranges=self.ranges
        )


@ir_dataclass
class Scatter(Pointwise):
    output_indexer: Callable[[Sequence[Expr]], Expr]
    scatter_mode: Optional[str] = None

    def constant_to_device(self, device: torch.device) -> IRNode:
        """Move this to a given device. Requires that all reads are to constants."""
        loader = self.make_loader()
        loader = patch.object(ConstantBuffer, "override_device", device)(loader)
        return Scatter(
            device=device,
            dtype=self.dtype,
            inner_fn=loader,
            ranges=self.ranges,
            output_indexer=self.output_indexer,
            scatter_mode=self.scatter_mode,
        )

    def store_output(
        self,
        output_name: Optional[str],
        indexer: Callable[[Sequence[Expr]], Never],
        vars: Sequence[Expr],
    ) -> OpsValue:
        loader = self.make_loader()
        return ops.store(
            output_name,
            indexer(self.output_indexer(vars)),
            loader(vars),
            mode=self.scatter_mode,
        )


REDUCTION_COMBINE_FN: Dict[str, Callable[..., OpsValue]] = {
    "any": ops_wrapper("logical_or"),
    "max": ops_wrapper("maximum"),
    "min": ops_wrapper("minimum"),
    "prod": ops_wrapper("mul"),
    "sum": ops_wrapper("add"),
    "xor_sum": ops_wrapper("bitwise_xor"),
}


def get_reduction_combine_fn(
    reduction_type: str, dtype: torch.dtype, arg_break_ties_left: bool = True
) -> Callable[..., object]:
    if reduction_type in REDUCTION_COMBINE_FN:
        return REDUCTION_COMBINE_FN[reduction_type]

    elif reduction_type in ("argmax", "argmin"):

        def argmax_combine_fn(
            a: Tuple[object, object], b: Tuple[object, object]
        ) -> Tuple[OpsValue, OpsValue]:
            a_value, a_index = a
            b_value, b_index = b

            if reduction_type == "argmin":
                mask = ops.lt(a_value, b_value)
            else:
                mask = ops.gt(a_value, b_value)

            equal = ops.eq(a_value, b_value)
            if is_float_dtype(dtype):
                a_isnan = ops.ne(a_value, a_value)
                b_isnan = ops.ne(b_value, b_value)
                mask = ops.logical_or(mask, ops.gt(a_isnan, b_isnan))
                equal = ops.logical_or(equal, ops.logical_and(a_isnan, b_isnan))

            tie = (
                ops.lt(a_index, b_index)
                if arg_break_ties_left
                else ops.gt(a_index, b_index)
            )
            mask = ops.logical_or(mask, ops.logical_and(equal, tie))
            return (
                ops.where(mask, a_value, b_value),
                ops.where(mask, a_index, b_index),
            )

        return argmax_combine_fn

    elif reduction_type == "welford_combine":

        def welford_combine_fn(
            a: Tuple[OpsValue, OpsValue, OpsValue],
            b: Tuple[OpsValue, OpsValue, OpsValue],
        ) -> Tuple[OpsValue, OpsValue, OpsValue]:
            a_mean, a_m2, a_weight = a
            b_mean, b_m2, b_weight = b

            delta = b_mean - a_mean
            new_weight = a_weight + b_weight
            w2_over_w = b_weight / new_weight
            return (
                a_mean + delta * w2_over_w,
                a_m2 + b_m2 + delta * delta * a_weight * w2_over_w,
                new_weight,
            )

        return welford_combine_fn

    else:
        raise NotImplementedError(f"unknown reduction_type={reduction_type}")


def significant_strides_equal(
    strides1: Sequence[_IntLike], strides2: Sequence[_IntLike], size: Sequence[_IntLike]
) -> bool:
    """
    Returns true if the strides are equal, ignoring dimensions of size 1 .
    """
    non_1_indices = [
        i
        for i, dim in enumerate(size)
        if V.graph.sizevars.size_hint(dim, fallback=2) != 1
    ]
    strides1 = [V.graph.sizevars.size_hint(strides1[i]) for i in non_1_indices]
    strides2 = [V.graph.sizevars.size_hint(strides2[i]) for i in non_1_indices]
    return strides1 == strides2


@ir_dataclass
class Reduction(Loops):
    reduction_ranges: Sequence[_IntLike]
    reduction_type: str
    # self.dtype represents the dst dtype
    src_dtype: torch.dtype
    reduction_hint: ReductionHint

    def __str__(self) -> str:  # type: ignore[override]
        return Loops.__str__(  # type: ignore[call-arg]
            self, names=("ranges", "reduction_ranges", "reduction_type")
        )

    def __repr__(self) -> str:  # type: ignore[override]
        return self.__str__()

    def get_unbacked_symbol_uses(self) -> OrderedSet[Symbol]:
        return super().get_unbacked_symbol_uses() | OrderedSet().union(
            *(free_unbacked_symbols(e) for e in self.reduction_ranges)
        )

    def get_reduction_size(self) -> Sequence[_IntLike]:
        return self.reduction_ranges

    def get_reduction_type(self) -> Optional[str]:
        return self.reduction_type

    def store_reduction(
        self,
        output_name: Optional[str],
        indexer: Callable[[Sequence[Expr]], Never],
        vars: Sequence[Expr],
        reduction_vars: Sequence[Symbol],
    ) -> OpsValue:
        value = ops.reduction(
            self.dtype,
            self.src_dtype,
            self.reduction_type,
            self.inner_fn(vars, reduction_vars),
        )
        return ops.store_reduction(output_name, indexer(vars), value)

    def index_length(self) -> int:
        return len(self.ranges) + len(self.reduction_ranges)

    def inner_fn_args(self) -> Sequence[Sequence[Expr]]:
        index = self._index(self.ranges)
        rindex = self._index(self.reduction_ranges, SymT.RINDEX)
        return (index, rindex)

    def inner_fn_free_unbacked_symbols(self) -> Set[Symbol]:
        index = self._index(self.ranges)
        rindex = self._index(self.reduction_ranges, SymT.RINDEX)
        return extract_free_unbacked_symbols(self.inner_fn, index, rindex)

    def constant_to_device(self, device: torch.device) -> IRNode:
        """Move this to a given device. Requires that all reads are to constants."""
        loader = self.make_loader()
        loader = patch.object(ConstantBuffer, "override_device", device)(loader)
        return Reduction(
            device=device,
            dtype=self.dtype,
            inner_fn=loader,
            ranges=self.ranges,
            reduction_ranges=self.reduction_ranges,
            reduction_type=self.reduction_type,
            src_dtype=self.src_dtype,
            reduction_hint=ReductionHint.DEFAULT,
        )

    @staticmethod
    def num_splits(
        device: torch.device,
        dst_dtype: torch.dtype,
        src_dtype: torch.dtype,
        inner_fn: Callable[..., OpsValue],
        ranges: Sequence[_IntLike],
        reduction_ranges: Sequence[_IntLike],
        reduction_type: str,
        reduction_numel: Expr,
        input_node: Optional[IRNode] = None,
    ) -> Tuple[ReductionHint, _IntLike]:
        def _is_static(x: object) -> bool:
            return isinstance(x, (int, Integer))

        reduction_numel_hint = V.graph.sizevars.symbolic_hint(reduction_numel)
        numel_hint = V.graph.sizevars.symbolic_hint(sympy_product(ranges))

        should_split = reduction_type == "scan" or (
            not V.graph.has_feature(device, BackendFeature.REDUCE_TO_SINGLE_ELEMENT)
            and reduction_type
            not in (
                "argmax",
                "argmin",
            )
            and config.split_reductions
        )
        if not (_is_static(reduction_numel_hint) and _is_static(numel_hint)):
            # We don't support unbacked symints
            return ReductionHint.DEFAULT, 1

        dtype = get_device_type(device)
        assert dtype is not None
        device_interface = get_interface_for_device(dtype)
        device_properties = device_interface.Worker.get_device_properties(device)
        if get_device_type(device) == "xpu":
            num_sm = device_properties.gpu_subslice_count
        else:
            # default is cuda behavior
            num_sm = device_properties.multi_processor_count

        min_elements_per_thread = 32
        max_elements_per_thread = 512
        threads_per_sm = 2048
        min_elements_per_device = min_elements_per_thread * num_sm * threads_per_sm
        max_elements_per_device = max_elements_per_thread * num_sm * threads_per_sm

        def inner_reduction_splits(reduction_numel_hint: _IntLike, numel_hint: _IntLike):  # type: ignore[no-untyped-def]
            if not should_split:
                return 1
            # do heuristics that's close to eager mode for split inner reduction
            # we leak reduction autotune configs here, and will need to refactor to avoid this later
            num_warps = 8
            num_threads = 32 * num_warps
            if numel_hint >= 2 * num_sm:  # don't split if there are enough outputs
                return 1
            if reduction_numel_hint <= 8192:
                return 1
            if reduction_numel_hint * numel_hint <= min_elements_per_device:
                split_size = min_elements_per_thread
            elif reduction_numel_hint * numel_hint < max_elements_per_device:
                target_blocks = num_sm * threads_per_sm // (2 * num_threads)
                blocks_per_output = (target_blocks + numel_hint - 1) // numel_hint
                tmp_split_size = (
                    reduction_numel_hint + num_threads * blocks_per_output - 1
                ) // (num_threads * blocks_per_output)
                divisors = sympy.divisors(reduction_numel_hint)
                closest = min(divisors, key=lambda x: abs(x - tmp_split_size))
                if abs(closest - tmp_split_size) < 30:
                    # prefer even splits, but never smalle than min_elements_per_thread
                    split_size = max(closest, min_elements_per_thread)
                else:
                    split_size = tmp_split_size
            else:
                divisors = sympy.divisors(reduction_numel_hint)
                closest = min(divisors, key=lambda x: abs(x - max_elements_per_thread))
                if abs(closest - max_elements_per_thread) < 50:
                    # prefer even splits
                    split_size = closest
                else:
                    split_size = max_elements_per_thread
            return (reduction_numel_hint + split_size * num_threads - 1) // (
                split_size * num_threads
            )

        def outer_reduction_splits(reduction_numel_hint, numel_hint):  # type: ignore[no-untyped-def]
            if not should_split:
                return 1
            # TODO the best heuristic currently has XBLOCK (corresponding to numel_hint) 128
            # extend to even smaller number of outputs
            num_warps = 8
            num_threads = num_warps * 32
            rvals_per_thread = 4  # comes from heuristics, refactor to not leak here
            xvals_per_block = 128
            xblocks = (numel_hint + xvals_per_block - 1) // xvals_per_block
            if reduction_numel_hint * numel_hint < min_elements_per_device:
                split_size = min_elements_per_thread
            elif reduction_numel_hint * numel_hint < max_elements_per_device:
                target_blocks = num_sm * threads_per_sm // (num_threads)
                target_blocks = (target_blocks + xblocks - 1) // xblocks
                tmp_split_size = (
                    reduction_numel_hint + rvals_per_thread * target_blocks - 1
                ) // (rvals_per_thread * target_blocks)
                divisors = sympy.divisors(reduction_numel_hint)
                closest = min(divisors, key=lambda x: abs(x - tmp_split_size))
                if abs(tmp_split_size - closest) < 20:
                    split_size = max(closest, min_elements_per_thread)
                else:
                    split_size = tmp_split_size
            else:
                divisors = sympy.divisors(reduction_numel_hint)
                closest = min(divisors, key=lambda x: abs(x - max_elements_per_thread))
                if abs(closest - max_elements_per_thread) < 50:
                    # prefer even splits
                    split_size = closest
                else:
                    split_size = max_elements_per_thread

            return (reduction_numel_hint + rvals_per_thread * split_size - 1) // (
                rvals_per_thread * split_size
            )

        # easy cases
        if numel_hint == 1:
            split = inner_reduction_splits(reduction_numel_hint, numel_hint)
            if split == 1:
                # No need to split.
                return ReductionHint.INNER, split
            if input_node is not None and isinstance(input_node, TensorBox):
                new_ranges, new_reduction_ranges = extract_input_node_reduction_ranges(
                    input_node
                )
                if new_ranges is not None and new_reduction_ranges is not None:
                    extracted_numel_hint = V.graph.sizevars.symbolic_hint(
                        sympy_product(new_ranges + new_reduction_ranges)
                    )
                    if reduction_numel_hint == extracted_numel_hint:
                        log.debug(
                            "Use previous IRNode's range and reduction_ranges instead of split. "
                            "current ranges: %s, current reduction ranges: %s, current split: %d, "
                            "new ranges: %s, new reduction ranges: %s",
                            ranges,
                            reduction_ranges,
                            split,
                            new_ranges,
                            new_reduction_ranges,
                        )
                        # If the input_node or its dependent nodes are also Reduction nodes,
                        # use reduction_sizes of this node or its dependent nodes directly.
                        return ReductionHint.INNER, -1
            return ReductionHint.INNER, split
        if (
            reduction_numel_hint <= min_elements_per_thread
            or numel_hint >= num_sm * 2 * 32
        ):
            return ReductionHint.DEFAULT, 1

        r = Reduction(
            device=device,
            dtype=dst_dtype,
            inner_fn=inner_fn,
            ranges=ranges,
            reduction_ranges=reduction_ranges,
            reduction_type=reduction_type,
            src_dtype=src_dtype,
            reduction_hint=ReductionHint.DEFAULT,
        )

        def get_read_indices(r: Reduction) -> Tuple[Sequence[Expr], bool]:
            cb = ComputedBuffer(
                name=None,
                layout=FlexibleLayout(
                    device=r.get_device(),
                    dtype=r.get_dtype(),
                    size=r.get_size(),
                ),
                data=r,
            )
            read_writes = cb.get_read_writes()
            # try finding the full size producer
            # TODO this will fail for something like ((1, N) * (N, 1)).sum()
            # this would also possibly be wrong for producers with the different contiguity but we hope those cases are rare
            assert read_writes.range_vars is not None
            range_vars = [
                r
                for r in read_writes.range_vars
                if isinstance(r, Expr) and not isinstance(r, sympy.Number)
            ]
            indices = []
            changed = False
            for md in sorted(read_writes.reads, key=lambda x: x.name):
                if all(r in md.index.free_symbols for r in range_vars):
                    indices.append(md.index)
                    if md.name in V.graph.name_to_buffer:
                        buf = V.graph.name_to_buffer[md.name]
                        original_stride = getattr(buf.layout, "stride", None)
                        buf.decide_layout()
                        if getattr(buf.layout, "stride", None) != original_stride:
                            changed = True
            return indices, changed

        indices, changed = get_read_indices(r)
        if changed:
            indices, _ = get_read_indices(r)

        if len(indices) == 0:
            # TODO determine splits when all inputs are broadcast
            return ReductionHint.DEFAULT, 1

        (_, reduction_vars), ranges1 = dependencies.index_vars_squeeze(
            r.get_size(), r.get_reduction_size()  # type: ignore[arg-type]
        )
        num_outer = 0
        num_inner = 0
        for i in indices:
            j = V.graph.sizevars.simplify_with_ranges(i, ranges1)
            strides = V.graph.sizevars.stride_hints(j, reduction_vars, ranges1.keys())
            outer = all(s > 1 for s in strides)
            if outer:
                num_outer += 1
            else:
                num_inner += 1
        if num_inner > num_outer:
            return ReductionHint.INNER, inner_reduction_splits(
                reduction_numel_hint, numel_hint
            )
        else:
            return ReductionHint.OUTER, outer_reduction_splits(
                reduction_numel_hint, numel_hint
            )

    @staticmethod
    def _unroll_reduction_fn(inner_fn, reduction_ranges, reduction_type, src_dtype):  # type: ignore[no-untyped-def]
        """Convert inner_fn from a reduction to an pointwise"""
        reduction_ranges = [
            V.graph.sizevars.evaluate_static_shape(x) for x in reduction_ranges
        ]

        combine_fn = get_reduction_combine_fn(reduction_type, src_dtype)

        def fn(index):  # type: ignore[no-untyped-def]
            return functools.reduce(
                combine_fn,
                (
                    value_fn(index, rindex)
                    for rindex in itertools.product(
                        *[range(x) for x in reduction_ranges]
                    )
                ),
            )

        if reduction_type in ("argmin", "argmax"):
            flatten_index = FixedLayout(
                None,  # type: ignore[arg-type]
                None,  # type: ignore[arg-type]
                reduction_ranges,
                FlexibleLayout.contiguous_strides(reduction_ranges),
            ).make_indexer()

            def value_fn(index, rindex):  # type: ignore[no-untyped-def]
                rindex = [sympy.expand(i) for i in rindex]
                return (
                    inner_fn(index, rindex),
                    ops.index_expr(flatten_index(rindex), torch.int64),
                )

            return lambda index: fn(index)[1]
        else:
            value_fn = inner_fn
            return fn

    @classmethod
    def create(
        cls,
        device: torch.device,
        dst_dtype: torch.dtype,
        src_dtype: torch.dtype,
        inner_fn: Callable[..., Any],
        ranges: Sequence[Expr],
        reduction_ranges: Sequence[Expr],
        reduction_type: str,
        reduction_hint: ReductionHint = ReductionHint.DEFAULT,
        input_node: Optional[IRNode] = None,
    ) -> TensorBox:
        reduction_numel = V.graph.sizevars.simplify(sympy_product(reduction_ranges))

        if reduction_numel == 0:
            # N.B. This is a hack to generate the literal of the given type
            # Ideally, we should be fixing `def constant` in triton.py
            # but it breaks due to hardcoded dtypes in other places
            def py_cnst(val: object) -> Union[bool, float, int]:
                if dst_dtype == torch.bool:
                    return bool(val)
                elif dst_dtype.is_floating_point:
                    assert isinstance(val, typing.SupportsFloat)
                    return float(val)
                else:
                    assert isinstance(val, typing.SupportsInt)
                    return int(val)

            rtypes_to_inits = {
                "sum": py_cnst(0),
                "xor_sum": py_cnst(0),
                "prod": py_cnst(1),
                "any": py_cnst(0),
                # "all" is desugared to `!any(!val)`
            }

            assert (
                reduction_type in rtypes_to_inits.keys()
            ), f"{reduction_type} not supported for zero-dimension tensors!"

            def const_fn(index: int) -> OpsValue:
                return ops.constant(rtypes_to_inits[reduction_type], dst_dtype)

            return Pointwise.create(
                device=device,
                dtype=src_dtype,
                inner_fn=const_fn,
                ranges=list(ranges),
            )

        if reduction_numel == 1:
            # this reduction is actually a pointwise op
            if reduction_type in ("argmin", "argmax"):

                def fn(index: int) -> OpsValue:
                    return ops.constant(0, dst_dtype)

            else:

<<<<<<< HEAD
                def fn(index: int) -> OpsValue:
                    reduction_index = [Integer(0) for _ in reduction_ranges]
=======
                def fn(index):  # type: ignore[no-untyped-def]
                    reduction_index = [sympy.S.Zero for _ in reduction_ranges]
>>>>>>> 3157fd61
                    return inner_fn(index, reduction_index)

            return Pointwise.create(
                device=device, dtype=dst_dtype, inner_fn=fn, ranges=ranges
            )

        if (
            isinstance(reduction_numel, Integer)
            and V.graph.sizevars.size_hint(reduction_numel)
            < config.unroll_reductions_threshold
            and sympy_product(ranges) != 1
        ):
            return Pointwise.create(
                device=device,
                dtype=dst_dtype,
                inner_fn=cls._unroll_reduction_fn(
                    inner_fn, reduction_ranges, reduction_type, src_dtype
                ),
                ranges=ranges,
            )

        # triton doesn't support reduce to single element well, so break it up
        hint, split = cls.num_splits(
            device,
            dst_dtype,
            src_dtype,
            inner_fn,
            ranges,
            reduction_ranges,
            reduction_type,
            reduction_numel,
            input_node,
        )
        # intermediate reduction in split can contain complex indexing,
        # and num_splits will fail to correctly set the hint
        # reuse the passed hint if available
        if reduction_hint == ReductionHint.DEFAULT:
            reduction_hint = hint
        if split == -1:
            assert input_node is not None
            new_ranges, new_reduction_ranges = extract_input_node_reduction_ranges(
                input_node  # type: ignore[arg-type]
            )
            assert new_ranges is not None
            assert new_reduction_ranges is not None
            return cls.create_multilayer_existing_ranges(
                device,
                dst_dtype,
                src_dtype,
                inner_fn,
                ranges,
                reduction_ranges,
                new_ranges,
                new_reduction_ranges,
                reduction_type,
                reduction_hint,
            )
        elif split > 1:
            # triton doesn't support reduce to single element well, so break it up
            return cls.create_multilayer(
                device,
                dst_dtype,
                src_dtype,
                inner_fn,
                ranges,
                reduction_ranges,
                reduction_type,
                split,
                reduction_hint,
            )

        return TensorBox.create(
            Reduction(
                device=device,
                dtype=dst_dtype,
                inner_fn=inner_fn,
                ranges=ranges,
                reduction_ranges=reduction_ranges,
                reduction_type=reduction_type,
                src_dtype=src_dtype,
                reduction_hint=reduction_hint,
            )
        )

    @staticmethod
    def default_accumulator(
        reduction_type: str, dtype: torch.dtype
    ) -> Union[_NumLike, Sequence[_NumLike]]:
        if reduction_type in ("max", "argmax"):
            if is_float_dtype(dtype):
                return float("-inf")
            elif is_boolean_dtype(dtype):
                return 0
            else:
                return torch.iinfo(dtype).min
        if reduction_type in ("min", "argmin"):
            if is_float_dtype(dtype):
                return float("inf")
            elif is_boolean_dtype(dtype):
                return 1
            else:
                return torch.iinfo(dtype).max

        return {
            "sum": 0,
            "prod": 1,
            "xor_sum": 0,
            "any": 0,
            "welford_reduce": (0, 0, 0),
            "welford_combine": (0, 0, 0),
        }[reduction_type]

    @staticmethod
    def default_value(
        reduction_type: str, dtype: torch.dtype
    ) -> Union[_NumLike, Sequence[_NumLike]]:
        if reduction_type == "welford_reduce":
            return 0
        return Reduction.default_accumulator(reduction_type, dtype)

    @staticmethod
    def _multilayer_second_step_hint(
        split: _IntLike, numel_hint: int, reduction_hint: ReductionHint
    ) -> ReductionHint:
        if split == -1:
            return reduction_hint
        if split <= 512 and numel_hint <= 512 and reduction_hint == ReductionHint.OUTER:
            return ReductionHint.OUTER_TINY
        if (
            split <= 1024
            and numel_hint <= 256
            and reduction_hint == ReductionHint.OUTER
        ):
            return ReductionHint.OUTER_TINY

        return reduction_hint

    @classmethod
    def _multilayer_wrap_loader(
        cls,
        loader: Callable[..., OpsValue],
        reduction_ranges: Sequence[_IntLike],
        reduction_numel: _IntLike,
        split: _IntLike,
        block_size: _IntLike,
        default: Union[_NumLike, Sequence[_NumLike]],
    ) -> Callable[..., object]:
        reindex = View.dynamic_reshape_indexer(reduction_ranges, [reduction_numel])
        need_mask = not V.graph.sizevars.is_expr_static_and_true(
            sympy.Eq(reduction_numel % split, 0)
        )

        def wrapper_fn(
            index: Sequence[Symbol], reduction_index: Sequence[Symbol]
        ) -> OpsValue:
            (reduction_index,) = reduction_index
            *new_index, reduction_block = index
            indices = block_size * reduction_block + reduction_index

            def body() -> OpsValue:
                return loader(new_index, reindex([indices]))

            if need_mask:
                mask = ops.lt(
                    ops.index_expr(indices, torch.int32),
                    ops.index_expr(reduction_numel, torch.int32),
                )
                return ops.masked(mask, body, default)
            else:
                return body()

        return wrapper_fn

    @classmethod
    def _multilayer_wrap_loader_existing_ranges(  # type: ignore[no-untyped-def]
        cls,
        loader,
        original_ranges,
        original_reduction_ranges,
        new_ranges,
        new_reduction_ranges,
        default,
    ):
        assert all(
            r == 1 for r in original_ranges
        ), f"Only enabled for numel_hint == 1, found {original_ranges=}"
        reindex = View.dynamic_reshape_indexer(
            original_reduction_ranges, tuple(new_ranges) + tuple(new_reduction_ranges)
        )

        def wrapper_fn(merged_index, new_reduction_index):  # type: ignore[no-untyped-def]
            original_idx = merged_index[: len(original_ranges)]
            new_index = merged_index[len(original_ranges) :]
            return loader(
                original_idx,
                reindex(tuple(new_index) + tuple(new_reduction_index)),
            )

        return wrapper_fn

    @classmethod
    def create_multilayer_helper(
        cls,
        device: torch.device,
        dst_dtype: torch.dtype,
        src_dtype: torch.dtype,
        wrapper_fn: Callable[..., Any],
        original_ranges: Sequence[Expr],
        original_reduction_ranges: Sequence[Expr],
        new_ranges: List[Expr],
        new_reduction_ranges: List[Integer],
        reduction_type: str,
        split: _IntLike,
        reduction_hint: ReductionHint,
    ) -> TensorBox:
        """
        Break a large reduction up into multiple smaller reductions
        recursively
        """
        # triton will automatically compute reductions in fp32 if reducing over fp16/bf16
        # within the kernel. keep the intermediate in fp32 so as to keep the whole reduction
        # in fp32 and not reduce precision by breaking up the kernel into multiple layers
        intermediate_dtype = (
            dst_dtype
            if dst_dtype not in (torch.float16, torch.bfloat16)
            else torch.float
        )
        intermediate = Reduction.create(
            device,
            intermediate_dtype,
            src_dtype,
            wrapper_fn,
            new_ranges,
            new_reduction_ranges,
            reduction_type,
            reduction_hint,
        )
        intermediate.realize()
        intermediate_loader = intermediate.make_loader()

        def intermediate_fn(
            index: Sequence[_IntLike], reduction_index: Sequence[_IntLike]
        ) -> OpsValue:
            return intermediate_loader([*index, *reduction_index])

        numel_hint = V.graph.sizevars.size_hint(sympy_product(original_ranges))
        reduction_hint = cls._multilayer_second_step_hint(
            split, numel_hint, reduction_hint
        )

        assert original_ranges == new_ranges[: len(original_ranges)]
        return TensorBox.create(
            Reduction(
                device=device,
                dtype=dst_dtype,
                inner_fn=intermediate_fn,
                ranges=original_ranges,
                reduction_ranges=new_ranges[len(original_ranges) :],
                reduction_type=reduction_type,
                src_dtype=src_dtype,
                reduction_hint=reduction_hint,
            )
        )

    @classmethod
    def create_multilayer(
        cls,
        device: torch.device,
        dst_dtype: torch.dtype,
        src_dtype: torch.dtype,
        inner_fn: Callable[..., Any],
        ranges: Sequence[Expr],
        reduction_ranges: Sequence[Expr],
        reduction_type: str,
        split: _IntLike,
        reduction_hint: ReductionHint,
    ) -> TensorBox:
        """
        Break a large reduction up into multiple smaller reductions
        recursively
        """
        # TODO(jansel): realize the reduction so we can do dynamic indexing
        reduction_numel = sympy_product(reduction_ranges)
        block_size = FloorDiv(reduction_numel + (split - 1), split)
        default = cls.default_value(reduction_type, dst_dtype)
        wrapper_fn = cls._multilayer_wrap_loader(
            inner_fn, reduction_ranges, reduction_numel, split, block_size, default
        )

        return cls.create_multilayer_helper(
            device,
            dst_dtype,
            src_dtype,
            wrapper_fn,
            ranges,
            reduction_ranges,
            [*ranges, split],
            [block_size],
            reduction_type,
            split,
            reduction_hint,
        )

    @classmethod
    def create_multilayer_existing_ranges(  # type: ignore[no-untyped-def]
        cls,
        device: torch.device,
        dst_dtype: torch.dtype,
        src_dtype: torch.dtype,
        inner_fn: Callable[..., Any],
        original_ranges: Sequence[Expr],
        original_reduction_ranges: Sequence[Expr],
        new_ranges: List[Integer],
        new_reduction_ranges: List[Integer],
        reduction_type: str,
        reduction_hint: ReductionHint,
    ):
        """
        Break a large reduction up into multiple smaller reductions
        recursively
        """
        default = cls.default_value(reduction_type, dst_dtype)
        wrapper_fn = cls._multilayer_wrap_loader_existing_ranges(
            inner_fn,
            original_ranges,
            original_reduction_ranges,
            new_ranges,
            new_reduction_ranges,
            default,
        )
        return cls.create_multilayer_helper(
            device,
            dst_dtype,
            src_dtype,
            wrapper_fn,
            original_ranges,
            original_reduction_ranges,
            [*original_ranges, *new_ranges],
            new_reduction_ranges,
            reduction_type,
            -1,
            reduction_hint,
        )


class WelfordReduction(Reduction):
    output_index: int

    def __init__(
        self,
        device: torch.device,
        dtype: torch.dtype,
        inner_fns: Sequence[Callable[..., Any]],
        ranges: Sequence[Integer],
        reduction_ranges: Sequence[Integer],
        reduction_type: str,
        reduction_hint: ReductionHint,
        output_index: int,
    ) -> None:
        if len(inner_fns) == 1:
            loader = inner_fns[0]
        else:

            def loader(idx, reduction_idx):  # type: ignore[no-untyped-def]
                return tuple(fn(idx, reduction_idx) for fn in inner_fns)

        super().__init__(
            device=device,
            dtype=dtype,
            inner_fn=loader,
            ranges=ranges,
            reduction_ranges=reduction_ranges,
            reduction_type=reduction_type,
            src_dtype=dtype,
            reduction_hint=reduction_hint,
        )
        self.output_index = output_index

    def store_reduction(
        self,
        output_name: Optional[str],
        indexer: Callable[[Sequence[Expr]], Never],
        vars: Sequence[Expr],
        reduction_vars: Sequence[Symbol],
    ) -> OpsValue:
        values = ops.reduction(
            self.dtype,
            self.src_dtype,
            self.reduction_type,
            self.inner_fn(vars, reduction_vars),
        )
        value = values[self.output_index]
        return ops.store_reduction(output_name, indexer(vars), value)

    @classmethod
    def create(  # type: ignore[override]
        cls,
        device: torch.device,
        dtype: torch.dtype,
        inner_fns: Sequence[Callable[..., Any]],
        ranges: List[Integer],
        reduction_ranges: List[Integer],
        reduction_type: str,
        reduction_hint: ReductionHint = ReductionHint.DEFAULT,
    ) -> Sequence[TensorBox]:
        assert reduction_type in ("welford_reduce", "welford_combine")

        reduction_numel = V.graph.sizevars.simplify(sympy_product(reduction_ranges))

        def const(val):  # type: ignore[no-untyped-def]
            def inner_fn(idx):  # type: ignore[no-untyped-def]
                return ops.constant(
                    val,
                    dtype,
                )

            return Pointwise.create(
                device=device,
                dtype=dtype,
                inner_fn=inner_fn,
                ranges=list(ranges),
            )

        if reduction_numel == 0:
            mean = const(0)
            m2 = const(0)
            weight = const(0)
            return mean, m2, weight

        if reduction_numel == 1:

            def copy(loader):  # type: ignore[no-untyped-def]
                def inner_fn(idx):  # type: ignore[no-untyped-def]
<<<<<<< HEAD
                    reduction_index = [Integer(0) for _ in reduction_ranges]
=======
                    reduction_index = [sympy.S.Zero for _ in reduction_ranges]
>>>>>>> 3157fd61
                    return loader(idx, reduction_index)

                return Pointwise.create(
                    device=device,
                    dtype=dtype,
                    inner_fn=inner_fn,
                    ranges=list(ranges),
                )

            if reduction_type == "welford_reduce":
                return copy(inner_fns[0]), const(0), const(1)
            else:
                return tuple(copy(fn) for fn in inner_fns)

        # TODO: Unrolled reduction
        # if (
        #     isinstance(reduction_numel, Integer)
        #     and V.graph.sizevars.size_hint(reduction_numel)
        #     < config.unroll_reductions_threshold
        #     and sympy_product(ranges) != 1
        # ):
        #     return Pointwise.create(
        #         device,
        #         dst_dtype,
        #         cls._unroll_reduction_fn(
        #             inner_fn, reduction_ranges, reduction_type, src_dtype
        #         ),
        #         ranges,
        #     )

        # triton doesn't support reduce to single element well, so break it up
        hint, split = Reduction.num_splits(
            device,
            dtype,
            dtype,
            inner_fns[0],
            ranges,
            reduction_ranges,
            reduction_type=reduction_type,
            reduction_numel=reduction_numel,
        )
        # intermediate reduction in split can contain complex indexing,
        # and num_splits will fail to correctly set the hint
        # reuse the passed hint if available
        if reduction_hint == ReductionHint.DEFAULT:
            reduction_hint = hint
        if split > 1:
            # triton doesn't support reduce to single element well, so break it up
            return cls.create_multilayer(
                device,
                dtype,
                inner_fns,
                ranges,
                reduction_ranges,
                reduction_type,
                split,
                reduction_hint,
            )

        results = [
            TensorBox.create(
                WelfordReduction(
                    device,
                    dtype,
                    inner_fns,
                    ranges,
                    reduction_ranges,
                    reduction_type,
                    reduction_hint,
                    output_idx,
                )
            )
            for output_idx in range(3)
        ]
        for t in results:
            t.realize()
        return results

    @staticmethod
    def default_value(
        reduction_type: str, dtype: torch.dtype
    ) -> Union[_NumLike, Sequence[_NumLike]]:
        return (0, 0, 0)

    @classmethod
    def create_multilayer(  # type: ignore[override]
        cls,
        device: torch.device,
        dtype: torch.dtype,
        inner_fns: Sequence[Callable[..., Any]],
        ranges: List[Integer],
        reduction_ranges: List[Integer],
        reduction_type: str,
        split: _IntLike,
        reduction_hint: ReductionHint,
    ) -> Sequence[TensorBox]:
        """
        Break a large reduction up into multiple smaller reductions
        recursively
        """
        reduction_numel = sympy_product(reduction_ranges)
        need_mask = not V.graph.sizevars.is_expr_static_and_true(
            sympy.Eq(reduction_numel % split, 0)
        )

        if need_mask and reduction_type != "welford_combine":
            # If we need mask, then "welford_reduce" doesn't work because
            # masked inputs shouldn't count towards the welford weight

            def constant(idx, reduction_idx, value):  # type: ignore[no-untyped-def]
                return ops.constant(value, dtype)

            return cls.create_multilayer(
                device=device,
                dtype=dtype,
                inner_fns=(
                    inner_fns[0],
                    partial(constant, value=0),
                    partial(constant, value=1),
                ),
                ranges=ranges,
                reduction_ranges=reduction_ranges,
                reduction_type="welford_combine",
                split=split,
                reduction_hint=reduction_hint,
            )

        block_size = FloorDiv(reduction_numel + (split - 1), split)
        intermediates = WelfordReduction.create(
            device,
            dtype,
            tuple(
                cls._multilayer_wrap_loader(
                    loader,
                    reduction_ranges,
                    reduction_numel,
                    split,
                    block_size,
                    default=0,
                )
                for loader in inner_fns
            ),
            [*ranges, split],
            [block_size],
            reduction_type,
            reduction_hint,
        )
        for i in intermediates:
            i.realize()

        i_loaders = [i.make_loader() for i in intermediates]

        def intermediate_loader_fn(index, reduction_index, loader):  # type: ignore[no-untyped-def]
            return loader([*index, *reduction_index])

        numel_hint = V.graph.sizevars.size_hint(sympy_product(ranges))
        reduction_hint = cls._multilayer_second_step_hint(
            split, numel_hint, reduction_hint
        )
        return WelfordReduction.create(
            device,
            dtype,
            tuple(
                partial(intermediate_loader_fn, loader=i.make_loader())
                for i in intermediates
            ),
            ranges,
            [split],
            # welford_reduce turns one input into three outputs, which are combined with welford_combine
            "welford_combine",
            reduction_hint,
        )


@ir_dataclass
class Scan(Loops):
    scan_ranges: List[Integer]
    size: List[Integer]
    combine_fn: Callable[[Tuple[Any, ...], Tuple[Any, ...]], Tuple[Any, ...]]
    reindex: Callable[[Sequence[_IntLike], Sequence[_IntLike]], Sequence[_IntLike]]
    reduction_hint: ReductionHint
    output_index: int
    # output_index indexes the following tuples
    dtypes: Tuple[torch.dtype, ...]
    inner_fns: Tuple[Callable[..., Any], ...]

    # HACK we mimick reduction

    def get_unbacked_symbol_uses(self) -> OrderedSet[Symbol]:
        # TODO: Can combine_fn/reindex close over unbacked symbols? If so, we
        # need to explicitly represent the closure so we can pull out unbacked
        # symbols here
        return (
            super().get_unbacked_symbol_uses()
            | OrderedSet().union(*(free_unbacked_symbols(e) for e in self.scan_ranges))
            | OrderedSet().union(*(free_unbacked_symbols(e) for e in self.size))
        )

    def __post_init__(self) -> None:
        assert len(self.ranges) + len(self.scan_ranges) == len(self.size)
        super().__post_init__()

    def store_reduction(
        self,
        output_name: Optional[str],
        indexer: Callable[[Sequence[_IntLike]], Never],
        vars: Sequence[Expr],
        scan_vars: Sequence[Symbol],
    ) -> OpsValue:
        idx = self.reindex(vars, scan_vars)
        values = [inner_fn(idx) for inner_fn in self.inner_fns]
        result = ops.scan(self.dtypes, self.combine_fn, values)
        return ops.store(output_name, indexer(idx), result[self.output_index])

    def get_reduction_type(self) -> Optional[str]:
        # return self.scan_op
        return "custom"

    def get_reduction_size(self) -> Sequence[_IntLike]:
        return self.scan_ranges

    def get_size(self) -> Sequence[_IntLike]:
        return self.size

    def get_pointwise_size(self) -> Sequence[_IntLike]:
        return self.ranges

    def index_length(self) -> int:
        return len(self.ranges) + len(self.scan_ranges)

    def inner_fn_args(self) -> Sequence[Sequence[_IntLike]]:
        index = self._index(self.ranges)
        rindex = self._index(self.scan_ranges, SymT.RINDEX)
        idx = self.reindex(index, rindex)
        return (idx,)

    def inner_fn_free_unbacked_symbols(self) -> Set[Symbol]:
        index = self._index(self.ranges)
        rindex = self._index(self.scan_ranges, SymT.RINDEX)
        idx = self.reindex(index, rindex)
        return extract_free_unbacked_symbols(self.inner_fn, idx)

    @classmethod
    def create(  # type: ignore[no-untyped-def]
        cls,
        device: torch.device,
        dtypes: Tuple[torch.dtype, ...],
        inner_fns: Tuple[Callable[[List[Expr]], Any], ...],
        size: List[Integer],
        axis: int,
        combine_fn: Callable[[Tuple[Any, ...], Tuple[Any, ...]], Tuple[Any, ...]],
        reduction_hint: ReductionHint = ReductionHint.DEFAULT,
        *,
        # Whether we have the option to fallback to aten
        can_fallback_to_aten: bool = True,
        **kwargs,
    ) -> Sequence[Optional[TensorBox]]:
        pointwise_ranges = [*size[:axis], *size[axis + 1 :]]
        scan_ranges = [size[axis]]

        if not V.graph.has_feature(device, BackendFeature.SCAN):
            return [None] * len(dtypes)

        if len(dtypes) > 1 and not V.graph.has_feature(
            device, BackendFeature.TUPLE_REDUCTION
        ):
            return [None] * len(dtypes)

        sizevars = V.graph.sizevars
        scan_numel = sizevars.simplify(sympy_product(scan_ranges))

        assert len(dtypes) == len(inner_fns)

        # Scan with a single element is just a copy
        if sizevars.is_expr_static_and_true(sympy.Le(scan_numel, 1)):
            return [
                Pointwise.create(
                    device=device,
                    dtype=dtypes[output_index],
                    inner_fn=inner_fns[output_index],
                    ranges=size,
                )
                for output_index in range(len(dtypes))
            ]

        reduction_hint, num_splits = cls.num_splits(
            device=device,
            dtype=dtypes[0],
            inner_fn=inner_fns[0],
            axis=axis,
            pointwise_ranges=pointwise_ranges,
            scan_ranges=scan_ranges,
            combine_fn=combine_fn,
            scan_numel=scan_numel,
        )
        scan_type = Scan
        if num_splits > 1:
            supports_split = torch.version.hip is None and len(dtypes) == 1
            if not supports_split:
                if can_fallback_to_aten:
                    # Fallback to ATen
                    return [None] * len(dtypes)
                else:
                    num_splits = 1
            else:
                scan_type = SplitScan

        def reindex(index, scan_index):  # type: ignore[no-untyped-def]
            assert len(scan_index) == len(scan_ranges)
            assert len(index) == len(pointwise_ranges)
            return [*index[:axis], *scan_index, *index[axis:]]

        results = [
            TensorBox.create(
                scan_type(
                    device=device,
                    dtype=dtypes[output_index],
                    dtypes=dtypes,
                    inner_fn=inner_fns[output_index],
                    inner_fns=inner_fns,
                    size=size,
                    ranges=pointwise_ranges,
                    scan_ranges=scan_ranges,
                    combine_fn=combine_fn,
                    reindex=reindex,
                    reduction_hint=reduction_hint,
                    output_index=output_index,
                    **kwargs,
                )
            )
            for output_index in range(len(dtypes))
        ]

        for result in results:
            result.realize()

        return results

    @classmethod
    def num_splits(  # type: ignore[no-untyped-def]
        cls,
        device: torch.device,
        dtype: torch.dtype,
        inner_fn: Callable[[List[Expr]], Any],
        axis: int,
        pointwise_ranges: List[Integer],
        scan_ranges: List[Integer],
        combine_fn: Callable[[Tuple[Any, ...], Tuple[Any, ...]], Tuple[Any, ...]],
        scan_numel: Expr,
    ):
        # TODO: custom splitting heuristic for scan
        def wrapper_fn(idx, reduction_idx):  # type: ignore[no-untyped-def]
            return inner_fn([*idx[:axis], *reduction_idx, *idx[axis:]])

        return Reduction.num_splits(
            device=device,
            dst_dtype=dtype,
            src_dtype=dtype,
            inner_fn=wrapper_fn,
            ranges=pointwise_ranges,
            reduction_ranges=scan_ranges,
            reduction_type="scan",
            reduction_numel=scan_numel,
        )


# This signifies a scan op that should go through TritonSplitScanKernel codegen on CUDA.
@ir_dataclass
class SplitScan(Scan):
    pass


@ir_dataclass
class Sort(Loops):
    # Sorts a tuple of key, value pairs
    sort_ranges: List[Integer]
    size: List[Integer]
    reindex: Callable[[Sequence[Expr], Sequence[Expr]], Sequence[Expr]]
    reduction_hint: ReductionHint
    output_index: int
    # output_index indexes the following tuples
    dtypes: Tuple[torch.dtype, ...]
    inner_fns: Tuple[Callable[..., Any], ...]

    stable: bool
    descending: bool

    # HACK we mimick reduction

    def get_unbacked_symbol_uses(self) -> OrderedSet[Symbol]:
        return (
            super().get_unbacked_symbol_uses()
            | OrderedSet().union(*(free_unbacked_symbols(e) for e in self.sort_ranges))
            | OrderedSet().union(*(free_unbacked_symbols(e) for e in self.size))
        )

    def __post_init__(self) -> None:
        assert len(self.ranges) + len(self.sort_ranges) == len(self.size)
        super().__post_init__()

    def store_reduction(self, output_name, indexer, vars, sort_vars):  # type: ignore[no-untyped-def]
        idx = self.reindex(vars, sort_vars)
        values = [inner_fn(idx) for inner_fn in self.inner_fns]
        result = ops.sort(self.dtypes, values, self.stable, self.descending)
        return ops.store(output_name, indexer(idx), result[self.output_index])

    def get_reduction_type(self) -> Optional[str]:
        return "sort"

    def get_reduction_size(self) -> Sequence[_IntLike]:
        return self.sort_ranges

    def get_size(self) -> Sequence[_IntLike]:
        return self.size

    def get_pointwise_size(self) -> Sequence[_IntLike]:
        return self.ranges

    def index_length(self) -> int:
        return len(self.ranges) + len(self.sort_ranges)

    def inner_fn_args(self) -> Sequence[Sequence[Expr]]:
        index = self._index(self.ranges)
        rindex = self._index(self.sort_ranges, SymT.RINDEX)
        idx = self.reindex(index, rindex)
        return (idx,)

    def inner_fn_free_unbacked_symbols(self) -> Set[Symbol]:
        index = self._index(self.ranges)
        rindex = self._index(self.sort_ranges, SymT.RINDEX)
        idx = self.reindex(index, rindex)
        return extract_free_unbacked_symbols(self.inner_fn, idx)

    @classmethod
    def create(  # type: ignore[no-untyped-def]
        cls,
        device: torch.device,
        dtypes: Tuple[torch.dtype, ...],
        inner_fns: Tuple[Callable[[List[Expr]], Any], ...],
        size: List[Integer],
        axis: int,
        stable: bool,
        descending: bool,
        reduction_hint: ReductionHint = ReductionHint.DEFAULT,
        **kwargs,
    ) -> Sequence[Optional[TensorBox]]:
        pointwise_ranges = [*size[:axis], *size[axis + 1 :]]
        sort_ranges = [size[axis]]

        if not V.graph.has_feature(device, BackendFeature.SORT):
            return [None] * len(dtypes)

        sizevars = V.graph.sizevars
        sort_numel = sizevars.simplify(sympy_product(sort_ranges))

        # Heuristic, smallest rblock where triton usually outperforms aten.sort
        # It also isn't bandwidth bound so fusion is unlikely to help.
        max_rblock = 512
        is_persistent_kernel = (
            config.triton.persistent_reductions
            and sizevars.is_expr_static_and_true(sympy.Le(sort_numel, max_rblock))
        )
        if not is_persistent_kernel:
            # We only support persistent triton kernels
            return [None] * len(dtypes)

        assert len(dtypes) == len(inner_fns)

        # Sort with a single element is just a copy
        if sizevars.is_expr_static_and_true(sympy.Le(sort_numel, 1)):
            return [
                Pointwise.create(
                    device=device,
                    dtype=dtypes[output_index],
                    inner_fn=inner_fns[output_index],
                    ranges=size,
                )
                for output_index in range(len(dtypes))
            ]

        def reindex(index, sort_index):  # type: ignore[no-untyped-def]
            assert len(sort_index) == len(sort_ranges)
            assert len(index) == len(pointwise_ranges)
            return [*index[:axis], *sort_index, *index[axis:]]

        results = [
            TensorBox.create(
                Sort(
                    device=device,
                    dtype=dtypes[output_index],
                    dtypes=dtypes,
                    inner_fn=inner_fns[output_index],
                    inner_fns=inner_fns,
                    size=size,
                    ranges=pointwise_ranges,
                    sort_ranges=sort_ranges,
                    reindex=reindex,
                    reduction_hint=reduction_hint,
                    output_index=output_index,
                    stable=stable,
                    descending=descending,
                    **kwargs,
                )
            )
            for output_index in range(len(dtypes))
        ]

        for result in results:
            result.realize()

        return results


def is_storage_and_layout(x: IRNode) -> bool:
    try:
        as_storage_and_layout(x, freeze=False)
        return True
    except NotImplementedError:
        return False


def is_contiguous_storage_and_layout(x: IRNode) -> bool:
    try:
        buffer, layout = as_storage_and_layout(x, freeze=False)
        # pad the stride here so we will NOT claim an tensor as contiguous
        # if a padding is gonna happen.
        if layout.should_pad_strides():
            layout.pad_strides()
        return layout.is_contiguous()
    except NotImplementedError:
        return False


def as_storage_and_layout(
    x: IRNode,
    freeze: bool = True,
    want_contiguous: bool = False,
    stride_order: Optional[Sequence[Union[int, Integer]]] = None,
    allow_padding: bool = False,
    exact_strides: Optional[Sequence[Union[int, Integer]]] = None,
) -> Tuple[StorageBox, Layout]:
    """
    Try to simplify x into a StorageBox and a Layout.

    allow_padding only affect how we apply stride_order. When allow_padding
    is True, we have the freedom to add padding when applying the stride_order.
    """
    if isinstance(x, TensorBox):
        return as_storage_and_layout(
            x.data,
            freeze=freeze,
            want_contiguous=want_contiguous,
            stride_order=stride_order,
            allow_padding=allow_padding,
            exact_strides=exact_strides,
        )
    if isinstance(x, StorageBox) and isinstance(x.data, Buffer):
        if freeze:
            if want_contiguous:
                x.data.freeze_layout()
                assert x.data.layout.is_contiguous()
            elif stride_order is not None:
                x.data.freeze_layout_with_stride_order(
                    stride_order, allow_padding=allow_padding
                )
            elif exact_strides is not None:
                x.data.freeze_layout_with_exact_strides(
                    exact_strides, allow_padding=allow_padding
                )
            else:
                x.data.decide_layout()
        return x, x.data.layout
    if isinstance(x, ReinterpretView):
        # making the base of x contiguous or stride_ordered will not necessarily make
        # the ReinterpretView either, so don't pass along those arguments
        buffer, _ = as_storage_and_layout(
            x.data,
            freeze=freeze,
        )
        return buffer, x.layout
    raise NotImplementedError


as_contiguous_storage_and_layout = functools.partial(
    as_storage_and_layout, want_contiguous=True
)


def is_stride_order_storage_and_layout(
    x: IRNode, stride_order: Sequence[Union[int, Integer]]
) -> bool:
    try:
        buffer, layout = as_storage_and_layout(x, freeze=False)
        return layout.is_stride_ordered(stride_order)
    except NotImplementedError:
        return False


@ir_dataclass
class BaseView(IRNode):
    data: IRNode

    def get_unbacked_symbol_uses(self):  # type: ignore[no-untyped-def]
        return self.data.get_unbacked_symbol_uses()

    def make_reindexer(self):  # type: ignore[no-untyped-def]
        raise NotImplementedError(f"make_reindexer NYI on {self}")

    def make_indexer(self):  # type: ignore[no-untyped-def]
        inner = self.data.make_indexer()
        reindex = self.make_reindexer()

        def indexer(idx):  # type: ignore[no-untyped-def]
            return inner(reindex(idx))

        return indexer

    def make_loader(self):  # type: ignore[no-untyped-def]
        inner = self.data.make_loader()
        reindex = self.make_reindexer()

        def loader(idx):  # type: ignore[no-untyped-def]
            return inner(reindex(idx))

        return loader

    @property
    def dtype(self):  # type: ignore[no-untyped-def]
        return self.data.dtype

    def get_layout(self):  # type: ignore[no-untyped-def]
        return self.data.get_layout()

    def get_device(self):  # type: ignore[no-untyped-def]
        return self.data.get_device()

    def get_origin_node(self):  # type: ignore[no-untyped-def]
        return None

    def get_name(self):  # type: ignore[no-untyped-def]
        return self.data.get_name()

    def get_pointwise_size(self):  # type: ignore[no-untyped-def]
        return self.get_size()

    def mark_reuse(self, users):  # type: ignore[no-untyped-def]
        return self.data.mark_reuse(users)

    def has_exceeded_max_reads(self):  # type: ignore[no-untyped-def]
        return self.data.has_exceeded_max_reads()

    def realize(self):  # type: ignore[no-untyped-def]
        return self.data.realize()

    def realize_hint(self):  # type: ignore[no-untyped-def]
        return self.data.realize_hint()

    def get_storage_numel(self):  # type: ignore[no-untyped-def]
        return self.data.get_storage_numel()

    def is_extern(self):  # type: ignore[no-untyped-def]
        return self.data.is_extern()  # type: ignore[attr-defined]

    def is_module_buffer(self):  # type: ignore[no-untyped-def]
        return self.data.is_module_buffer()  # type: ignore[attr-defined]

    def get_read_names(self) -> OrderedSet[str]:
        return self.data.get_read_names()

    def get_reads(self):  # type: ignore[no-untyped-def]
        with patch.object(FlexibleLayout, "allow_indexing", True):
            return extract_read_writes(
                self.make_loader(),
                self.get_size(),  # type: ignore[arg-type]
            ).reads

    def unwrap_view(self):  # type: ignore[no-untyped-def]
        x: IRNode = self
        while isinstance(x, BaseView):
            x = x.data
        return x

    def constant_to_device(self, device):  # type: ignore[no-untyped-def]
        """Move this to a given device. Requires that all reads are to constants."""
        loader = self.make_loader()
        loader = patch.object(ConstantBuffer, "override_device", device)(loader)
        return Pointwise(
            device=device,
            dtype=self.get_dtype(),
            inner_fn=loader,
            ranges=self.get_size(),
        )


@ir_dataclass
class ExpandView(BaseView):
    size: List[Expr]

    @staticmethod
    def _normalize_size(x, new_size):  # type: ignore[no-untyped-def]
        """Replace `-1` with correct sizes"""
        sizevars = V.graph.sizevars
        new_size = list(map(sympy.expand, new_size))
        old_size = x.get_size()
        old_size = [None] * (len(new_size) - len(old_size)) + list(old_size)
        assert len(new_size) == len(old_size)
        for i in range(len(new_size)):
            if new_size[i] == -1:
                assert old_size[i] is not None
                new_size[i] = old_size[i]
            elif old_size[i] is None or V.graph.sizevars.shape_env.evaluate_expr(
                sympy.Eq(old_size[i], 1), size_oblivious=True
            ):
                pass
            else:
                # Sanity check: Expect broadcast compatibility
                #
                # NB: new_size[i] == old_size[i] is expected to already be
                # guarded because the meta formula was expected to have taught
                # us this equality.
                assert (
                    sizevars.size_hint(new_size[i] - old_size[i], fallback=0) == 0
                ), "Broadcast failed in ExpandView({x.get_size()}, {new_size}) on dimension {i}"
        return new_size

    @classmethod
    def create(cls, x, new_size):  # type: ignore[no-untyped-def]
        new_size = cls._normalize_size(x, new_size)

        if is_storage_and_layout(x):
            storage, old_layout = as_storage_and_layout(x)
            skip = len(new_size) - len(old_layout.size)
            assert skip >= 0
            new_stride = [sympy.S.Zero] * skip
            for stride, size in zip(old_layout.stride, old_layout.size):
                new_stride.append(
                    stride
                    if not V.graph.sizevars.shape_env.evaluate_expr(
                        sympy.Eq(size, 1), size_oblivious=True
                    )
                    else sympy.S.Zero
                )
            new_layout = FixedLayout(
                old_layout.device,
                old_layout.dtype,
                list(new_size),
                new_stride,
                old_layout.offset,
            )
            return ReinterpretView(data=storage, layout=new_layout)

        return ExpandView(data=x, size=new_size)

    def get_size(self):  # type: ignore[no-untyped-def]
        return self.size

    def make_reindexer(self):  # type: ignore[no-untyped-def]
        target = self.get_size()
        actual = self.data.get_size()
        skip = len(target) - len(actual)

        def reindex(index):  # type: ignore[no-untyped-def]
            index = list(index[skip:])
            assert len(index) == len(actual)
            for i in range(len(actual)):
                if actual[i] == 1:
                    # zero out broadcast dimension
                    index[i] = sympy.S.Zero
            return index

        return reindex


@ir_dataclass
class PermuteView(BaseView):
    dims: List[Expr]

    @classmethod
    def create(cls, x, dims):  # type: ignore[no-untyped-def]
        dims = cls._map_neg_dims(dims)
        assert OrderedSet(dims) == OrderedSet(range(len(dims)))

        if is_storage_and_layout(x):
            storage, old_layout = as_storage_and_layout(x)
            new_layout = FixedLayout(
                old_layout.device,
                old_layout.dtype,
                [old_layout.size[i] for i in dims],
                [old_layout.stride[i] for i in dims],
                old_layout.offset,
            )
            return ReinterpretView(data=storage, layout=new_layout)

        return PermuteView(data=x, dims=dims)

    @classmethod
    def _map_neg_dims(cls, dims):  # type: ignore[no-untyped-def]
        return [dim if dim >= 0 else len(dims) + dim for dim in dims]

    def get_size(self):  # type: ignore[no-untyped-def]
        assert OrderedSet(self._map_neg_dims(self.dims)) == OrderedSet(
            range(len(self.dims))
        )
        size = self.data.get_size()
        return [size[i] for i in self.dims]

    def make_reindexer(self):  # type: ignore[no-untyped-def]
        inv = {j: i for i, j in enumerate(self.dims)}
        inv = [inv[i] for i in range(len(self.dims))]
        assert OrderedSet(inv) == OrderedSet(range(len(self.dims)))

        def reindex(index):  # type: ignore[no-untyped-def]
            return [index[i] for i in inv]

        return reindex


@ir_dataclass
class SqueezeView(BaseView):
    @classmethod
    def create(cls, x, *, dim=None):  # type: ignore[no-untyped-def]
        if is_storage_and_layout(x):
            storage, old_layout = as_storage_and_layout(x)
            new_size = []
            new_stride = []
            if dim is not None:
                assert isinstance(dim, int), "expected integer dim argument"
                assert 0 <= dim and dim < len(old_layout.size)

            for i, (size, stride) in enumerate(zip(old_layout.size, old_layout.stride)):
                if dim is None:
                    if size != 1:
                        new_size.append(size)
                        new_stride.append(stride)
                else:
                    if i != dim:
                        new_size.append(size)
                        new_stride.append(stride)
                    else:
                        assert size == 1, "expected squeezed size to be 1"

            new_layout = FixedLayout(
                old_layout.device,
                old_layout.dtype,
                new_size,
                new_stride,
                old_layout.offset,
            )
            return ReinterpretView(data=storage, layout=new_layout)

        if dim is None:
            # redirect to a generic view
            return View.create(x, [s for s in x.get_size() if s != 1])
        else:
            assert x.get_size()[dim] == 1
            return View.create(x, [s for i, s in enumerate(x.get_size()) if i != dim])

    @staticmethod
    def squeezer(size: Tuple[sympy.Expr, ...]):  # type: ignore[no-untyped-def]
        new_size = [s for s in size if s != 1]
        not_one = [i for i, s in enumerate(size) if s != 1]
        length = len(size)

        def reindex(index: List[sympy.Expr]) -> Tuple[sympy.Expr, ...]:
            assert len(index) == len(not_one), f"{index} {not_one}"
            new_index = [sympy.S.Zero] * length
            for idx, s in zip(not_one, index):
                new_index[idx] = s
            return tuple(new_index)

        return new_size, reindex

    def __init__(self, data) -> None:  # type: ignore[no-untyped-def]
        raise AssertionError("use SqueezeView.create()")


@ir_dataclass
class GenericView(BaseView):
    size: List[Expr]
    reindex: Callable[..., Any]

    def make_reindexer(self):  # type: ignore[no-untyped-def]
        return self.reindex

    def reindex_str(self) -> str:
        index_old = [
            sympy_index_symbol_with_prefix(SymT.INDEX, n) for n in range(len(self.size))
        ]
        index_new = list(self.reindex(index_old))
        return f"lambda {', '.join(map(str, index_old))}: {index_new}"

    def __str__(self) -> str:
        return self.str_helper(
            [self.data, f"size={self.size}", f"reindex={self.reindex_str()}"]
        )

    __repr__ = __str__

    @classmethod
    def create(cls, x, new_size, reindex):  # type: ignore[no-untyped-def]
        return cls(data=x, size=list(new_size), reindex=reindex)

    def get_size(self):  # type: ignore[no-untyped-def]
        return self.size


@ir_dataclass
class View(GenericView):
    @staticmethod
    def handle_negative_index(idx, size):  # type: ignore[no-untyped-def]
        idx = sympy.expand(idx)
        size = sympy.expand(size)
        evaluate_expr = V.graph.sizevars.shape_env.evaluate_expr
        if evaluate_expr(sympy.Lt(idx, 0)):
            idx = idx + size
        return idx

    @classmethod
    def create(cls, x, new_size):  # type: ignore[no-untyped-def]
        assert isinstance(new_size, (tuple, list))
        old_size, new_size = cls.resolve_negative_size(x.get_size(), new_size)

        # Skip pointless views
        if V.graph.sizevars.statically_known_list_equals(old_size, new_size):
            return x

        unbacked_symbols_in_sizes = False
        if (
            len(free_unbacked_symbols(old_size)) > 0
            or len(free_unbacked_symbols(new_size)) > 0
        ):
            unbacked_symbols_in_sizes = True

        if 0 in new_size:

            def fake_reindex(index):  # type: ignore[no-untyped-def]
                return tuple([0] * len(old_size))

            return cls(data=x, size=list(new_size), reindex=fake_reindex)
        # TODO: a new class for FixedTransferLayout that output layout is constrained by input layout
        elif is_contiguous_storage_and_layout(x) or unbacked_symbols_in_sizes:
            if unbacked_symbols_in_sizes and (not is_contiguous_storage_and_layout(x)):
                # realize x; otherwise, the dynamic_reshape_indexer below will fail
                # due to the size_hint's inability to process unbacked SymInts
                x = ExternKernel.realize_input(x)

            storage, old_layout = as_contiguous_storage_and_layout(x)
            new_layout = FixedLayout(
                old_layout.device,
                old_layout.dtype,
                new_size,
                FlexibleLayout.contiguous_strides(new_size),
                old_layout.offset,
            )
            return ReinterpretView(data=storage, layout=new_layout)

        reindex = cls.dynamic_reshape_indexer(old_size, new_size)
        return cls(data=x, size=list(new_size), reindex=reindex)

    @staticmethod
    def resolve_negative_size(old_size, new_size):  # type: ignore[no-untyped-def]
        new_size = [V.graph.sizevars.simplify(x) for x in new_size]
        old_size = [V.graph.sizevars.simplify(x) for x in old_size]

        new_size = list(new_size)
        for i in range(len(new_size)):
            if new_size[i] == -1:
                new_size[i] = sympy.S.One
                new_size[i] = CleanDiv(sympy_product(old_size), sympy_product(new_size))
                break

        V.graph.sizevars.guard_equals(sympy_product(old_size), sympy_product(new_size))
        return old_size, new_size

    @classmethod
    def dynamic_reshape_indexer(cls, old_size, new_size):  # type: ignore[no-untyped-def]
        try:
            reindex = cls._dynamic_reshape_indexer(old_size, new_size)
        except (AssertionError, IndexError):
            # optimistic algorithm failed, lets do a fallback
            flat = [sympy_product(old_size)]
            reindex1 = cls._dynamic_reshape_indexer(old_size, flat)
            reindex2 = cls._dynamic_reshape_indexer(flat, new_size)
            reindex = fuse_reindexing(reindex1, reindex2)
        return reindex

    @staticmethod
    def _dynamic_reshape_indexer(old_size, new_size):  # type: ignore[no-untyped-def]
        """
        Perform a reshape entirely by modifying indexing math
        """
        size_hint = V.graph.sizevars.size_hint
        # TODO: These symbols may not escape, if they don't assert so and
        # treat them as temporary
        vars = [
            sympy_index_symbol_with_prefix(SymT.VIEW, i) for i in range(len(new_size))
        ]

        stack_new = list(zip(vars, new_size))
        stack_old = list(old_size)

        view_expr = []
        while stack_new and stack_old:
            size_old = stack_old.pop()
            var, size_new = stack_new.pop()
            if size_old == 1:
                view_expr.append(sympy.S.Zero)
                stack_new.append((var, size_new))  # re-add
            elif size_new == 1:
                stack_old.append(size_old)  # re-add
            elif size_hint(size_new) == size_hint(size_old):
                view_expr.append(var)
                V.graph.sizevars.guard_equals(size_new, size_old)
            elif size_hint(size_new) < size_hint(size_old):
                while size_hint(size_new) < size_hint(size_old):
                    var2, size_new2 = stack_new.pop()
                    var = var2 * size_new + var
                    size_new = size_new * size_new2
                view_expr.append(var)
                V.graph.sizevars.guard_equals(size_new, size_old)
            elif size_hint(size_new) > size_hint(size_old):
                divisor = sympy.S.One
                modulus = size_old
                view_expr.append(ModularIndexing(var, divisor, modulus))
                divisor = divisor * modulus
                while size_hint(size_new) > size_hint(size_old):
                    modulus = stack_old.pop()
                    view_expr.append(ModularIndexing(var, divisor, modulus))
                    divisor = divisor * modulus
                    size_old = size_old * modulus
                V.graph.sizevars.guard_equals(size_new, size_old)
            else:
                raise AssertionError

        while stack_old:
            size_old = stack_old.pop()
            V.graph.sizevars.guard_equals(size_old, 1)
            view_expr.append(sympy.S.Zero)

        while stack_new:
            var, size_new = stack_new.pop()
            V.graph.sizevars.guard_equals(size_new, 1)

        view_expr.reverse()
        assert len(view_expr) == len(old_size)

        def reindex(index):  # type: ignore[no-untyped-def]
            assert len(index) == len(vars), (len(index), len(vars))
            replacements = dict(zip(vars, index))
            return tuple(sympy_subs(x, replacements) for x in view_expr)

        return reindex


@ir_dataclass
class ReinterpretView(BaseView):
    """Pretend our storage has a different layout"""

    layout: Layout

    def __post_init__(self) -> None:
        super().__post_init__()
        if isinstance(self.data, BaseView):
            object.__setattr__(self, "data", self.data.unwrap_view())

    def __str__(self) -> str:
        return self.str_helper(
            [
                self.data,
                self.layout,
            ]
        )

    __repr__ = __str__

    def get_name(self):  # type: ignore[no-untyped-def]
        return self.data.get_name()

    def get_device(self):  # type: ignore[no-untyped-def]
        return self.layout.device

    def get_origin_node(self):  # type: ignore[no-untyped-def]
        return None

    @property
    def dtype(self):  # type: ignore[no-untyped-def]
        return self.layout.dtype

    def get_size(self):  # type: ignore[no-untyped-def]
        return list(self.layout.size)

    def get_stride(self):  # type: ignore[no-untyped-def]
        return list(self.layout.stride)

    def make_loader(self):  # type: ignore[no-untyped-def]
        def loader(index):  # type: ignore[no-untyped-def]
            indexer = self.layout.make_indexer()
            tmp_loader = ops.load(self.get_name(), indexer(index))
            if self.layout.dtype != self.data.dtype:
                return ops.to_dtype_bitcast(tmp_loader, self.dtype, self.data.dtype)
            else:
                return tmp_loader

        return loader

    def make_indexer(self):  # type: ignore[no-untyped-def]
        return self.layout.make_indexer()

    def get_layout(self):  # type: ignore[no-untyped-def]
        return self.layout

    def freeze_layout(self):  # type: ignore[no-untyped-def]
        pass

    def get_unbacked_symbol_uses(self) -> OrderedSet[sympy.Symbol]:
        return (
            free_unbacked_symbols(self.layout.size)
            | free_unbacked_symbols(self.layout.stride)
            | free_unbacked_symbols(self.layout.offset)
        )

    def codegen_reference(self, writer=None):  # type: ignore[no-untyped-def]
        # reinterpret_tensor is similar to as_strided except:
        # - offset is added to the existing offset (rather than replacing it)
        # - view tracking is disabled similar to unsafe_view
        return V.graph.wrapper_code.codegen_reinterpret_view(
            self.data,
            self.layout.size,
            self.layout.stride,
            self.layout.offset,
            writer,
            dtype=self.layout.dtype,
        )

    def num_reads(self) -> int:
        return 1


@ir_dataclass
class DtypeView(BaseView):
    """Pretend our storage has a different type"""

    target_dtype: torch.dtype

    @classmethod
    def create(cls, x, new_dtype):  # type: ignore[no-untyped-def]
        if is_storage_and_layout(x):
            storage, old_layout = as_storage_and_layout(x)
            new_layout = FixedLayout(
                old_layout.device,
                new_dtype,
                old_layout.size,
                old_layout.stride,
                old_layout.offset,
            )
            return ReinterpretView(data=storage, layout=new_layout)
        return DtypeView(data=x, target_dtype=new_dtype)

    def __str__(self) -> str:
        return self.str_helper([self.data, self.target_dtype])

    __repr__ = __str__

    @property
    def dtype(self):  # type: ignore[no-untyped-def]
        return self.target_dtype

    def get_size(self):  # type: ignore[no-untyped-def]
        return self.data.get_size()

    def make_loader(self):  # type: ignore[no-untyped-def]
        inner = self.data.make_loader()

        def loader(idx):  # type: ignore[no-untyped-def]
            return ops.to_dtype_bitcast(inner(idx), self.target_dtype, self.data.dtype)

        return loader


class SliceView(View):
    @classmethod
    def normalize_start_end(cls, x, dim, start, end):  # type: ignore[no-untyped-def]
        """
        Normalize start and end such that both are in the range
        [0, x.get_size()[dim]] and start <= end.
        """
        sizevars = V.graph.sizevars
        dim_size = x.get_size()[dim]

        if any(free_unbacked_symbols(x) for x in (start, end, dim_size)):

            def clamp(x, lower, upper):  # type: ignore[no-untyped-def]
                return sympy.Min(sympy.Max(x, lower), upper)

        else:

            def clamp(x, lower, upper):  # type: ignore[no-untyped-def]
                return sizevars.evaluate_min(sizevars.evaluate_max(x, lower), upper)

        def clamp_wrap(val, lower, upper, default):  # type: ignore[no-untyped-def]
            if val is None:
                return default
            val = cls.handle_negative_index(val, dim_size)
            return clamp(val, lower, upper)

        start = clamp_wrap(start, 0, dim_size, 0)
        end = clamp_wrap(end, start, dim_size, dim_size)
        return start, end

    @classmethod
    def create(cls, x, dim, start, end, step=1, clamp=True):  # type: ignore[no-untyped-def]
        step = sympy.expand(step)
        assert isinstance(step, sympy.Expr) or step > 0
        try:
            if start == 0 and end >= 2**63 - 1 and step == 1:
                return x
        except TypeError:
            pass

        sizevars = V.graph.sizevars
        new_size = list(x.get_size())

        # NB: Ordinarily we default to clamping.
        # We only don't clamp for split_with_sizes. For split_with_sizes, sizes should be already valid
        # failing in this situation is ok, since invalid sizes could trigger silent errors.
        if clamp:
            start, end = cls.normalize_start_end(x, dim, start, end)

        new_size[dim] = FloorDiv(end - start + (step - 1), step)

        if is_storage_and_layout(x):
            # Fast path
            storage, old_layout = as_storage_and_layout(x)
            new_stride = list(old_layout.stride)
            new_stride[dim] = new_stride[dim] * step
            new_layout = FixedLayout(
                old_layout.device,
                old_layout.dtype,
                new_size,
                new_stride,
                old_layout.offset + old_layout.stride[dim] * start,
            )
            return ReinterpretView(data=storage, layout=new_layout)

        def reindex(index):  # type: ignore[no-untyped-def]
            assert len(index) == len(new_size), f"wrong ndim {index} {new_size}"
            index = list(index)
            index[dim] = index[dim] * step + start
            return index

        # redirect to a generic view
        return SliceView(data=x, size=new_size, reindex=reindex)


@ir_dataclass
class BaseConstant(IRNode):
    dtype: torch.dtype
    device: torch.device

    def get_size(self):  # type: ignore[no-untyped-def]
        return ()

    def get_device(self):  # type: ignore[no-untyped-def]
        return self.device

    def get_origin_node(self):  # type: ignore[no-untyped-def]
        return None

    def mark_reuse(self, users) -> None:  # type: ignore[no-untyped-def]
        pass

    def has_exceeded_max_reads(self) -> bool:
        return False

    def get_reads(self):  # type: ignore[no-untyped-def]
        return ()

    def is_extern(self) -> bool:
        return False


@ir_dataclass
class Constant(BaseConstant):
    value: Any
    dtype: torch.dtype
    device: torch.device

    def make_loader(self):  # type: ignore[no-untyped-def]
        def loader(index):  # type: ignore[no-untyped-def]
            return ops.constant(self.value, self.dtype)

        return loader

    def realize(self):  # type: ignore[no-untyped-def]
        pass

    def constant_to_device(self, device):  # type: ignore[no-untyped-def]
        return Constant(value=self.value, dtype=self.dtype, device=device)


@ir_dataclass
class IndexingConstant(BaseConstant):
    index: Any
    dtype: torch.dtype
    device: torch.device

    def make_loader(self):  # type: ignore[no-untyped-def]
        def loader(index):  # type: ignore[no-untyped-def]
            return ops.index_expr(self.index, self.dtype)

        return loader

    def constant_to_device(self, device):  # type: ignore[no-untyped-def]
        return IndexingConstant(index=self.index, dtype=self.dtype, device=device)


def is_contiguous_strides_for_shape(
    stride: Sequence[_IntLike], shape: Sequence[_IntLike]
) -> bool:
    return all(
        size == 1 or left == right
        for left, right, size in zip(
            stride, FlexibleLayout.contiguous_strides(shape), shape
        )
    )


def get_align_for_dtype(dtype: torch.dtype) -> int:
    return config.padding_alignment_bytes // dtype.itemsize


@ir_dataclass
class Layout(IRNode):
    def __init__(
        self,
        device: torch.device,
        dtype: torch.dtype,
        size: List[Expr],
        stride: Optional[Sequence[Union[Expr, int]]],
        offset: Expr = Integer(0),
    ) -> None:
        assert stride is None or len(size) == len(
            stride
        ), f"size={size}, stride={stride}"
        self.device = device
        self.dtype = dtype  # type: ignore[misc]
        assert all(isinstance(s, (Expr, int)) for s in size)
        self.size = size
        self._stride = stride
        self.offset = offset

    @property
    def stride(self):  # type: ignore[no-untyped-def]
        return self._stride

    def __str__(self) -> str:
        offset = ""
        if self.offset != 0:
            offset = f", offset={self.offset}"
        return (
            f"{type(self).__name__}('{self.device.type}', {self.dtype}, "
            f"size={self.size}, stride={self.stride}{offset})"
        )

    __repr__ = __str__

    def is_contiguous(self):  # type: ignore[no-untyped-def]
        return is_contiguous_strides_for_shape(self.stride, self.size)

    @staticmethod
    def is_channels_last_contiguous(shape, strides) -> bool:  # type: ignore[no-untyped-def]
        ndim = len(shape)
        if ndim not in [4, 5] or shape[1] == 1:
            return False
        for left, right, size in zip(
            strides, make_channels_last_strides_for(shape), shape
        ):
            if size != 1 and left != right:
                return False
        return True

    def is_transposed(self) -> bool:
        for left, right, size in zip(
            self.stride,
            reversed(FlexibleLayout.contiguous_strides(list(reversed(self.size)))),
            self.size,
        ):
            if size != 1 and left != right:
                return False
        return True

    def is_stride_ordered(self, order) -> bool:  # type: ignore[no-untyped-def]
        assert len(self.stride) == len(order)

        # ignore dimensions of size 1, they dont affect layout
        non_1_indices = [
            i
            for i, dim in enumerate(self.size)
            if V.graph.sizevars.size_hint(dim, fallback=2) != 1
        ]

        stride = [self.stride[i] for i in non_1_indices]
        order = [order[i] for i in non_1_indices]

        def sorted_indices(arr):  # type: ignore[no-untyped-def]
            sorted_arr = sorted(arr)
            return [sorted_arr.index(element) for element in arr]

        # since we may have removed dimensions, need to re-sort & re-index order
        order = sorted_indices(order)

        # reorder the stride given order
        stride_ordered = [-1] * len(order)
        for i in range(len(order)):
            stride_ordered[order[i]] = stride[i]
        # check if it is in ascending order
        for i in range(len(order) - 1):
            expr = stride_ordered[i] > stride_ordered[i + 1]
            if not isinstance(expr, bool):
                expr = V.graph._shape_env.evaluate_expr(
                    stride_ordered[i] > stride_ordered[i + 1], size_oblivious=True
                )
            if expr:
                return False
        return True

    def is_channels_last_stride_ordered(self):  # type: ignore[no-untyped-def]
        # create channels_last order(NCHW, NCDHW, the C is the first order).
        order = [0] + list(reversed(range(1, len(self.stride) - 1)))
        order = [len(order)] + order
        return self.is_stride_ordered(order)

    @staticmethod
    def _pad_strides(in_strides, size, dtype):  # type: ignore[no-untyped-def]
        """
        The padding does not change stride order but makes sure all strides larger
        than the threshold are multiple of align.
        """
        align = get_align_for_dtype(dtype)
        if len(in_strides) == 0:
            return in_strides

        if not config.pad_channels_last and Layout.is_channels_last_contiguous(
            size, in_strides
        ):
            return in_strides

        current_fx_node = V.get_current_node()
        if hasattr(current_fx_node, "meta") and current_fx_node.meta.get(
            "dislike_padding", False
        ):
            return in_strides

        # get_stride_order does not work with dynamic shape. Also we can not
        # statically decide if a padding is needed or how much padding we should
        # do for dynamic shape.
        #
        # Skip padding the strides for dynamic shape for now.
        if not all(
            isinstance(s, (int, sympy.Integer))
            for s in itertools.chain(in_strides, size)
        ):
            return in_strides

        stride_order = get_stride_order(in_strides)
        fill_order = stride_order2fill_order(stride_order)

        new_strides = [0 for _ in range(len(in_strides))]
        # since we pad when the layout is flexible, we can decide the
        # smallest stride to be 1.
        new_strides[fill_order[0]] = 1

        padded = False
        for rank, idx in enumerate(fill_order[1:], start=1):
            prev_idx = fill_order[rank - 1]
            stride = new_strides[prev_idx] * size[prev_idx]

            if stride > config.padding_stride_threshold and stride % align != 0:
                stride = ceildiv(stride, align) * align
                padded = True
            new_strides[idx] = stride

        if not padded:
            # Consider a tensor with shape [256, 1, 5, 5]
            # Avoid strides like [25, 5, 5, 1] being padded to equivalent strides
            # [25, 25, 5, 1].
            return in_strides

        metrics.num_comprehensive_padding += 1
        return new_strides

    def pad_strides(self):  # type: ignore[no-untyped-def]
        assert isinstance(self, FlexibleLayout)
        assert self._stride is not None
        self._stride = self._pad_strides(self._stride, self.size, self.dtype)

    def should_pad_strides(self):  # type: ignore[no-untyped-def]
        return config.comprehensive_padding and isinstance(self, FlexibleLayout)

    def as_fixed(self):  # type: ignore[no-untyped-def]
        if isinstance(self, FixedLayout):
            return self

        if self.should_pad_strides():
            self.pad_strides()
        return FixedLayout(
            self.device,
            self.dtype,
            self.size,
            self.stride,
            self.offset,
        )

    def make_indexer(self):  # type: ignore[no-untyped-def]
        assert (
            FlexibleLayout.allow_indexing
        ), f"convert {type(self).__name__} to FixedLayout first"
        return self.as_fixed().make_indexer()

    def __eq__(self, other) -> bool:  # type: ignore[no-untyped-def]
        return (
            self.device == other.device
            and self.dtype == other.dtype
            and self.size == other.size
            and self.stride == other.stride
            and self.offset == other.offset
        )

    def storage_size(self) -> sympy.Expr:
        return compute_required_storage_length(self.size, self.stride, self.offset)


class FixedLayout(Layout):
    """A Tensor layout we cannot change"""

    def __init__(
        self,
        device: torch.device,
        dtype: torch.dtype,
        size: Union[List[Expr], List[int]],
        stride: Optional[Sequence[Union[Expr, int]]] = None,
        offset: Union[Expr, int] = Integer(0),
    ) -> None:
        if stride is None:
            stride = FlexibleLayout.contiguous_strides(size)
        super().__init__(
            device=device,
            dtype=dtype,
            size=size,
            stride=stride,
            offset=offset,
        )

    def make_indexer(self):  # type: ignore[no-untyped-def]
        """A closure containing math to read a given element"""

        def indexer(index):  # type: ignore[no-untyped-def]
            assert len(index) == len(self.stride)
            assert len(index) == len(self.size)
            result = self.offset
            for idx, stride, sz in zip(index, self.stride, self.size):
                if sz != 1:
                    result = result + idx * stride
            return result

        return indexer


class FlexibleLayout(Layout):
    """A Tensor layout we are allowed to change"""

    allow_indexing = False

    # WARNING!  This doesn't handle zero size tensors correctly
    @staticmethod
    def contiguous_strides(sizes):  # type: ignore[no-untyped-def]
        if len(sizes) == 0:
            return []
        reversed_strides = [sympy.S.One]
        for size in reversed(sizes[1:]):
            reversed_strides.append(size * reversed_strides[-1])
        return list(reversed(reversed_strides))

    @staticmethod
    def fill_ordered(sizes, order):  # type: ignore[no-untyped-def]
        """
        Create a stride based on the order the dimensions should be filled in.

        In this format, channels last would be:
            [1, 3, 2, 0]
        """
        assert OrderedSet(range(len(sizes))) == OrderedSet(order), (sizes, order)
        next_stride = sympy.S.One
        strides = [None] * len(order)

        for i in order:
            strides[i] = next_stride
            next_stride = next_stride * sizes[i]
        return strides

    @staticmethod
    def stride_ordered(sizes, order):  # type: ignore[no-untyped-def]
        """
        Create a stride based on the sorted order of a permuted range.

        In this format, channels last would be:
            [3, 0, 2, 1]
        """
        assert OrderedSet(range(len(sizes))) == OrderedSet(order)
        fill_order = stride_order2fill_order(order)
        return FlexibleLayout.fill_ordered(sizes, fill_order)

    @staticmethod
    def stride_ordered_for_memory_format(sizes, memory_format):  # type: ignore[no-untyped-def]
        """
        Create a stride based on a memory format.

        Memory format is translasted into a stride order,
        so channels_last is the same as:
            FlexibleLayout.stride_ordered(sizes, [3, 0, 2, 1])

        This interface does not support memory_format `torch.preserve_format`
        which should be used to deduce a format from another source
        """
        if memory_format == torch.channels_last:
            return FlexibleLayout.stride_ordered(sizes, NHWC_STRIDE_ORDER)
        elif memory_format == torch.channels_last_3d:
            return FlexibleLayout.stride_ordered(sizes, NHWDC_STRIDE_ORDER)
        elif memory_format == torch.contiguous_format:
            return FlexibleLayout.contiguous_strides(sizes)
        else:
            log.debug(
                "stride_ordered_for_memory_format, unsuppored memory_format: %s",
                memory_format,
            )
            raise NotImplementedError

    @staticmethod
    def same_ordered(sizes, stride):  # type: ignore[no-untyped-def]
        """
        Create a stride that has the same stride order as given stride

        For example, if given stride is [1000, 1, 100, 10],
        the fill order should be [1, 3, 2, 0]
        """
        assert len(sizes) == len(stride)
        stride = [V.graph.sizevars.size_hint(x) for x in stride]
        fill_order = sorted(range(len(stride)), key=stride.__getitem__)
        return FlexibleLayout.fill_ordered(sizes, fill_order)

    def as_stride_order(self, order, allow_padding=False):  # type: ignore[no-untyped-def]
        new_stride = self.stride_ordered(self.size, order)
        if self.should_pad_strides() and allow_padding:
            new_stride = self._pad_strides(new_stride, self.size, self.dtype)

        return FixedLayout(
            self.device,
            self.dtype,
            self.size,
            new_stride,
            self.offset,
        )

    def as_exact_strides(self, exact_strides, allow_padding=False):  # type: ignore[no-untyped-def]
        new_stride = exact_strides
        if self.should_pad_strides() and allow_padding:
            new_stride = self._pad_strides(new_stride, self.size, self.dtype)

        return FixedLayout(
            self.device,
            self.dtype,
            self.size,
            new_stride,
            self.offset,
        )

    def as_fill_order(self, order):  # type: ignore[no-untyped-def]
        new_stride = self.fill_ordered(self.size, order)
        if self.should_pad_strides():
            new_stride = self._pad_strides(new_stride, self.size, self.dtype)
        return FixedLayout(
            self.device,
            self.dtype,
            self.size,
            new_stride,
            self.offset,
        )

    def as_same_order(self, stride):  # type: ignore[no-untyped-def]
        new_stride = self.same_ordered(self.size, stride)
        if self.should_pad_strides():
            new_stride = self._pad_strides(new_stride, self.size, self.dtype)
        return FixedLayout(
            self.device,
            self.dtype,
            self.size,
            new_stride,
            self.offset,
        )

    def __init__(self, device, dtype, size, stride_order=None) -> None:  # type: ignore[no-untyped-def]
        if stride_order:
            strides = FlexibleLayout.fill_ordered(size, stride_order)
        else:
            strides = FlexibleLayout.contiguous_strides(size)
        super().__init__(device, dtype, size, strides)


class NonOwningLayout(Layout):
    """Is a view into the storage of another tensor"""

    def __init__(self, view: Union[BaseView, TensorBox]) -> None:
        layout = view.get_layout()
        super().__init__(
            layout.device,
            layout.dtype,
            layout.size,
            layout.stride,
        )
        self.view = view

    def make_indexer(self):  # type: ignore[no-untyped-def]
        return self.as_fixed().make_indexer()

    def maybe_guard_aligned(self):  # type: ignore[no-untyped-def]
        offset = self.view.get_layout().offset
        if offset == 0:
            return True
        from .utils import ALIGNMENT

        return V.graph.sizevars.statically_known_multiple_of(offset, ALIGNMENT)


class CommBufferType(Enum):
    SYMM_MEM = "symm_mem"


class CommBufferLayout(FixedLayout):
    """
    A layout that signifies the buffer is a comm buffer.
    In terms of striding, the layout is identical to `FixedLayout`.

    Buffers with this layout do not participate in in-place reuse - it can be
    neither the source nor the target for in-place reuse.

    For detailed motivation and usage of this layout, see
    NOTE [lowering-time collective optimization].
    """

    comm_buffer_type: CommBufferType
    group_name: str

    def __init__(
        self,
        layout: FlexibleLayout,
        comm_buffer_type: CommBufferType,
        group_name: str,
    ):
        if not isinstance(layout, FlexibleLayout):
            raise AssertionError(
                "A `CommBufferLayout` can only be initialized with "
                f"a `FlexibleLayout` (got {layout})."
            )

        fixed = layout.as_fixed()
        super().__init__(
            device=fixed.device,
            dtype=fixed.dtype,
            size=fixed.size,
            stride=fixed.stride,
            offset=fixed.offset,
        )
        self.comm_buffer_type = comm_buffer_type
        self.group_name = group_name


@ir_dataclass
class NoneLayout(IRNode):
    # This is janky, I figured out what fields to populate by just running
    # the model I was interested in and adding properties/methods as needed.
    # This doesn't inherit from Layout because Layout assumes you have stuff
    # like sizes, but I don't really have anything here.
    #
    # If you have an ir.Node with NoneLayout, you probably need to setup
    # dependencies manually in scheduler

    device: torch.device
    size: List[int] = dataclasses.field(default_factory=lambda: [0])
    stride: List[int] = dataclasses.field(default_factory=lambda: [0])

    def storage_size(self) -> int:
        return 0

    def as_fixed(self):  # type: ignore[no-untyped-def]
        return self


class MutationLayoutSHOULDREMOVE(Layout):
    def __init__(self, target: IRNode) -> None:
        super().__init__(
            target.get_device(),
            target.get_dtype(),
            target.get_size(),  # type: ignore[arg-type]
            None,
        )
        self.target = target
        name = self.get_buffer().get_name()
        V.graph.mark_buffer_mutated(name)

    @Layout.stride.getter  # type: ignore[attr-defined]
    def stride(self):  # type: ignore[no-untyped-def]
        return self.real_layout().stride

    def storage_size(self) -> sympy.Expr:
        return self.real_layout().storage_size()

    def get_buffer(self) -> Buffer:
        def unwrap_views(target):  # type: ignore[no-untyped-def]
            if isinstance(target, MutationLayoutSHOULDREMOVE):
                return unwrap_views(target.target)
            if isinstance(target, BaseView):
                return unwrap_views(target.unwrap_view())
            if isinstance(target, MutableBox):
                return unwrap_views(target.data)
            return target

        result = unwrap_views(self.target)
        assert isinstance(
            result, Buffer
        ), "MutationLayoutSHOULDREMOVE must refer to a buffer"
        return result

    def real_layout(self):  # type: ignore[no-untyped-def]
        return self.get_buffer().layout

    @classmethod
    def realize_into(cls, src, dst, unsafe_alias=False):  # type: ignore[no-untyped-def]
        dst.realize()
        # NOTE: We must realize users of `dst` before we realize `src`, since
        # realization order determines scheduling order. Otherwise, src's
        # mutation would be scheduled before the existing users of dst!
        V.graph.mark_buffer_mutated(dst.get_name())

        if isinstance(src, TensorBox):
            src = src.data

        # We copy the contents of src into dst. In most cases this should
        # be fused into a single kernel by the scheduler.
        # NOTE: We cannot change src's layout to mutate dst directly as this
        # would alias src to dst, which is not correct as further mutations to
        # dst would effect users of src. However if there are no more users of
        # dst, we can alias src to dst.
        src.realize_hint()

        if not unsafe_alias:
            src = Pointwise.create(
                device=src.get_device(),
                dtype=src.get_dtype(),
                inner_fn=src.make_loader(),
                ranges=[
                    V.graph.sizevars.guard_equals(a, b)
                    for a, b in zip(src.get_size(), dst.get_size())
                ],
            ).data

        src.realize()
        assert isinstance(src.data.layout, FlexibleLayout)
        src.data.layout = MutationLayoutSHOULDREMOVE(dst)
        return src.data

    def as_fixed(self):  # type: ignore[no-untyped-def]
        return self

    def make_indexer(self):  # type: ignore[no-untyped-def]
        return self.target.make_indexer()


@ir_dataclass(frozen=False)
class Buffer(IRNode):
    # Name is sometimes None; e.g., ForceInPlace, where there isn't
    # a meaningful name
    name: Optional[str]
    layout: Layout

    # Multi-output buffers will define 'outputs: List[Buffer]'. Confusingly,
    # MultiOutput does NOT define this!

    def __post_init__(self) -> None:
        super().__post_init__()
        self._post_init_setattr("origin_node", None)

    def make_indexer(self):  # type: ignore[no-untyped-def]
        return self.layout.make_indexer()

    def get_name(self) -> str:
        assert self.name, self
        return self.name

    def get_device(self):  # type: ignore[no-untyped-def]
        return self.layout.device

    def get_defining_op(self) -> Optional[Operation]:
        return None

    @property
    def dtype(self):  # type: ignore[no-untyped-def]
        return getattr(self.layout, "dtype", None)

    def get_size(self):  # type: ignore[no-untyped-def]
        return list(self.layout.size)

    def get_stride(self):  # type: ignore[no-untyped-def]
        return list(self.layout.stride)

    def get_offset(self):  # type: ignore[no-untyped-def]
        return self.layout.offset

    def get_layout(self):  # type: ignore[no-untyped-def]
        return self.layout

    def get_storage_numel(self):  # type: ignore[no-untyped-def]
        return self.get_numel()

    def is_extern(self) -> bool:
        return False

    def freeze_layout(self):  # type: ignore[no-untyped-def]
        if not isinstance(self.layout, (MultiOutputLayout, NonOwningLayout)):
            self.layout = self.layout.as_fixed()

    def freeze_layout_with_stride_order(self, order, allow_padding=False) -> None:  # type: ignore[no-untyped-def]
        assert isinstance(self.layout, FlexibleLayout)
        self.layout = self.layout.as_stride_order(order, allow_padding=allow_padding)

    def freeze_layout_with_fill_order(self, order) -> None:  # type: ignore[no-untyped-def]
        assert isinstance(self.layout, FlexibleLayout)
        self.layout = self.layout.as_fill_order(order)

    def freeze_layout_with_same_order(self, stride) -> None:  # type: ignore[no-untyped-def]
        assert isinstance(self.layout, FlexibleLayout)
        self.layout = self.layout.as_same_order(stride)

    def freeze_layout_with_exact_strides(self, exact_strides, allow_padding=False) -> None:  # type: ignore[no-untyped-def]
        assert isinstance(self.layout, FlexibleLayout)
        self.layout = self.layout.as_exact_strides(
            exact_strides, allow_padding=allow_padding
        )

    def is_zero_elements(self):  # type: ignore[no-untyped-def]
        return V.graph.sizevars.is_expr_static_and_true(sympy.Eq(self.get_numel(), 0))

    def make_loader(self):  # type: ignore[no-untyped-def]
        # Loading from a zero-element buffer is a no-op
        if self.is_zero_elements():
            return partial(nop_loader_fn, dtype=self.get_dtype())

        def loader(index):  # type: ignore[no-untyped-def]
            indexer = self.layout.make_indexer()
            return ops.load(self.name, indexer(index))

        return loader

    def codegen_reference(self, writer=None):  # type: ignore[no-untyped-def]
        return self.get_name()

    def decide_layout(self):  # type: ignore[no-untyped-def]
        pass

    def get_inputs_that_alias_output(self):  # type: ignore[no-untyped-def]
        if isinstance(self.layout, NonOwningLayout):
            return [self.layout.view.get_name()]
        return ()

    def get_mutation_names(self):  # type: ignore[no-untyped-def]
        if isinstance(self.layout, MutationLayoutSHOULDREMOVE):
            return [self.layout.target.get_name()]
        return ()

    def get_read_names(self) -> OrderedSet[str]:
        return OrderedSet([self.get_name()])

    def get_unbacked_symbol_uses(self) -> OrderedSet[sympy.Symbol]:
        return OrderedSet()

    def get_unbacked_symbol_defs(self) -> OrderedSet[sympy.Symbol]:
        return OrderedSet()

    def realize(self):  # type: ignore[no-untyped-def]
        pass

    def should_allocate(self) -> bool:
        # Returns False by default.
        return False


@ir_dataclass(frozen=False)
class OperationBuffer(Buffer, Operation):
    # An operation that produces a single output buffer
    def get_outputs(self) -> List[Buffer]:
        return [self]

    def get_defining_op(self) -> Operation:
        return self

    def __post_init__(self) -> None:
        Buffer.__post_init__(self)
        Operation.__post_init__(self)


class InputBuffer(Buffer):
    def num_reads(self) -> int:
        return 1


class ConstantBuffer(InputBuffer):
    override_device: Optional[torch.device] = None

    def make_loader(self):  # type: ignore[no-untyped-def]
        def loader(index):  # type: ignore[no-untyped-def]
            indexer = self.layout.make_indexer()
            return ops.load(
                V.graph.constant_name(self.get_name(), self.override_device),
                indexer(index),
            )

        return loader

    def constant_to_device(self, device):  # type: ignore[no-untyped-def]
        return ConstantBuffer(
            name=V.graph.constant_name(self.get_name(), device), layout=self.layout
        )


@ir_dataclass
class NoneAsConstantBuffer(IRNode):
    def get_unbacked_symbol_uses(self) -> OrderedSet[sympy.Symbol]:
        return OrderedSet()

    def codegen_reference(self, writer=None):  # type: ignore[no-untyped-def]
        return V.graph.wrapper_code.none_str


@ir_dataclass
class ShapeAsConstantBuffer(IRNode):
    expr: Expr

    def get_unbacked_symbol_uses(self) -> OrderedSet[sympy.Symbol]:
        return free_unbacked_symbols(self.expr)

    def codegen_reference(self, writer=None):  # type: ignore[no-untyped-def]
        return V.graph.wrapper_code.expr_printer(V.graph.sizevars.simplify(self.expr))


@ir_dataclass(frozen=False)
class ComputedBuffer(OperationBuffer):
    data: Loops

    def get_computed_buffer_name(self):  # type: ignore[no-untyped-def]
        """
        Returns self.name if it exists, otherwise returns the name of the data node if that exists.
        If neither exist, returns None.
        """
        if self.name is not None:
            return self.name
        if hasattr(self.data, "name"):
            return self.data.name
        return None

    def num_reads(self):  # type: ignore[no-untyped-def]
        return self.data.num_reads()

    def get_read_names(self) -> OrderedSet[str]:
        return self.data.get_read_names()

    def get_read_writes(self):  # type: ignore[no-untyped-def]
        with patch.object(FlexibleLayout, "allow_indexing", True):
            if self.data.get_reduction_type():
                return extract_read_writes(
                    self.get_store_function(),
                    self.data.get_pointwise_size(),  # type: ignore[arg-type]
                    self.data.get_reduction_size(),  # type: ignore[arg-type]
                )
            else:
                return extract_read_writes(
                    self.get_store_function(),
                    self.data.get_size(),  # type: ignore[arg-type]
                )

    def get_unbacked_symbol_uses(self) -> OrderedSet[sympy.Symbol]:
        # Ordinarily, we'd like to just peek at the arguments list,
        # but ComputedBuffers have no argument list.
        #
        # Morally, this logic needs to be synchronized with the
        # KernelArgs.size calls, which are responsible for making symbols make
        # there way as kernel arguments (and it is precisely passing in one of
        # those symbols that establishes a dependency).  However, we haven't
        # started codegen yet so we can't directly reuse that logic.
        #
        # For now, I'm just yoloing with the size of the buffer.  Not sure if
        # it is enough.
        #
        # One thing you might wonder is if this is enough for a ComputedBuffer
        # denoting a reduction over i0.  Empirically, it is enough, but for an
        # unusual reason: we only need accurate dependencies for item() call,
        # but it's impossible to end up with a reduction over i0 from an
        # item() call without a regular non-reduction buffer first.
        return (
            free_unbacked_symbols(self.get_size())
            | free_unbacked_symbols(self.get_stride())
            | free_unbacked_symbols(self.get_offset())
            | self.data.get_unbacked_symbol_uses()
        )

    def make_loader(self):  # type: ignore[no-untyped-def]
        # Inline constants and index_expressions
        if (
            hasattr(self.data, "make_loader")
            and self.name not in V.graph.mutated_buffers
            and self.num_reads() == 0
        ):
            # can be inlined
            return self.data.make_loader()
        return super().make_loader()

    def get_store_function(self):  # type: ignore[no-untyped-def]
        indexer = self.layout.as_fixed().make_indexer()
        if isinstance(self.data, (Reduction, Scan, Sort)):
            return partial(self.data.store_reduction, self.name, indexer)
        else:
            assert isinstance(self.data, Pointwise)
            return partial(self.data.store_output, self.name, indexer)

    def get_fill_order(self):  # type: ignore[no-untyped-def]
        """
        If our layout is still flexible, try to determine the stride order based on stride orders of reads.

        TODO(jansel): A better algorithm here would look at downstream consumers of this
                      value and try to do global graph-level layout optimization.
                      This is also something just begging to be autotuned.
        """
        if isinstance(self.layout, FlexibleLayout):
            (index_vars, reduction_vars), _ = dependencies.index_vars_squeeze(
                self.data.get_pointwise_size(), self.data.get_reduction_size()  # type: ignore[arg-type]
            )
            reads = self.get_read_writes().reads
            # only consider reads to buffer of same size
            # ignore StarDeps because they don't contribute stride information
            assert all(
                isinstance(r, (dependencies.StarDep, dependencies.MemoryDep))
                for r in reads
            )
            reads = [
                sympy_subs(r.index, {v: sympy.S.Zero for v in reduction_vars if v != 0})
                for r in reads
                if isinstance(r, dependencies.MemoryDep)
            ]

            if reads:
                if isinstance(self.data, (Scan, Sort)):
                    indices = self.data.reindex(index_vars, reduction_vars)
                else:
                    indices = index_vars
                stride_lengths = [
                    V.graph.sizevars.stride_hints(expr, indices) for expr in reads
                ]
                from .scheduler import pick_loop_order

                return pick_loop_order(stride_lengths, self.get_size())

        return None

    def decide_layout(self):  # type: ignore[no-untyped-def]
        if isinstance(self.layout, FlexibleLayout):
            order = self.get_fill_order()
            if order:
                self.freeze_layout_with_fill_order(order)
            else:
                self.freeze_layout()

    @cache_on_self
    def get_default_sizes_body(self):  # type: ignore[no-untyped-def]
        args, var_ranges = dependencies.index_vars_squeeze(
            self.data.get_pointwise_size(), self.data.get_reduction_size(), prefix="q"  # type: ignore[arg-type]
        )
        with patch.object(ConstantBuffer, "override_device", self.get_device()):
            body = LoopBody(
                self.get_store_function(),
                (args if self.get_reduction_type() else args[:1]),
                var_ranges,
                *args,
            )
        index_vars = []
        reduce_vars: List[Any] = []
        index_size = []
        reduce_size = []
        for v, s in var_ranges.items():
            if v in args[0]:
                assert not reduce_vars
                index_vars.append(v)
                index_size.append(s)
            else:
                assert v in args[1]
                reduce_vars.append(v)
                reduce_size.append(s)
        return (index_size, reduce_size), body, (index_vars, reduce_vars)

    def simplify_and_reorder(  # type: ignore[no-untyped-def]
        self,
        extra_indexing_constraints: Optional[Tuple[Dict[Any, Any], List[Any]]] = None,
        recompute_sizes_body_func: Optional[Callable[..., Any]] = None,
    ):
        """
        This is a main place where we do loop transformations in a
        backend-agnostic way.

        Here we:
            1) Remove any 1 dimensions
            2) Fuse contiguous dimensions together
            3) Reorder dimensions based on stride orders

        Optional argument extra_indexing_constraints can be used to append additional
        indexing expressions to existing ones derived from buffer's body. This can be useful
        to fuse scheduler nodes with compatible ranges, e.g. (s0*s1*...,) and (s0, s1, s2, ...)
        on CPU by preventing indexing simplifications and obtaining index/reduce ranges for
        the scheduler node compatible with other nodes.
        Optional argument recompute_sizes_body_func can be used to recompute sizes and body
        on the default body. This can be useful to append additional loop transformations.
        """
        (
            (index_size, reduce_size),
            body,
            (index_vars, reduce_vars),
        ) = self.get_default_sizes_body()

        if recompute_sizes_body_func:
            (
                (index_size, reduce_size),
                body,
                (index_vars, reduce_vars),
            ) = recompute_sizes_body_func(
                (index_size, reduce_size), body, (index_vars, reduce_vars)
            )

        index_formulas = [*body.indexing_exprs.values()]
        if extra_indexing_constraints is not None:
            assert (
                isinstance(extra_indexing_constraints, tuple)
                and len(extra_indexing_constraints) == 2
            )
            extra_indexing_ranges, extra_indexing_expr = extra_indexing_constraints
            assert isinstance(extra_indexing_ranges, dict)
            assert isinstance(extra_indexing_expr, list)
            assert all(isinstance(f, Expr) for f in extra_indexing_expr)

            expected_var_ranges = body.var_ranges
            assert expected_var_ranges == extra_indexing_ranges, (
                expected_var_ranges,
                extra_indexing_ranges,
            )
            # remove already existing expressions
            extra_indexing_expr = [
                e for e in extra_indexing_expr if e not in index_formulas
            ]
            index_formulas += extra_indexing_expr

        memory_addrs = [*body.get_write_exprs()]
        if not V.graph.has_feature(self, BackendFeature.PREFER_STORE_LOOP_ORDER):
            memory_addrs.extend(body.get_read_exprs())

        def simplify_and_reorder(x_vars, support_vars, sizes, simplify_loops):  # type: ignore[no-untyped-def]
            sizes, reindex0, reindex1 = self._apply_loop_reordering(
                x_vars, support_vars, sizes, memory_addrs
            )
            # for NHWC: reindex0([0,1,2,3]) = [0,2,3,1], reindex1([0,1,2,3]) = [0,3,2,1]
            x_vars = reindex0(x_vars)

            if simplify_loops:
                sizes, reindex2, prune = V.graph.sizevars._simplify_loops(
                    x_vars,
                    sizes,
                    index_prevent_reordering(index_formulas, x_vars, sizes),
                )
                reindex = fuse_reindexing(reindex1, reindex2)
            else:
                reindex = reindex1
            return sizes, reindex, reindex1

        support_vars = index_vars + reduce_vars
        should_merge_loops = (
            not is_gpu(self.get_device().type) or not config.loop_ordering_after_fusion
        )
        iter_ranges, iter_reindex, _ = simplify_and_reorder(
            index_vars,
            support_vars,
            index_size,
            should_merge_loops,
        )

        # Like iteration dimensions, we may also want to delay merging reduction dimensions.
        # E.g., if we reduce a tensor [M, N, K] for its M and N dimensions followed by a pointwise
        # kernel, merging M and N dimension too early makes it hard to decide what loop order
        # we should pick for the piontwise kernel so that it is fusible with the reduction.
        reduce_ranges, reduce_reindex, _ = simplify_and_reorder(
            reduce_vars, support_vars, reduce_size, should_merge_loops
        )

        # retrace the loop body with simplification and reordering applied
        (iter_vars, reduce_vars), var_ranges = dependencies.index_vars_no_squeeze(
            iter_ranges,
            reduce_ranges,
            prefix="z",
        )
        body = LoopBody(
            body,
            [iter_reindex(iter_vars), reduce_reindex(reduce_vars)],
            var_ranges,
            iter_vars,
            reduce_vars,
        )
        return (iter_ranges, reduce_ranges), body

    @staticmethod
    def _apply_loop_reordering(  # type: ignore[no-untyped-def]
        index_vars,
        support_vars,
        sizes,
        memory_addrs,
        priority_idx=None,
    ):
        """
        Shuffle the order of loops around to hopefully improve performance.
        """
        from .scheduler import pick_loop_order

        if priority_idx is None:
            priority_idx = []

        try:
            strides = [
                V.graph.sizevars.stride_hints(expr, index_vars, support_vars)
                for expr in memory_addrs
            ]
            assert len(strides) == len(memory_addrs) and len(strides[0]) == len(
                index_vars
            )
            order = list(reversed(pick_loop_order(strides, sizes, priority_idx)))
        except Exception:
            if config.debug:
                log.warning(
                    "Did not simplify complex index:\n%s\n%s",
                    dict(zip(index_vars, sizes)),
                    memory_addrs,
                )
            order = list(range(len(sizes)))
        sizes = [sizes[i] for i in order]
        return sizes, same_reorder(order), inverse_reorder(order)

    def get_reduction_size(self):  # type: ignore[no-untyped-def]
        return self.data.get_reduction_size()

    def get_reduction_type(self):  # type: ignore[no-untyped-def]
        return self.data.get_reduction_type()

    def is_no_op(self):  # type: ignore[no-untyped-def]
        return self.data.is_zero_elements()

    def should_allocate(self) -> bool:
        return True

    def constant_to_device(self, device):  # type: ignore[no-untyped-def]
        """Move this to a given device. Requires that all reads are to constants."""
        return self.data.constant_to_device(device)


class TemplateBuffer(OperationBuffer):
    """
    Represents a Triton (in the future other type) of template operator
    that we can fuse an epilogue onto.
    """

    def __init__(self, layout, inputs, make_kernel_render) -> None:  # type: ignore[no-untyped-def]
        super().__init__(name=None, layout=layout)
        self.inputs = InputsKernel.unwrap_storage(inputs)
        self.make_kernel_render = make_kernel_render
        self.name = V.graph.register_buffer(self)
        V.graph.register_operation(self)

    def get_read_writes(self):  # type: ignore[no-untyped-def]
        return self.extract_read_writes(normalize=True)

    def extract_read_writes(self, normalize):  # type: ignore[no-untyped-def]
        name = self.get_name()
        indexer = self.layout.make_indexer()

        def dummy(index, rindex):  # type: ignore[no-untyped-def]
            assert len(rindex) == 0
            return ops.store(name, indexer(index), "fake")

        deps = dependencies.extract_read_writes(
            dummy, self.get_size(), (), normalize=normalize
        )
        deps.reads = OrderedSet(dependencies.StarDep(x.get_name()) for x in self.inputs)
        return deps

    def get_reduction_size(self):  # type: ignore[no-untyped-def]
        return 1

    def get_reduction_type(self):  # type: ignore[no-untyped-def]
        return None

    def is_no_op(self) -> bool:
        return False

    def should_allocate(self) -> bool:
        return True

    def simplify_and_reorder(  # type: ignore[no-untyped-def]
        self,
        extra_indexing_constraints: Optional[Tuple[Dict[Any, Any], List[Any]]] = None,
        recompute_sizes_body_func: Optional[Callable[..., Any]] = None,
    ):
        return (
            (
                self.get_size(),
                (),
            ),
            None,
        )


class TritonTemplateBuffer(TemplateBuffer):
    def __init__(  # type: ignore[no-untyped-def]
        self,
        layout,
        inputs,
        make_kernel_render,
        mutated_inputs: Optional[Iterable[IRNode]] = None,
    ) -> None:
        """
        NOTE:[TritonTemplates with multiple outputs]
        We want the ability for TritonTemplates to output multiple tensors. Triton
        kernels have no notion of outputs and this is done by creating tensors that
        are then mutated by the kernel. Currenlty our STORE_OUTPUT codegen doesn't
        support creating multinode outputs for triton templates.
        We work around this by creating an extra input buffer during the lowering
        and we mark them as mutated inputs.
        """
        super().__init__(layout, inputs, make_kernel_render)
        self.mutated_inputs = mutated_inputs
        self.outputs: List[Buffer] = [self]
        if mutated_inputs is not None:
            # Ensure that the mutated inputs are only allowed for certain nodes
            allowed_set = (
                torch.ops.higher_order.flex_attention,
                torch.ops.higher_order.flex_attention_backward,
            )
            current_node = V.graph.current_node.target
            assert (
                current_node in allowed_set
            ), f"Mutated inputs are only allowed for {allowed_set} but got {current_node}"
            device = self.inputs[0].get_device()
            self.outputs += [
                MutationOutput(NoneLayout(device=device), buf, self)
                for buf in mutated_inputs
            ]

    def get_outputs(self) -> List[Buffer]:
        return self.outputs

    def __str__(self) -> str:
        out = f"TritonTemplateBuffer(layout={self.layout})"
        return out


PrimitiveInfoType = Union[int, float, bool, str, List[Union[int, str, float, bool]]]


class ChoiceCaller:
    """
    Represents a possible choice used in autotune_process.py.
    During autotuning, self.benchmark() is first called to get benchmark result,
    and if this choice is selected, self.output_node() is called to get the output_node.

    Children classes: TritonTemplateCaller, CUDATemplateCaller.
    """

    def __init__(
        self,
        name: str,
        input_nodes: List[Buffer],
        layout: Layout,
        description: str,
    ) -> None:
        super().__init__()
        self.name = name
        self.layout = layout
        self.input_nodes = input_nodes
        # An additional description used to describe the choice (useful for
        # knowing what autotuning is choosing)
        self.description = description

    def benchmark(self, *args, out) -> float:  # type: ignore[no-untyped-def]
        algo = self.to_callable()
        return benchmarker.benchmark(algo, args, {"out": out})

    def call_name(self) -> str:
        raise NotImplementedError

    def to_callable(self):  # type: ignore[no-untyped-def]
        raise NotImplementedError

    def hash_key(self) -> str:
        raise NotImplementedError

    def output_node(self) -> TensorBox:
        raise NotImplementedError

    def info_dict(self) -> Dict[str, Union[PrimitiveInfoType, List[PrimitiveInfoType]]]:
        """Information returned here is logged to the autotune log file when that is enabled."""
        return {}

    def autoheuristic_id(self) -> str:
        return "unsupported_choice"


class TritonTemplateCallerBase(ChoiceCaller):
    def get_make_kernel_render(self) -> Any:
        raise NotImplementedError


class MultiTemplateBuffer(TritonTemplateBuffer):
    """
    Represents a Buffer with multiple backing implementation choices.

    Choices can be TritonTemplates or ExternKernels. During scheduling if there is a potential
    epilogue we will benchmark each of the choices with the epilogue to determine an implementation.
    Otherwise, the fastest base choice will be chosen.
    """

    def __init__(
        self,
        layout: Layout,
        inputs: List[IRNode],
        choice_timings: Callable[[], Dict[ChoiceCaller, float]],
        unfiltered_choices: List[ChoiceCaller],
    ) -> None:
        super().__init__(layout=layout, inputs=inputs, make_kernel_render=None)
        self._choice_timings_fn = choice_timings
        self._choice_timings: Optional[Dict[ChoiceCaller, float]] = None
        self.original_inputs = inputs
        self._output_plannable = all(
            isinstance(choice, TritonTemplateCallerBase)
            or (
                isinstance(choice, torch._inductor.select_algorithm.ExternKernelCaller)
                and choice.has_out_variant
            )
            for choice in unfiltered_choices
        )

    @property
    def output_plannable(self) -> bool:
        """
        Are all possible choices TritonTemplates or Extern Kernels with out variants
        """
        return self._output_plannable

    @property
    def choice_timings(self) -> Dict[ChoiceCaller, float]:
        if self._choice_timings is None:
            self._choice_timings = self._choice_timings_fn()
        return self._choice_timings

    @contextlib.contextmanager
    def swap_as_triton_caller(self, caller: TritonTemplateCallerBase):  # type: ignore[no-untyped-def]
        assert isinstance(caller, torch._inductor.select_algorithm.TritonTemplateCaller)
        assert self.layout == caller.layout

        render = self.make_kernel_render
        self.make_kernel_render = caller.get_make_kernel_render()
        try:
            yield
        finally:
            self.make_kernel_render = render

    def finalize_as_triton_caller(self, caller: TritonTemplateCallerBase) -> None:
        assert isinstance(caller, torch._inductor.select_algorithm.TritonTemplateCaller)
        assert self.layout.size == caller.layout.size
        assert self.layout.stride == caller.layout.stride
        self.make_kernel_render = caller.get_make_kernel_render()

    def get_min_choice(self) -> Tuple[ChoiceCaller, float]:
        min_choice = min(self.choice_timings, key=self.choice_timings.get)  # type: ignore[arg-type]
        return (min_choice, self.choice_timings[min_choice])


class CUDATemplateBuffer(TemplateBuffer):
    def __init__(  # type: ignore[no-untyped-def]
        self,
        layout,
        inputs,
        make_kernel_render,
        workspace_size: int,
        template: CUDATemplate,
    ) -> None:
        super().__init__(layout, inputs, make_kernel_render)
        # Global memory (in bytes) needed for this template.
        self.workspace_size = workspace_size
        self.template = template

    def get_workspace_size(self):  # type: ignore[no-untyped-def]
        return self.workspace_size if self.workspace_size is not None else 0


class CppTemplateBuffer(TemplateBuffer):
    def __init__(self, layout, inputs, make_kernel_render, template, choice) -> None:  # type: ignore[no-untyped-def]
        super().__init__(layout, inputs, make_kernel_render)
        self.template = template
        self.choice = choice


@ir_dataclass(frozen=False)
class InputsKernel(OperationBuffer):
    inputs: List[Buffer]

    def get_read_writes(self):  # type: ignore[no-untyped-def]
        reads: OrderedSet[dependencies.Dep] = OrderedSet()
        StarDep = dependencies.StarDep
        for input in self.inputs:
            if isinstance(input, list):
                reads.update(StarDep(x.get_name()) for x in input)
            elif isinstance(input, ShapeAsConstantBuffer):
                # Skip creating dependncy for symbolics as they're visible globally
                continue
            else:
                reads.add(StarDep(input.get_name()))

        writes: OrderedSet[dependencies.Dep] = OrderedSet(
            StarDep(buf.get_name()) for buf in self.get_outputs()
        )

        return dependencies.ReadWrites(
            reads=reads,
            writes=writes,
            index_exprs=OrderedSet(),
        )

    @classmethod
    def unwrap_storage_for_input(cls, x):  # type: ignore[no-untyped-def]
        if isinstance(x, TensorBox):
            x = x.data
        if isinstance(x, StorageBox):
            x = x.data
        if isinstance(x, BaseView) and not isinstance(x, ReinterpretView):
            x = ExternKernel.realize_input(x)
        if isinstance(x, TensorBox):
            # when converting to ReinterpretView fails in the
            # realize_input call above, the result will be wrapped
            # into TensorBox / StorageBox pair as a result of the
            # cls.copy_input call; so we should unwrap recursively
            return cls.unwrap_storage_for_input(x)
        if isinstance(x, TorchBindObject):
            return x
        assert isinstance(x, (Buffer, ReinterpretView)), x
        return x

    @staticmethod
    def unwrap_storage(inputs):  # type: ignore[no-untyped-def]
        inputs_new = []
        for x in inputs:
            if isinstance(x, list):
                x = [InputsKernel.unwrap_storage_for_input(i) for i in x]
            else:
                x = InputsKernel.unwrap_storage_for_input(x)
            inputs_new.append(x)
        return inputs_new

    def is_extern(self) -> bool:
        return True

    def num_reads(self) -> int:
        return 1


class NopKernel(InputsKernel):
    def is_no_op(self) -> bool:
        return True


class ConcatKernel(NopKernel):
    """
    There isn't actually a real kernel for concat, we just change the
    storage for the upstream data.
    """

    @classmethod
    def create(cls, inputs, dim):  # type: ignore[no-untyped-def]
        device = inputs[0].get_device()
        dtype = inputs[0].get_dtype()
        new_size = list(inputs[0].get_size())
        offsets_start = [0]
        offsets_end = [new_size[dim]]
        assert 0 <= dim < len(new_size)
        for i in range(1, len(inputs)):
            input_size = inputs[i].get_size()
            offsets_start.append(new_size[dim])
            assert len(input_size) == len(new_size)
            assert inputs[i].get_dtype() == dtype
            assert inputs[i].get_device() == device
            for j in range(len(new_size)):
                if j == dim:
                    new_size[j] = new_size[j] + input_size[j]
                else:
                    new_size[j] = V.graph.sizevars.guard_equals(
                        new_size[j], input_size[j]
                    )
            offsets_end.append(new_size[dim])

        output_stride = FlexibleLayout.contiguous_strides(new_size)
        # If any of the inputs is in CL format, use CL format for the output
        for i in range(len(inputs)):
            x = inputs[i]
            if is_storage_and_layout(x):
                layout = x.get_layout()
                if isinstance(
                    layout, FixedLayout
                ) and Layout.is_channels_last_contiguous(layout.size, layout.stride):
                    # use CL stride for the output
                    output_stride = make_channels_last_strides_for(new_size)
                    break
        any_input_is_storage_and_layout = any(is_storage_and_layout(x) for x in inputs)
        fx_node_args = V.graph.current_node.args[0]
        assert isinstance(fx_node_args, list)
        # If any of the inputs has meta tensor and the meta tensor is in CL format, use CL format for the output
        if any_input_is_storage_and_layout is False and any(
            "val" in arg.meta
            and (
                arg.meta["val"].is_contiguous(memory_format=torch.channels_last)
                or arg.meta["val"].is_contiguous(memory_format=torch.channels_last_3d)
            )
            for arg in fx_node_args
        ):
            output_stride = make_channels_last_strides_for(new_size)

        concat_kernel = ConcatKernel(
            name=None,
            layout=FixedLayout(
                device=device,
                dtype=dtype,
                size=new_size,
                stride=output_stride,
            ),
            inputs=[],
        )
        kernel = StorageBox(concat_kernel)
        op_names = []
        for i in range(len(inputs)):
            input_buffer = cls.realize_into(
                inputs[i],
                SliceView.create(
                    kernel, dim, offsets_start[i], offsets_end[i], clamp=False
                ),
            )
            concat_kernel.inputs.append(input_buffer)

            if isinstance(inputs[i].data, BaseView):
                input_unwrapped = inputs[i].data.unwrap_view()
            else:
                input_unwrapped = inputs[i].data

            if (
                input_unwrapped.is_input_buffer()
                and is_gpu(inputs[i].get_device().type)
                and not is_dynamic(input_buffer)
            ):
                op_names.append(input_buffer.get_operation_name())

        if len(op_names) > 1 and V.graph.has_feature(device, BackendFeature.FOREACH):
            V.graph.register_operation_list(op_names)

        concat_kernel.name = V.graph.register_buffer(concat_kernel)
        concat_kernel.inputs = cls.unwrap_storage(concat_kernel.inputs)
        V.graph.register_operation(concat_kernel)

        return kernel

    @classmethod
    def can_realize_into_without_copy(cls, src, dst=None):  # type: ignore[no-untyped-def]
        if isinstance(src, TensorBox):
            # unwrap a TensorBox
            return cls.can_realize_into_without_copy(src.data, dst)

        if isinstance(src.data, MultiTemplateBuffer):
            if (
                not isinstance(src.data.layout, FixedLayout)
                or not src.data.output_plannable
            ):
                return False

            # we call can_realize_into_without_copy in cat lowering before we've decided
            # on output format, optimistically assume layout matches
            if dst is None:
                return True

            # otherwise, check equality of layouts
            if not len(src.get_stride()) == len(dst.get_stride()):
                return False

            return all(
                V.graph.sizevars.statically_known_equals(s1, s2)
                for s1, s2 in zip(src.get_stride(), dst.get_stride())
            )

        return isinstance(src.data.layout, FlexibleLayout) and not isinstance(
            src.data, ExternKernelAlloc
        )

    @classmethod
    def realize_into(cls, src, dst):  # type: ignore[no-untyped-def]
        # Attempt to turn this into a ReinterpretView rather than assert.
        # This has concessions around layout, as as_storage_and_layout
        # can cause us to go from flexible to fixed layout.
        if not isinstance(dst, ReinterpretView):
            if is_storage_and_layout(dst):
                storage, layout = as_storage_and_layout(dst)
                dst = ReinterpretView(data=storage, layout=layout)
        assert isinstance(dst, ReinterpretView), dst
        if isinstance(src, TensorBox):
            # unwrap a TensorBox
            return cls.realize_into(src.data, dst)

        if isinstance(src, StorageBox):
            src.realize()
            # ExternKernelAlloc has specific requirements for output layout, should create a copy
            assert hasattr(src.data, "layout")
            if cls.can_realize_into_without_copy(src, dst):
                src.data.layout = NonOwningLayout(dst)
                return src.data
        # introduce a copy
        pw = Pointwise.create(
            device=src.get_device(),
            dtype=src.get_dtype(),
            inner_fn=src.make_loader(),
            ranges=[
                V.graph.sizevars.guard_equals(a, b)
                for a, b in zip(src.get_size(), dst.get_size())
            ],
        )
        return cls.realize_into(pw, dst)

    def should_allocate(self) -> bool:
        return True


@ir_dataclass(frozen=False)
class ExternKernel(InputsKernel):
    constant_args: Tuple[Any, ...] = ()
    kwargs: Dict[str, Any] = dataclasses.field(default_factory=dict)
    output_view: Optional[ReinterpretView] = None
    python_kernel_name: Optional[str] = None
    cpp_kernel_name: Optional[str] = None
    # FIXME: in some cases we sill need to explicitly pass in ordered_kwargs_for_cpp_kernel
    # We shouldn't need to do this since the information can be retrieved from op_overload._schema.
    ordered_kwargs_for_cpp_kernel: Iterable[str] = dataclasses.field(
        default_factory=list
    )
    op_overload: Optional[
        Union[torch._ops.OpOverload, torch._ops.HigherOrderOperator]
    ] = None
    arg_properties: Optional[List[Dict[str, Any]]] = None
    kwarg_properties: Optional[Dict[str, Dict[str, Any]]] = None
    unbacked_bindings: Dict[sympy.Symbol, pytree.KeyPath] = dataclasses.field(
        default_factory=dict
    )
    mutation_outputs: List[MutationOutput] = dataclasses.field(default_factory=list)

    def __init__(  # type: ignore[no-untyped-def]
        self,
        name,
        layout,
        inputs,
        constant_args=(),
        kwargs=None,
        output_view=None,
        python_kernel_name=None,
        cpp_kernel_name=None,
        ordered_kwargs_for_cpp_kernel=(),
        op_overload=None,
    ) -> None:
        super().__init__(
            name=name,
            layout=layout,
            inputs=inputs,
        )
        self.constant_args = constant_args
        self.kwargs = kwargs if kwargs else {}
        self.output_view = output_view
        self.op_overload = op_overload
        self.set_cpp_kernel_name(cpp_kernel_name)
        self.set_python_kernel_name(python_kernel_name)
        self.ordered_kwargs_for_cpp_kernel = ordered_kwargs_for_cpp_kernel
        self.collect_arg_kwarg_properties()
        self.unbacked_bindings = {}
        self.mutation_outputs = []
        self.fx_node = V.graph.current_node

    def get_outputs(self) -> List[Buffer]:
        return [self, *self.mutation_outputs]

    def get_unbacked_symbol_defs(self) -> OrderedSet[sympy.Symbol]:
        return OrderedSet()

    def collect_arg_kwarg_properties(self):  # type: ignore[no-untyped-def]
        # if self.op_overload is torch._ops.OpOverload, we can use its schema to collect additional
        # information for args and kwargs, e.g. type and default value, to help with the cpp wrapper codegen
        self.arg_properties = (
            [
                {
                    "name": x.name,
                    "type": x.real_type,
                    "default_value": x.default_value,
                }
                for x in self.op_overload._schema.arguments
                if not x.kwarg_only
            ]
            if isinstance(self.op_overload, torch._ops.OpOverload)
            else [{} for i in range(len(self.inputs))]
        )
        self.allarg_properties = (
            {
                x.name: {"type": x.real_type, "default_value": x.default_value}
                for x in self.op_overload._schema.arguments
            }
            if isinstance(self.op_overload, torch._ops.OpOverload)
            else {}
        )
        # FIXME: self.kwargs does not always match kwargs defined in schema, so sometimes
        # ordered_kwargs_for_cpp_kernel is explicilty passed in.
        if isinstance(self.op_overload, torch._ops.OpOverload):
            if not self.ordered_kwargs_for_cpp_kernel:
                self.ordered_kwargs_for_cpp_kernel = [
                    x.name for x in self.op_overload._schema.arguments if x.kwarg_only
                ]
            self.schema_kwargs = [
                x for x in self.op_overload._schema.arguments if x.kwarg_only
            ]

    def decide_layout(self):  # type: ignore[no-untyped-def]
        if isinstance(self.layout, FlexibleLayout):
            self.apply_constraint()
            self.freeze_layout()

    def codegen_comment(self, wrapper) -> None:  # type: ignore[no-untyped-def]
        origin_str, detailed_origin_str = get_kernel_metadata(self, wrapper)
        if origin_str:
            wrapper.writeline(origin_str)

    def codegen(self, wrapper):  # type: ignore[no-untyped-def]
        raise NotImplementedError

    def set_cpp_kernel_name(self, cpp_kernel_name: Optional[str] = None) -> None:
        self.cpp_kernel_name = cpp_kernel_name
        self.cpp_kernel_overload_name = None
        self.cpp_kernel_key = None
        self.cpp_op_schema = None
        if not V.graph.cpp_wrapper or not isinstance(
            self.op_overload, torch._ops.OpOverload
        ):
            return

        kernel = self.op_overload
        if self.cpp_kernel_name is None:
            # Try to construct cpp_kernel_name from op_overload
            if kernel.namespace == "aten":
                # Calling with the default kernel name can lead to ambiguous behavior like the following example.
                # repeat_interleave(const at::Tensor & repeats, std::optional<int64_t> output_size=std::nullopt)
                # repeat_interleave(const at::Tensor & self, int64_t repeats,
                #       std::optional<int64_t> dim=std::nullopt, std::optional<int64_t> output_size=std::nullopt)
                opname = (
                    kernel.__name__.split(".")[0]
                    if kernel._overloadname == "default"
                    else kernel.__name__.replace(".", "_")
                )
                self.cpp_kernel_name = f"at::_ops::{opname}::call"
            else:
                self.cpp_kernel_name = kernel._schema.name

        # Set up info for runtime schema lookup
        # TODO: The logics here may be further simplified.
        from .codegen.wrapper import get_cpp_op_schema

        self.cpp_kernel_overload_name = kernel._schema.overload_name
        self.cpp_kernel_key = (
            f"{self.cpp_kernel_name.replace('::', '_')}_{self.cpp_kernel_overload_name}"
        )
        try:
            self.cpp_op_schema = get_cpp_op_schema(kernel)
        except Exception:
            self.cpp_op_schema = ""

    def set_python_kernel_name(self, python_kernel_name: Optional[str]) -> None:
        self.python_kernel_name = python_kernel_name
        if python_kernel_name is not None:
            return

        kernel = self.op_overload
        if kernel is None:
            pass
        elif isinstance(kernel, torch._ops.HigherOrderOperator):
            self.python_kernel_name = f"torch.ops.higher_order.{kernel.__name__}"
        else:
            self.python_kernel_name = (
                f"{kernel.__module__.replace('._ops.', '.ops.')}.{kernel.__name__}"
            )

    def get_kernel_name(self):  # type: ignore[no-untyped-def]
        return (
            V.graph.wrapper_code.get_c_shim_func_name(self.cpp_kernel_name)  # type: ignore[attr-defined]
            if V.graph.cpp_wrapper
            else self.python_kernel_name
        )

    @staticmethod
    def copy_input(x):  # type: ignore[no-untyped-def]
        pw = Pointwise.create(
            device=x.get_device(),
            dtype=x.get_dtype(),
            inner_fn=x.make_loader(),
            ranges=x.get_size(),
            origin_node=x.get_origin_node(),
            traceback=x.get_traceback(),
        )
        pw.realize()
        return pw

    @classmethod
    def process_kernel(  # type: ignore[no-untyped-def]
        cls, kernel, *args, **kwargs
    ) -> Tuple[
        Any,
        List[Any],
        List[Any],
        Callable[[Any, Any], Any],
        Optional[Dict[sympy.Symbol, pytree.KeyPath]],
    ]:
        binded_args = {"args": args, "kwargs": kwargs}

        args_flat, args_spec = pytree.tree_flatten(binded_args)

        is_arg_tensor = []
        tensor_args = []
        non_tensor_args: List[Any] = []
        for arg in args_flat:
            is_arg_tensor.append(isinstance(arg, IRNode))
            if is_arg_tensor[-1]:
                tensor_args.append(arg)
            else:
                if isinstance(arg, sympy.Expr):
                    arg = V.graph.sizevars.shape_env.create_symintnode(arg, hint=None)
                non_tensor_args.append(arg)

        def unflatten_args(new_tensor_args, new_non_tensor_args):  # type: ignore[no-untyped-def]
            result = []
            it_tensors = iter(new_tensor_args)
            it_non_tensors = iter(new_non_tensor_args)
            for is_tensor in is_arg_tensor:
                if is_tensor:
                    result.append(next(it_tensors))
                else:
                    result.append(next(it_non_tensors))
            r = pytree.tree_unflatten(result, args_spec)
            return r.get("args", []), r.get("kwargs", {})

        tensor_args = [cls.realize_input(x) for x in tensor_args]

        # freeze layout otherwise our output stride calculation might
        # become incorrect
        for x in tensor_args:
            if is_storage_and_layout(x):
                as_storage_and_layout(x, freeze=True)

        # Rerun fake tensor propagation, because Inductor may have changed the
        # strides of inputs and we need to determine accurately what the
        # output stride will be.
        example_args: List[Union[torch.Tensor, torch._C.ScriptObject]] = []

        # We need to retain the constant values of fake tensors that we originally
        # propagated the graph with, because for some operators running without a
        # constant would trigger an error / DataDependentException
        for x in tensor_args:
            # if x is a view of a constant, we need to realize the view
            # (we can't pass the constant into the kernel directly)
            if not isinstance(x, BaseView) and x.get_name() in V.graph.constants:
                example_args.append(V.graph.constants[x.get_name()])
            elif (
                not isinstance(x, BaseView)
                and x.get_name() in V.graph.torchbind_constants
            ):
                example_args.append(V.graph.torchbind_constants[x.get_name()])
            else:
                example_args.append(ir_node_to_tensor(x, guard_shape=True))

        new_args, new_kwargs = unflatten_args(example_args, non_tensor_args)
        example_output = kernel(*new_args, **new_kwargs)

        unbacked_bindings: Optional[Dict[sympy.Symbol, pytree.KeyPath]] = None
        if shape_env := V.fake_mode.shape_env:
            rebind_unbacked(shape_env, V.current_node, example_output)
            unbacked_bindings = compute_unbacked_bindings(
                shape_env, example_output, V.current_node.meta.get("val")
            )

        example_out_li = (
            [example_output]
            if not isinstance(example_output, (list, tuple))
            else example_output
        )
        for t in example_out_li:
            if isinstance(t, torch.Tensor) and t.is_sparse:
                msg = "sparsity not handled. Please file issue for sparse inference weights."
                if stack_trace := V.graph.current_node.meta.get("stack_trace", None):
                    msg = f"{msg} Found from : \n {stack_trace}"
                V.graph.disable_cudagraphs_reason = msg

        return (
            example_output,
            tensor_args,
            non_tensor_args,
            unflatten_args,
            unbacked_bindings,
        )

    @classmethod
    def convert_to_reinterpret_view(cls, x):  # type: ignore[no-untyped-def]
        """
        In order to pass this to an extern kernel we need a
        ReinterpretView not a View.  This allows us to avoid some
        unneeded copies.
        """
        assert isinstance(x, BaseView)
        if isinstance(x, ReinterpretView):
            return x

        # NOTE: Don't use extract_read_writes here as it fails when
        # make_loader() inlines the computation
        x_unwrap_view = x.unwrap_view()
        buf = V.graph.get_buffer(x_unwrap_view.get_name())
        assert buf is not None
        x_unwrap_view_fx_node = buf.get_origin_node()
        # Prefer channels last format according to how the format is set from eager.
        if (
            x_unwrap_view_fx_node is not None
            and "val" in x_unwrap_view_fx_node.meta
            and isinstance(x_unwrap_view.layout, FlexibleLayout)
            and (
                x_unwrap_view_fx_node.meta["val"].is_contiguous(
                    memory_format=torch.channels_last
                )
                or x_unwrap_view_fx_node.meta["val"].is_contiguous(
                    memory_format=torch.channels_last_3d
                )
            )
        ):
            x_unwrap_view.freeze_layout_with_same_order(
                make_channels_last_strides_for(x_unwrap_view.get_size())
            )
        else:
            x_unwrap_view.freeze_layout()

        index_args, var_ranges = dependencies.index_vars_squeeze(
            x.get_size(), prefix="r"  # type: ignore[arg-type]
        )
        range_vars = index_args[0]
        index = x.make_indexer()(range_vars)

        index = V.graph.sizevars.simplify_with_ranges(index, var_ranges)
        strides = V.graph.sizevars.stride_vars(index, range_vars)
        offset = V.graph.sizevars.offset_var(index, range_vars)
        expected = sympy_dot(range_vars, strides) + offset

        if index != expected:
            log.debug(
                "convert_to_reinterpret_view failed: stride=%s offset=%s index=%s",
                strides,
                offset,
                index,
            )
            raise NotImplementedError

        return ReinterpretView(
            data=x.data,
            layout=FixedLayout(
                device=x.get_device(),
                dtype=x.get_dtype(),
                size=x.get_size(),  # type: ignore[arg-type]
                stride=strides,
                offset=offset,
            ),
        )

    @classmethod
    def realize_input(cls, x):  # type: ignore[no-untyped-def]
        if x is None:
            return NoneAsConstantBuffer()
        if isinstance(x, (sympy.Expr, sympy.logic.boolalg.Boolean, int)):
            return ShapeAsConstantBuffer(expr=x)
        if isinstance(x, Constant):
            return V.graph.add_tensor_constant(
                torch.tensor(x.value, dtype=x.get_dtype(), device=x.get_device())
            )
        if isinstance(x, ConstantBuffer):
            return x
        if isinstance(x, TensorBox):
            return cls.realize_input(x.data)
        if isinstance(x, ReinterpretView):
            return ReinterpretView(
                data=cls.realize_input(x.data), layout=x.get_layout()
            )
        if isinstance(x, BaseView):
            x.realize()
            if is_storage_and_layout(x.unwrap_view()):
                try:
                    return cls.convert_to_reinterpret_view(x)
                except NotImplementedError:
                    pass
        if isinstance(x, StorageBox):
            # TODO(jansel): impose layout preference on realized buffer
            x.realize()
            return x
        if isinstance(x, TorchBindObject):
            return x
        return cls.copy_input(x)

    @classmethod
    def require_stride1(cls, x):  # type: ignore[no-untyped-def]
        if is_storage_and_layout(x):
            if len(x.get_stride()) == 0:
                return x
            for stride in x.get_stride():
                if stride == 1:
                    return x
        return cls.copy_input(x)

    @classmethod
    def require_strides(  # type: ignore[no-untyped-def]
        cls,
        x,
        order: Optional[Sequence[int]] = None,
        exact_strides: Optional[Sequence[_IntLike]] = None,
        allow_padding=False,
    ):
        assert order is not None or exact_strides is not None
        if x.get_numel() == 0:  # Layout doesn't matter
            return x
        # require x to have the layout
        if is_storage_and_layout(x):
            while isinstance(x.get_layout(), NonOwningLayout):
                x = x.get_layout().view
            if isinstance(x.get_layout(), FlexibleLayout):
                if order:
                    # If the the FlexibleLayout already has the size and stride in the required order,
                    # freeze it to a FixedLayout by using its current size and stride.
                    # The behavior of using its current size and stride or the given order can be different
                    # if the size and stride has ambiguilty, for example for a 4D input where the iC = 1:
                    # size=[s0, 1, 28, 28], stride=[784, 784, 28, 1]. If the required order is [3, 0, 2, 1] (channels last),
                    # the current size and stride already satisfies this order.
                    # However by freezing it to the required order, the layout will be changed to:
                    # size=[s0, 1, 28, 28], stride=[784, 1, 28, 1]), which is not actually necessary.

                    # fix flexiblelayout to be FixedLayout with stride_order
                    as_storage_and_layout(
                        x,
                        freeze=True,
                        want_contiguous=False,
                        stride_order=(
                            get_stride_order(
                                V.graph.sizevars.size_hints(x.get_layout().stride)
                            )
                            if is_stride_order_storage_and_layout(x, order)
                            else order
                        ),
                        allow_padding=allow_padding,
                    )
                    return x
                else:
                    # If the exact_strides is given, freeze the FlexibleLayout to a FixedLayout with the exact_strides.
                    as_storage_and_layout(
                        x,
                        freeze=True,
                        want_contiguous=False,
                        stride_order=None,
                        allow_padding=allow_padding,
                        exact_strides=exact_strides,
                    )
                    return x
            elif isinstance(x.get_layout(), FixedLayout) and (
                (order and x.get_layout().is_stride_ordered(order))
                or (
                    exact_strides
                    and significant_strides_equal(
                        exact_strides, x.get_layout().stride, x.get_size()
                    )
                )
            ):
                return x
            elif isinstance(x.get_layout(), MutationLayoutSHOULDREMOVE):
                if isinstance(x.get_layout().real_layout(), FlexibleLayout):
                    raise AssertionError(
                        "the MutationLayoutSHOULDREMOVE's real layout shouldn't be FlexibleLayout"
                    )
                elif isinstance(x.get_layout().real_layout(), FixedLayout) and (
                    (order and x.get_layout().real_layout().is_stride_ordered(order))
                    or (
                        exact_strides
                        and significant_strides_equal(
                            exact_strides,
                            x.get_layout().real_layout().stride,
                            x.get_size(),
                        )
                    )
                ):
                    return x

        # TODO - Storage to InputBuffer
        if isinstance(x, InputBuffer) and (
            (order and x.get_layout().is_stride_ordered(order))
            or (
                exact_strides
                and significant_strides_equal(
                    exact_strides, x.get_layout().stride, x.get_size()
                )
            )
        ):
            return x
        if (
            isinstance(x, TensorBox)
            and isinstance(x.data, BaseView)
            and not isinstance(x.data, ReinterpretView)
            and is_storage_and_layout(x.unwrap_view())
            and not isinstance(x.unwrap_view().data, ExternKernelAlloc)
        ):
            try:
                x.data = cls.convert_to_reinterpret_view(x.data)
                if order:
                    return cls.require_stride_order(
                        x, order, allow_padding=allow_padding
                    )
                elif exact_strides:
                    return cls.require_exact_strides(
                        x, exact_strides, allow_padding=allow_padding
                    )
            except NotImplementedError:
                pass
        # Although this is a clone, inductor is good about fusing clones into previous
        # operations if they weren't realized and their layouts were flexible.
        x = cls.copy_input(x)
        as_storage_and_layout(
            x,
            freeze=True,
            want_contiguous=False,
            stride_order=order,
            allow_padding=allow_padding,
            exact_strides=exact_strides,
        )
        if order:
            assert is_stride_order_storage_and_layout(x, order)
        return x

    @classmethod
    def require_exact_strides(cls, x, exact_strides, allow_padding=False):  # type: ignore[no-untyped-def]
        return cls.require_strides(
            x, exact_strides=exact_strides, allow_padding=allow_padding
        )

    @classmethod
    def require_stride_order(cls, x, order, allow_padding=False):  # type: ignore[no-untyped-def]
        return cls.require_strides(x, order=order, allow_padding=allow_padding)

    @classmethod
    def require_channels_last(cls, x):  # type: ignore[no-untyped-def]
        return cls.require_stride_order(x, NHWC_STRIDE_ORDER)

    @classmethod
    def require_channels_last_3d(cls, x):  # type: ignore[no-untyped-def]
        return cls.require_stride_order(x, NHWDC_STRIDE_ORDER)

    @classmethod
    def require_contiguous(cls, x):  # type: ignore[no-untyped-def]
        return cls.require_stride_order(x, list(reversed(range(len(x.get_size())))))

    def apply_constraint(self) -> None:
        pass

    def fill_non_provided_args(self, args, kwargs):  # type: ignore[no-untyped-def]
        # Previously, we want to maintain forward-compatibility by skipping
        # default args in the serialized artifacts in fbcode. However,
        # some of our shim interfaces require default values being OrderedSet.
        # Discussed with Sherlock offline and we decided to allow serializing
        # default args into the C++ wrapper code for now. We will refine this
        # part if we see real FC requirement. More details related to FC
        # can be found at:
        # https://docs.google.com/document/d/1FzWm-sHYwmRi3x_g036kOxd99KaYquUsA-L5JwOn8ys/edit?usp=sharing
        assert isinstance(args, (list, tuple))
        if isinstance(args, tuple):
            args = list(args)
        assert self.arg_properties, "ExternKernel.arg_properties should not be empty"

        n_args = len(args)
        n_pos_args = len(self.arg_properties)
        # For cpp wrapper, if some positional args are not provided, we need to check
        # if they're in the kwargs or use their default value
        if n_args < n_pos_args:
            log.debug(
                "%s has %d unprovided positional arguments. "
                "Will check if they are in the keyword arguments or will use default values.",
                self.op_overload,
                n_pos_args - n_args,
            )
            for i in range(n_args, n_pos_args):
                arg_name = self.arg_properties[i]["name"]
                args.append(
                    kwargs[arg_name]
                    if arg_name in kwargs
                    else self.arg_properties[i]["default_value"]
                )
        return args

    def codegen_const_args(self, names: Optional[List[str]] = None):  # type: ignore[no-untyped-def]
        if V.graph.cpp_wrapper:
            result = []
            # Aten ops follow the convention that tensor args are before non-tensor args,
            # in which case the following 'len(self.inputs) + i' logic works. But this
            # may not be true for other ops, and if that is the case, caller needs to
            # pass in a list of const arg names for arg_properties lookup.
            name_to_arg_properties = None
            if names and self.arg_properties:
                assert len(self.constant_args) == len(
                    names
                ), "names passed to codegen_const_args does not match self.constant_args"
                name_to_arg_properties = {
                    arg.get("name"): arg for arg in self.arg_properties
                }

            for i, x in enumerate(self.constant_args):
                if name_to_arg_properties is not None:
                    prop = name_to_arg_properties.get(names[i])  # type: ignore[index]
                    type_ = prop.get("type") if prop else None
                else:
                    idx = len(self.inputs) + i
                    type_ = (
                        self.arg_properties[idx].get("type")
                        if self.arg_properties and idx < len(self.arg_properties)
                        else None
                    )
                result.append(V.graph.wrapper_code.val_to_arg_str(x, type_))
            return result
        else:
            return map(V.graph.wrapper_code.val_to_arg_str, self.constant_args)

    def codegen_args(self):  # type: ignore[no-untyped-def]
        if V.graph.cpp_wrapper and self.op_overload is not None:
            # cpp wrapper needs special logic to fill in missing args with default values
            inputs = self.fill_non_provided_args(
                [*self.inputs, *self.constant_args], self.kwargs
            )
            # fill_non_provided_args has handled constant args, so no need to codegen for that later
            need_codegen_constant_args = False
        else:
            inputs = self.inputs
            need_codegen_constant_args = True

        args = []
        for i, x in enumerate(inputs):
            if V.graph.cpp_wrapper:
                assert self.arg_properties and i < len(
                    self.arg_properties
                ), "Invalid access to ExternKernel.arg_properties"
                type_ = self.arg_properties[i].get("type")
                args.append(V.graph.wrapper_code.val_to_arg_str(x, type_))
            else:
                args.append(V.graph.wrapper_code.val_to_arg_str(x))
        if need_codegen_constant_args:
            args.extend(self.codegen_const_args())
        return args

    def get_kwargs_value(self, arg_name):  # type: ignore[no-untyped-def]
        if arg_name in self.kwargs:
            return self.kwargs.get(arg_name)
        if self.allarg_properties and self.allarg_properties.get(arg_name):
            return self.allarg_properties.get(arg_name).get("default_value")  # type: ignore[union-attr]
        else:
            raise AssertionError(f"{arg_name} not in self.allarg_properties")

    def codegen_kwargs(self, skip_out=False):  # type: ignore[no-untyped-def]
        if V.graph.cpp_wrapper:
            if self.op_overload is not None and len(self.schema_kwargs) == 0:
                # All the args should have been generated by fill_non_provided_args in codegen_args
                return []

            kwargs = []
            for arg_name in self.ordered_kwargs_for_cpp_kernel:
                if skip_out and arg_name == "out":
                    # ExternKernelOut has its own logic for inserting the out parameter
                    continue

                v = self.get_kwargs_value(arg_name)
                if isinstance(v, sympy.Expr):
                    kwargs.append(v)
                else:
                    type_ = (
                        self.allarg_properties.get(arg_name).get("type")  # type: ignore[union-attr]
                        if self.allarg_properties and arg_name in self.allarg_properties
                        else None
                    )
                    kwargs.append(V.graph.wrapper_code.val_to_arg_str(v, type_))
        else:
            kwargs = [
                f"{k}={V.graph.wrapper_code.val_to_arg_str(v)}"
                for k, v in self.kwargs.items()
            ]
        return kwargs

    def codegen_size_asserts(self, wrapper) -> None:  # type: ignore[no-untyped-def]
        if config.size_asserts and not V.graph.cpp_wrapper:
            # comparing strides for 0 size tensor is tricky. Ignore them for now.
            if sympy_product(self.get_size()) == 0:
                return
            size = V.graph.wrapper_code.codegen_shape_tuple(self.get_size())
            stride = V.graph.wrapper_code.codegen_shape_tuple(self.get_stride())
            wrapper.writeline(
                f"assert_size_stride({self.get_name()}, {size}, {stride})"
            )

    def get_group_stride(self):  # type: ignore[no-untyped-def]
        """
        get output sizes and strides, for template_codegen
        """
        _size = self.get_size()
        _stride = self.get_stride()
        # iter_ranges = _size of output tensor, reduce_range = [] because no reduction
        return [_size, []], _stride

    def canonicalize(self):  # type: ignore[no-untyped-def]
        """
        Manually get canonicalization of the output index
        """
        # manually generate index formula for conv
        sizevars = V.graph.sizevars
        sizes = self.get_size()
        strides = self.get_stride()
        strides = [sizevars.size_hint(x) for x in strides]
        # TODO: I can't tell if the symbols here are temporary
        index_vars = [sympy_index_symbol(f"d{i}") for i in range(len(sizes))]
        # reorder index vars according to stride
        index_order = sorted(range(len(strides)), key=strides.__getitem__, reverse=True)
        lookup = {pos: idx for idx, pos in enumerate(index_order)}
        order = [lookup[i] for i in range(len(lookup))]
        index_vars = [index_vars[i] for i in order]
        indexer = self.make_indexer()
        index = indexer(index_vars)

        new_sizes, reindex, prune = V.graph.sizevars._simplify_loops(
            index_vars, sizes, [index]
        )

        # assign new variables each dimension to deal with numbering mismatches
        # d0, d1, d2 could become d0, d2 -- which won't match d0, d1
        _, add_var = var_builder("c")
        replacement = dict(zip(index_vars, reindex([add_var(x) for x in new_sizes])))

        index = sympy_subs(sympy.expand(index), replacement)
        return index, tuple(new_sizes)

    def get_unbacked_symbol_uses(self) -> OrderedSet[sympy.Symbol]:
        # NB: It's not necessary to check regular inputs as we automatically
        # have dependencies on them
        r: OrderedSet[sympy.Symbol] = OrderedSet()
        for arg in self.constant_args:
            r |= maybe_free_unbacked_symbols(arg)
        for arg in self.kwargs.values():
            r |= maybe_free_unbacked_symbols(arg)
        return r

    def __str__(self) -> str:
        kernel_name = getattr(self, "python_kernel_name", None)
        lines = [
            f"python_kernel_name={kernel_name!r}",
        ]
        lines += [
            f"{field.name}={getattr(self, field.name)}"
            for field in dataclasses.fields(self)
        ]
        lines.append(f"origin_node={self.origin_node!r}")
        return self.str_helper(lines)

    __repr__ = __str__


@ir_dataclass(frozen=False)
class ExternKernelOut(ExternKernel):
    def codegen(self, wrapper) -> None:  # type: ignore[no-untyped-def]
        self.codegen_comment(wrapper)
        args = [*self.codegen_args(), *self.codegen_kwargs(skip_out=True)]
        kernel_name = self.get_kernel_name()
        if (
            V.graph.cpp_wrapper
            and self.cpp_kernel_name == "torch::inductor::_mm_plus_mm"
        ):
            # For https://github.com/pytorch/pytorch/issues/128474
            kernel_name = "aoti_torch__mm_plus_mm_out"
        else:
            kernel_name = self.get_kernel_name()
        wrapper.generate_extern_kernel_out(
            kernel_name,
            self.codegen_reference(),
            self.output_view.codegen_reference() if self.output_view else None,
            args,
        )

    def __init__(  # type: ignore[no-untyped-def]
        self,
        layout,
        inputs,
        constant_args=(),
        kwargs=None,
        output_view=None,
        python_kernel_name=None,
        cpp_kernel_name=None,
        ordered_kwargs_for_cpp_kernel=(),
        op_overload=None,
    ) -> None:
        super().__init__(
            None,
            layout,
            self.unwrap_storage(inputs),
            constant_args,
            kwargs or {},
            None,
            python_kernel_name,
            cpp_kernel_name,
            ordered_kwargs_for_cpp_kernel,
            op_overload,
        )
        self.name = V.graph.register_buffer(self)
        V.graph.register_operation(self)

    def should_allocate(self) -> bool:
        return True


class RandomSeeds(ExternKernelOut):
    def __init__(self, count: int, device: torch.device) -> None:
        limits = torch.iinfo(torch.int64)
        super().__init__(
            layout=FixedLayout(
                device=device,
                dtype=torch.int64,
                size=[count],
            ),
            inputs=[],
            constant_args=[limits.min, limits.max, [count]],
            python_kernel_name="aten.randint.low_out",
            # FIXME: Ideally we should only use at::_ops::randint_low_out::call here,
            # but the signature is different from is at::randint_out. Again,
            # we can simplify the code when only keeping an ABI-compatible version.
            cpp_kernel_name="at::_ops::randint_low_out::call",
            op_overload=aten.randint.low_out,
        )


class ExternKernelAlloc(ExternKernel):
    def codegen(self, wrapper) -> None:  # type: ignore[no-untyped-def]
        self.codegen_comment(wrapper)
        args = [*self.codegen_args(), *self.codegen_kwargs()]
        V.graph.wrapper_code.generate_extern_kernel_alloc(self, args)
        if isinstance(self.layout, Layout):
            self.codegen_size_asserts(wrapper)

    def __init__(  # type: ignore[no-untyped-def]
        self,
        layout,
        inputs,
        constant_args=(),
        kwargs=None,
        python_kernel_name=None,
        cpp_kernel_name=None,
        ordered_kwargs_for_cpp_kernel=(),
        op_overload=None,
    ) -> None:
        super().__init__(
            None,
            layout,
            self.unwrap_storage(inputs),
            constant_args,
            kwargs or {},
            None,
            python_kernel_name,
            cpp_kernel_name,
            ordered_kwargs_for_cpp_kernel,
            op_overload,
        )
        # We need output buffers for generating kernel arguments in the
        # abi-compatible mode, where we retrieve outputs by pass each individual
        # output through the abi-compatible interface.
        self.outputs: Sequence[Any] = []
        self.name = V.graph.register_buffer(self)
        V.graph.register_operation(self)

    def should_allocate(self) -> bool:
        return False

    def apply_constraint(self):  # type: ignore[no-untyped-def]
        raise NotImplementedError


class MutationOutput(Buffer):
    """
    An output buffer that represents the mutation of a pre-existing buffer
    """

    def __init__(self, layout, mutated_node, mutating_node: Operation) -> None:  # type: ignore[no-untyped-def]
        super().__init__(name=None, layout=layout)
        mutated_node_name = mutated_node.get_name()
        V.graph.mark_buffer_mutated(mutated_node_name)
        self.mutation_names = [mutated_node_name]
        self.mutating_node: Operation = mutating_node
        self.name = V.graph.register_buffer(self)

    def get_defining_op(self) -> Operation:
        return self.mutating_node

    def get_mutation_names(self):  # type: ignore[no-untyped-def]
        return self.mutation_names

    def should_allocate(self) -> bool:
        return False


class TMADescriptor(ExternKernel):
    """
    An IR node representing a host-side TMA descriptor in the Triton API
    (the ones obtained via create_{1d,2d}_tma_descriptor calls). Mostly
    useful for user-defined Triton kernels relying on host-side TMA; but
    can, in principle, be used for Inductor's Triton templates, too.
    """

    # as TMA descriptors are immutable,
    # we can dedup them by the input args
    _CACHE: Dict[Any, TMADescriptor] = {}

    @classmethod
    def create(  # type: ignore[no-untyped-def]
        cls,
        tensor: TensorBox,
        dims: List[Union[int, torch.SymInt]],
        block_dims: List[Union[int, torch.SymInt]],
        element_size: Optional[int] = None,
    ):
        key = (id(tensor), dims, block_dims, element_size)
        if key not in cls._CACHE:
            cls._CACHE[key] = TMADescriptor(tensor, dims, block_dims, element_size)
        return cls._CACHE[key]

    def __init__(
        self,
        tensor: TensorBox,
        dims: List[Union[int, torch.SymInt]],
        block_dims: List[Union[int, torch.SymInt]],
        element_size: Optional[int] = None,
    ) -> None:
        assert len(dims) in (1, 2)
        assert len(dims) == len(block_dims)

        if element_size is None:
            element_size = tensor.get_dtype().itemsize

        self.tensor = tensor
        self.dims = dims
        self.block_dims = block_dims
        self.element_size = element_size
        self.rank = len(self.dims)

        inputs = [tensor]
        constant_args = [
            *self.dims,
            *self.block_dims,
            self.element_size,
        ]

        super().__init__(
            None,
            # link back to the underlying tensor in terms of ownership
            # to avoid getting the underlying tensor deleted *before*
            # the TMADescriptor node can be deleted.
            NonOwningLayout(
                ReinterpretView(
                    data=tensor,
                    layout=tensor.get_layout(),
                )
            ),
            inputs,
            tuple(constant_args),
            None,
        )

        self.name = V.graph.register_buffer(self)
        V.graph.register_operation(self)

    def codegen(self, wrapper) -> None:  # type: ignore[no-untyped-def]
        wrapper.generate_tma_descriptor(self)


class UserDefinedTritonKernel(ExternKernel):
    def get_kernel_and_configs(self):  # type: ignore[no-untyped-def]
        from triton.runtime.autotuner import Autotuner

        from torch._higher_order_ops.triton_kernel_wrap import kernel_side_table

        kernel = kernel_side_table.get_kernel(self.kernel_idx)
        configs = []
        if isinstance(kernel, Autotuner):
            configs = kernel.configs
            kernel = kernel.fn
        return kernel, configs

    def codegen(self, wrapper) -> None:  # type: ignore[no-untyped-def]
        kernel, configs = self.get_kernel_and_configs()

        # Definition of kernel
        new_name, triton_meta = wrapper.define_user_defined_triton_kernel(
            kernel, configs, self.kwargs
        )
        raw_args = [
            self.get_kwargs_value(k) for k in self.ordered_kwargs_for_cpp_kernel
        ]

        # NOTE: raw_args doesn't include autotuned args.
        # But, kernel.constexprs includes indices of autotuned args.
        # So, let's recalculate constexpr indices wrt to raw_args.
        constexpr_indices = []
        for idx, kwarg in enumerate(self.ordered_kwargs_for_cpp_kernel):
            if kernel.arg_names.index(kwarg) in kernel.constexprs:
                constexpr_indices.append(idx)
        """
        Filter out None args.

        see https://github.com/pytorch/pytorch/issues/115344

        Two cases for a None arg:
        1. The arg is already tl.constexpr, so leave it in
        2. The arg is not tl.constexpr so we have to remove it
        """
        constexpr_indices_set = set(constexpr_indices)
        REMOVED = object()
        raw_args = [
            (
                (idx, arg)
                if (arg is not None) or (arg is None and idx in constexpr_indices_set)
                else (idx, REMOVED)
            )
            for idx, arg in enumerate(raw_args)
        ]
        removed_none_args = [idx for idx, val in raw_args if val == REMOVED]
        raw_args = [val for idx, val in raw_args if val != REMOVED]

        # We have to compute the constexpr indices for the new, filtered raw_args
        # We also have to adjust equal_to_1.
        if removed_none_args:
            eq1_indices_set = set(triton_meta["configs"][0].equal_to_1)
            constexpr_indices = []
            equal_to_1 = []
            index_shift = 0
            for idx, kwarg in enumerate(self.ordered_kwargs_for_cpp_kernel):
                # every time we encounter an idx we removed, adjust by one to account for it
                # So for example if we had [None, const X]
                # iter 1:
                #   None was removed, adjust=1
                # iter 2:
                #  X is const at idx=1, but the adjusted idx is 0 now, because None was removed
                if idx in removed_none_args:
                    index_shift += 1
                    continue
                arg_index = kernel.arg_names.index(kwarg)
                if arg_index in kernel.constexprs:
                    constexpr_indices.append(idx - index_shift)
                if arg_index in eq1_indices_set:
                    equal_to_1.append(idx - index_shift)

            triton_meta["configs"][0].equal_to_1 = equal_to_1

        # Call to kernel
        self.codegen_comment(wrapper)
        wrapper.generate_user_defined_triton_kernel(
            new_name,
            raw_args,
            self.grid,
            configs,
            triton_meta,
            constexpr_indices,
        )

    def get_unbacked_symbol_uses(self) -> OrderedSet[sympy.Symbol]:
        # add unbacked symbols used in the grid to the ones used
        # in the kwargs (the latter is generated by ExternKernel)
        return super().get_unbacked_symbol_uses() | free_unbacked_symbols(self.grid)

    def get_unbacked_symbol_defs(self) -> OrderedSet[sympy.Symbol]:
        return OrderedSet()

    def __init__(self, *, kernel_idx, grid, tma_descriptor_metadata, kernel_args) -> None:  # type: ignore[no-untyped-def]
        inputs = []
        kwargs = {}
        constant_args = []
        for k, v in kernel_args.items():
            if isinstance(v, TensorBox):
                t = InputsKernel.unwrap_storage_for_input(self.realize_input(v))
                if k in tma_descriptor_metadata:
                    t = TMADescriptor.create(t, *tma_descriptor_metadata[k])
                inputs.append(t)
                kwargs[k] = t
            else:
                constant_args.append(v)
                kwargs[k] = v

        assert len(inputs) != 0
        self.device = inputs[0].get_device()

        super().__init__(
            None,
            NoneLayout(device=self.device),
            inputs,
            tuple(constant_args),
            kwargs,
        )
        self.kernel_idx = kernel_idx
        self.grid = grid

        kernel, configs = self.get_kernel_and_configs()

        # If we are autotuning, not all arguments will be passed
        self.ordered_kwargs_for_cpp_kernel = [
            arg for arg in kernel.arg_names if arg in kernel_args
        ]

        from torch._higher_order_ops.triton_kernel_wrap import identify_mutated_tensors

        autotuned_kwargs = configs[0].kwargs if len(configs) > 0 else {}
        self.mutable_args = [
            kernel_args[key]
            for key in identify_mutated_tensors(
                kernel, {**kernel_args, **autotuned_kwargs}
            )
        ]

        self.mutation_outputs = [
            MutationOutput(NoneLayout(device=self.device), buf, self)
            for buf in self.mutable_args
        ]
        V.graph.register_operation(self)

    def get_outputs(self) -> List[Buffer]:
        return list(self.mutation_outputs)

    def get_device(self) -> torch.device:
        return self.device


class InplaceBernoulliFallback(ExternKernel):
    """
    This needs to be a custom class to handle mutation properly
    """

    def codegen(self, wrapper) -> None:  # type: ignore[no-untyped-def]
        (x,) = (t.codegen_reference() for t in self.inputs)

        if V.graph.cpp_wrapper:
            # Inductor doesn't really support aten Generator, so the Generator kwarg is always NULL here,
            # which needs to be explicitly generated for cpp wrapper
            wrapper.writeline(
                f"{self.get_kernel_name()}({x}, {', '.join(map(repr, self.constant_args))}, NULL){wrapper.ending}"
            )
        else:
            wrapper.writeline(
                f"{self.get_kernel_name()}({x}, {', '.join(map(repr, self.constant_args))}){wrapper.ending}"
            )

    def should_allocate(self) -> bool:
        return False

    def get_mutation_names(self):  # type: ignore[no-untyped-def]
        return [self.inputs[0].get_name()]

    def get_unbacked_symbol_defs(self) -> OrderedSet[sympy.Symbol]:
        return OrderedSet()

    def __init__(self, op_overload, x, *constant_args) -> None:  # type: ignore[no-untyped-def]
        super().__init__(
            None,
            NoneLayout(device=x.get_device()),
            self.unwrap_storage([x]),
            constant_args,
            op_overload=op_overload,
        )
        V.graph.mark_buffer_mutated(x.get_name())
        self.name = V.graph.register_buffer(self)
        V.graph.register_operation(self)


# Used to deal with torch.complex types
class InplaceCopyFallback(ExternKernel):
    """
    This needs to be a custom class to handle mutation properly
    """

    def codegen(self, wrapper) -> None:  # type: ignore[no-untyped-def]
        (dst, src, non_blocking) = self.codegen_args()
        wrapper.codegen_device_copy(src, dst, non_blocking)

    def should_allocate(self) -> bool:
        return False

    def get_mutation_names(self):  # type: ignore[no-untyped-def]
        return [self.inputs[0].get_name()]

    def get_unbacked_symbol_defs(self) -> OrderedSet[sympy.Symbol]:
        return OrderedSet()

    def __init__(  # type: ignore[no-untyped-def]
        self,
        layout,
        inputs,
        constant_args,
    ) -> None:
        super().__init__(
            None,
            layout,
            inputs,
            constant_args,
            python_kernel_name="aten.copy_",
            cpp_kernel_name="aoti_torch_copy_",
        )
        V.graph.mark_buffer_mutated(inputs[0].get_name())
        self.name = V.graph.register_buffer(self)
        V.graph.register_operation(self)

    @classmethod
    def create(cls, dst, src, non_blocking: bool = False):  # type: ignore[no-untyped-def]
        inputs = [cls.realize_input(t) for t in [dst, src]]
        constant_args = (non_blocking,)
        result = InplaceCopyFallback(
            NoneLayout(device=dst.get_device()),
            inputs,
            constant_args,
        )
        return result


class MutatingFirstArgExternKernel(ExternKernel):
    """
    This needs to be a custom class to handle mutation properly
    """

    def codegen(self, wrapper) -> None:  # type: ignore[no-untyped-def]
        argrefs = [
            *(t.codegen_reference() for t in self.inputs),
            *map(repr, self.constant_args),
        ]
        wrapper.writeline(
            f"{self.get_kernel_name()}({', '.join(argrefs)}){wrapper.ending}"
        )

    def should_allocate(self) -> bool:
        return False

    def get_mutation_names(self):  # type: ignore[no-untyped-def]
        return [self.inputs[0].get_name()]

    def get_unbacked_symbol_defs(self) -> OrderedSet[sympy.Symbol]:
        return OrderedSet()

    def has_side_effects(self) -> bool:
        return True


class ResizeStorageBytes(MutatingFirstArgExternKernel):
    def __init__(self, variable, new_size) -> None:  # type: ignore[no-untyped-def]
        assert isinstance(new_size, int), "TODO: dynamic shapes"
        super().__init__(
            None,
            NoneLayout(device=variable.get_device()),
            self.unwrap_storage([variable]),
            constant_args=(new_size,),
        )
        V.graph.mark_buffer_mutated(variable.get_name())
        self.name = V.graph.register_buffer(self)
        V.graph.register_operation(self)
        self.python_kernel_name = "inductor_ops.resize_storage_bytes_"
        self.cpp_kernel_name = "torch::inductor::resize_storage_bytes_"
        V.graph.never_reuse_buffers.add(variable.data.get_name())


class SetSourceTensorKernel(ExternKernelAlloc):
    def __init__(self, self_tensor, storage_tensor) -> None:  # type: ignore[no-untyped-def]
        self_tensor.freeze_layout()
        super().__init__(
            self_tensor.get_layout(),
            [self_tensor, storage_tensor],
            python_kernel_name="torch.ops.aten.set_.source_Tensor",
            op_overload=torch.ops.aten.set_.source_Tensor,
        )
        V.graph.never_reuse_buffers.add(self_tensor.data.get_name())
        V.graph.never_reuse_buffers.add(storage_tensor.get_name())
        V.graph.never_reuse_buffers.add(self.get_name())
        device = storage_tensor.get_device()
        self.mutation_outputs = [
            MutationOutput(NoneLayout(device=device), self_tensor, self),
            MutationOutput(NoneLayout(device=device), storage_tensor, self),
        ]

    def get_inputs_that_alias_output(self):  # type: ignore[no-untyped-def]
        return [self.inputs[0].get_name(), self.inputs[1].get_name()]


class ScatterFallback(ExternKernel):
    """
    This needs to be a custom class to handle mutation properly.
    This class handles both aten.scatter_ and aten.scatter_reduce_.
    It also handle the case `src` being a scalar properly.
    """

    def codegen(self, wrapper) -> None:  # type: ignore[no-untyped-def]
        reduce = self.kwargs["reduce"]
        if V.graph.cpp_wrapper:
            # Follow aten/src/ATen/native/ReductionType.h:get_operator_enum
            get_operator_enum = {"add": "sum", "multiply": "prod"}
            if reduce in get_operator_enum:
                reduce = get_operator_enum[reduce]

        if self.src_is_tensor:
            (x, index, src) = (t.codegen_reference() for t in self.inputs)
        else:
            (x, index) = (t.codegen_reference() for t in self.inputs)
            src = self.constant_args[1]
        wrapper.generate_scatter_fallback(
            x,
            [x, self.constant_args[0], index, src],
            self.cpp_kernel_name,
            self.python_kernel_name,
            self.src_is_tensor,
            reduce,
            self.codegen_kwargs(),
        )

    def should_allocate(self) -> bool:
        return False

    def get_mutation_names(self):  # type: ignore[no-untyped-def]
        return [self.inputs[0].get_name()]

    def get_unbacked_symbol_defs(self) -> OrderedSet[sympy.Symbol]:
        return OrderedSet()

    def __init__(  # type: ignore[no-untyped-def]
        self,
        op_overload,
        x,
        dim: int,
        index,
        src,
        *,
        reduce: Optional[str] = None,
        include_self: bool = True,
    ) -> None:
        self.src_is_tensor = isinstance(src, TensorBox)

        constant_args: Tuple[Any, ...]
        if self.src_is_tensor:
            tensors = [self.realize_input(t) for t in [x, index, src]]
            constant_args = (dim,)
        else:
            tensors = [self.realize_input(t) for t in [x, index]]
            constant_args = (dim, src)

        super().__init__(
            None,
            NoneLayout(device=x.get_device()),
            self.unwrap_storage(tensors),
            constant_args,
            {"reduce": reduce, "include_self": include_self},
            python_kernel_name=str(op_overload),
            ordered_kwargs_for_cpp_kernel=["reduce", "include_self"],
            op_overload=op_overload,
        )
        V.graph.mark_buffer_mutated(x.get_name())
        self.name = V.graph.register_buffer(self)
        V.graph.register_operation(self)


class IndexPutFallback(ExternKernel):
    """
    This needs to be a custom class to handle mutation and indices properly
    """

    def codegen(self, wrapper) -> None:  # type: ignore[no-untyped-def]
        (x, values, *valid_indices) = (t.codegen_reference() for t in self.inputs)
        indices = []
        iter_valid_indices = iter(valid_indices)
        for i, _ in enumerate(self.indices):
            if self.indices[i] is not None:
                indices.append(next(iter_valid_indices))
            else:
                indices.append(V.graph.wrapper_code.none_str)

        wrapper.generate_index_put_fallback(
            self.get_kernel_name(), x, indices, values, *self.codegen_const_args()
        )

    def should_allocate(self) -> bool:
        return False

    def get_mutation_names(self):  # type: ignore[no-untyped-def]
        return [self.inputs[0].get_name()]

    def get_unbacked_symbol_defs(self) -> OrderedSet[sympy.Symbol]:
        return OrderedSet()

    def __init__(self, op_overload, x, indices, values, accumulate) -> None:  # type: ignore[no-untyped-def]
        self.indices = indices
        valid_indices = [i for i in indices if i is not None]
        tensors = [self.realize_input(x) for x in [x, values, *valid_indices]]
        cpp_kernel_name = "aoti_torch_index_put_out"
        super().__init__(
            None,
            NoneLayout(device=x.get_device()),
            self.unwrap_storage(tensors),
            (accumulate,),
            python_kernel_name="aten.index_put_",
            cpp_kernel_name=cpp_kernel_name,
            op_overload=op_overload,
        )
        V.graph.mark_buffer_mutated(self.inputs[0].get_name())
        self.name = V.graph.register_buffer(self)
        V.graph.register_operation(self)


class DeviceCopy(ExternKernelOut):
    @classmethod
    def create(cls, x, device, non_blocking):  # type: ignore[no-untyped-def]
        if (
            not x.is_extern()
            and all(r in V.graph.constants for r in x.get_read_names())
            and not config.aot_inductor.use_runtime_constant_folding
        ):
            return x.constant_to_device(device)

        V.graph.add_device_info(device)
        V.graph.add_device_info(x.get_device())

        developer_warning("DeviceCopy in input program")
        constant_args = (non_blocking,)
        return DeviceCopy(
            FlexibleLayout(
                device=device,
                dtype=x.get_dtype(),
                size=x.get_size(),
            ),
            [cls.realize_input(x)],
            constant_args,
        )

    def codegen(self, wrapper) -> None:  # type: ignore[no-untyped-def]
        args = self.codegen_args()
        assert len(args) == 2
        if self.output_view:
            wrapper.codegen_device_copy(
                args[0], self.output_view.codegen_reference(), args[1]
            )
        else:
            wrapper.codegen_device_copy(args[0], self.codegen_reference(), args[1])


class DynamicScalar(ExternKernel):
    """
    The result of a call to aten._local_scalar_dense.
    """

    def get_reads(self):  # type: ignore[no-untyped-def]
        return ()

    def should_allocate(self) -> bool:
        return False

    def __init__(self, sym, keypath, data) -> None:  # type: ignore[no-untyped-def]
        data.realize()
        super().__init__(
            None, NoneLayout(device=torch.device("cpu")), self.unwrap_storage([data])
        )
        self.sym = sym
        self.keypath = keypath

    def get_unbacked_symbol_defs(self) -> OrderedSet[sympy.Symbol]:
        return OrderedSet([self.sym])

    def codegen(self, wrapper) -> None:  # type: ignore[no-untyped-def]
        wrapper.codegen_dynamic_scalar(self)


class AssertScalar(ExternKernel):
    """
    The result of a call to aten._assert_scalar
    """

    def get_reads(self):  # type: ignore[no-untyped-def]
        return ()

    def should_allocate(self) -> bool:
        return False

    def __init__(self, scalar, msg) -> None:  # type: ignore[no-untyped-def]
        super().__init__(
            # Buffer(name, layotu)
            None,
            NoneLayout(device=torch.device("cpu")),
            # InputsKernel(inputs)
            [],
        )
        self.scalar = scalar
        self.msg = msg

    def has_side_effects(self) -> bool:
        return True

    def get_unbacked_symbol_uses(self):  # type: ignore[no-untyped-def]
        return free_unbacked_symbols(self.scalar)

    def codegen(self, wrapper) -> None:  # type: ignore[no-untyped-def]
        if V.graph.cpp_wrapper:
            pass
        else:
            # NB: It is EXTREMELY important not to simplify the scalar under
            # assertion here, because simplify is done with respect to
            # runtime asserts.  So if you have "u0 == 0" in the runtime
            # asserts, if you subsequently try to simplify(u0 == 0), you will
            # get True (because we've already runtime assert'ed that it's
            # true).  But we're code generating the actual runtime assert
            # here!!
            wrapper.writeline(
                f"if not {V.graph.wrapper_code.codegen_python_sizevar(self.scalar, simplify=False)}:"
            )
            wrapper.writeline(f"    raise RuntimeError({repr(self.msg)})")
            # No one should ever use this buffer, but for uniformity
            # define the variable and assign it None
            wrapper.writeline(f"{self.get_name()} = None")


@ir_dataclass(frozen=False)
class ExternKernelNode:
    name: str
    node: export_schema.Node


class FallbackKernel(ExternKernelAlloc):
    def __init__(  # type: ignore[no-untyped-def]
        self,
        layout,
        kernel,
        tensor_args,
        nontensor_args,
        unflatten_args,
        kwargs=None,
        *,
        unbacked_bindings=None,
    ) -> None:
        if (
            kernel == aten.mul.Tensor
            and len(tensor_args) == 1
            and len(nontensor_args) == 1
        ):
            # When aten.mul.Tensor's second arg is constant, cpp wrapper expects
            # to call mul_Scalar. A more proper fix is to do it in decomposition.
            # See https://github.com/pytorch/pytorch/issues/123478
            kernel = aten.mul.Scalar

        super().__init__(
            layout,
            tuple(tensor_args),
            tuple(nontensor_args),
            op_overload=kernel,
        )

        self.use_runtime_dispatch = False
        self.unbacked_bindings = unbacked_bindings

        assert isinstance(
            kernel,
            (
                torch._ops.OpOverload,
                torch._ops.HigherOrderOperator,
            ),
        ), f"Fails to create FallbackKernel for {kernel}: {type(kernel)} not supported"
        self.op_overload = kernel
        self.unflatten_args = unflatten_args
        self.kwargs = {} if kwargs is None else kwargs
        V.graph.warn_fallback(self.python_kernel_name)  # type: ignore[arg-type]

        # args that are aliased
        self.alias_names: List[str] = []
        # args that are mutated AND returned from the op
        self.mutation_names: List[str] = []

        if isinstance(self.op_overload, torch._ops.HigherOrderOperator):
            # We assume here that HOPs with FallbackKernel are functional.
            # This may not always be true! HOPs must individually opt-in to
            # FallbackKernel, so please check this if you opt-in.
            return

        if "_c10d_functional" in self.op_overload.name():
            # _c10d_functional kernels are lowered into _CollectiveKernel which
            # derives from FallbackKernel for the cpp codegen. The kernels
            # don't pass the can_auto_functionalize check, but their mutation
            # is handled properly by _CollectiveKernel.
            return

        schema = self.op_overload._schema

        # NOTE: [FallbackKernel supported operators]
        # We only support three types of operators:
        # - functional ops
        # - view ops
        # - inplace aten ops
        # - mutating ops that are auto-functionalizable. That is,
        # the operator may mutate any number of inputs, but its outputs
        # may not alias any of the inputs.
        #
        # The unsupported cases usually do not show up here (because
        # AOTAutograd functionalized them away); the only way for an in-place
        # op to show up here is if a lowering or pass introduced it.
        if torch._library.utils.mutates_and_returns_first_arg(self.op_overload):
            self.mutation_names.append(tensor_args[0].get_name())
            return

        if schema.is_mutable and not can_auto_functionalize(kernel):
            raise NotImplementedError(
                f"NYI: Can't generate FallbackKernel for {kernel}"
            )

        schema_args = schema.arguments
        args, kwargs = self.unflatten_args(self.inputs, self.constant_args)

        def handle_aliasing_and_mutation(info, arg) -> None:  # type: ignore[no-untyped-def]
            # Assertions to make sure we didn't mismatch args
            if isinstance(info.type, torch.ListType):
                assert isinstance(arg, (list, tuple))
            is_optional_tensor = isinstance(
                info.type, torch.OptionalType
            ) and isinstance(info.type.getElementType(), torch.TensorType)
            is_list_tensor = isinstance(info.type, torch.ListType) and isinstance(
                info.type.getElementType(), torch.TensorType
            )
            if is_optional_tensor or isinstance(info.type, torch.TensorType):
                # PyTorch also accepts None and scalar types for args marked as "Tensor".
                # We're not going to check all of them here.
                assert not isinstance(arg, (tuple, list))

            if arg is None:
                return
            if info.alias_info is None:
                return

            def add_alias(t) -> None:  # type: ignore[no-untyped-def]
                self.alias_names.append(t.get_name())
                if info.alias_info.is_write:
                    self.mutation_outputs.append(
                        MutationOutput(NoneLayout(device=t.get_device()), t, self)
                    )

            if is_list_tensor:
                for tensor_arg in arg:
                    add_alias(tensor_arg)
            else:
                assert isinstance(info.type, torch.TensorType) or is_optional_tensor
                add_alias(arg)

        for info, arg in torch._library.utils.zip_schema(schema, args, kwargs):
            handle_aliasing_and_mutation(info, arg)

    def codegen_unbacked_symbol_defs(self, wrapper) -> None:  # type: ignore[no-untyped-def]
        if not hasattr(self, "unbacked_bindings"):
            return

        unbacked_bindings = resolve_unbacked_bindings(
            V.graph.sizevars.shape_env, self.unbacked_bindings
        )

        if not unbacked_bindings:
            return

        for s, keypath in unbacked_bindings.items():

            def go(expr, keypath):  # type: ignore[no-untyped-def]
                if keypath == ():
                    return expr

                if (
                    len(keypath) >= 2
                    and isinstance(keypath[0], CallMethodKey)
                    and isinstance(keypath[1], pytree.SequenceKey)
                ):
                    return go(
                        f"{expr}.{keypath[0].name}({keypath[1].idx})", keypath[2:]
                    )
                elif isinstance(keypath[0], CallMethodKey):
                    return go(f"{expr}.{keypath[0].name}()", keypath[1:])
                elif isinstance(keypath[0], pytree.SequenceKey):
                    return (
                        go(f"std::get<{keypath[0].idx}>({expr})", keypath[1:])
                        if V.graph.cpp_wrapper
                        else go(f"{expr}[{keypath[0].idx}]", keypath[1:])
                    )
                elif isinstance(keypath[0], DivideByKey):
                    # TODO: need to assert divisibility
                    # TODO: this is invalid C++ codegen
                    return go(f"{expr}.__floordiv__({keypath[0].divisor})", keypath[1:])
                else:
                    raise AssertionError(f"unrecognized keypath {keypath}")

            def go_outer():  # type: ignore[no-untyped-def]
                if V.graph.cpp_wrapper:
                    # Special handling for the top level buffer access,
                    # because self.get_name() is actually never bound; the
                    # individual output arguments are bound by
                    # generate_c_shim_fallback_kernel
                    if len(self.outputs) == 1:
                        return go(self.outputs[0].get_name(), keypath)
                    else:
                        assert isinstance(keypath[0], pytree.SequenceKey)
                        return go(self.outputs[keypath[0].idx].get_name(), keypath[1:])
                else:
                    return go(self.get_name(), keypath)

            wrapper.writeline(
                f"{wrapper.codegen_unbacked_symbol_decl(s)} = {go_outer()}{wrapper.ending}"
            )

    def get_unbacked_symbol_defs(self) -> OrderedSet[sympy.Symbol]:
        if unbacked_bindings := getattr(self, "unbacked_bindings", None):
            resolved = resolve_unbacked_bindings(
                V.graph.sizevars.shape_env, unbacked_bindings
            )
            assert resolved is not None
            return resolved.keys()  # type: ignore[return-value]
        else:
            return OrderedSet()

    def codegen_args(self):  # type: ignore[no-untyped-def]
        @dataclasses.dataclass
        class Shim:
            ref: Any

            def __repr__(self) -> str:
                return self.ref

        tensor_args = [Shim(x.codegen_reference()) for x in self.inputs]
        args, kwargs = self.unflatten_args(tensor_args, self.constant_args)
        if V.graph.cpp_wrapper and isinstance(self.op_overload, torch._ops.OpOverload):
            args = self.fill_non_provided_args(args, kwargs)
            args = [
                V.graph.wrapper_code.val_to_arg_str(x, param.real_type)
                for param, x in zip(self.op_overload._schema.arguments, args)
            ]
        else:
            args = [V.graph.wrapper_code.val_to_arg_str(x) for x in args]

        # let self.codegen_kwargs handle kwargs
        self.kwargs.update(kwargs)
        return args

    @staticmethod
    def find_device(tensor_args, example_output):  # type: ignore[no-untyped-def]
        if tensor_args:
            devices = [arg.get_device() for arg in tensor_args if arg.get_device()]
            return devices[0]
        if isinstance(example_output, torch.Tensor):
            return example_output.device
        if isinstance(example_output, (list, tuple)):
            device_set = OrderedSet(
                FallbackKernel.find_device(None, x) for x in example_output
            )
            # Remove None
            devices = [device for device in device_set if device]
            if len(devices) == 1:
                return devices[0]
            for device in devices:
                if is_gpu(device.type):
                    return device
            return devices[0]
        return None

    def has_side_effects(self):  # type: ignore[no-untyped-def]
        if isinstance(self.op_overload, torch._ops.HigherOrderOperator):
            return False
        return get_schema_info(self.op_overload).is_mutable()

    def get_inputs_that_alias_output(self):  # type: ignore[no-untyped-def]
        return self.alias_names

    def get_mutation_names(self):  # type: ignore[no-untyped-def]
        assert len(self.mutation_names) <= 1
        return self.mutation_names

    # ProxyExecutor Design Note
    # We export the ExternFallbackNodes (for custom ops) into a serialized file
    # and run it with a host side proxy executor to address the ABI problem
    # This is currently only implemented for fbcode. Eventually, we will also make this work for OSS.
    # Detailed design doc can be found at
    # https://docs.google.com/document/d/1wC4DOZFaYym2t1Esz0X5yxlLI3RDnSiyRbUus3bkJ64/edit?usp=sharing
    def export_extern_kernel_node(self):  # type: ignore[no-untyped-def]
        assert isinstance(self, FallbackKernel)
        args, kwargs = self.unflatten_args(self.inputs, self.constant_args)
        args = self.fill_non_provided_args(args, kwargs)
        ordered_kwargs = [
            kwargs.get(key, None) for key in self.ordered_kwargs_for_cpp_kernel
        ]
        if not V.graph.aot_mode:
            # No need to serialize in the cpp wrapper JIT mode
            return [*args, *ordered_kwargs]

        serializer = GraphModuleSerializer(None, None)  # type: ignore[arg-type]
        named_arguments = serializer.serialize_inputs(self.op_overload, args, kwargs)

        # serialize_outputs
        def handle_single_output(return_type, output):  # type: ignore[no-untyped-def]
            if isinstance(return_type, torch.TensorType):
                # For single Tensor
                out = output
                if isinstance(output, (list, tuple)):
                    assert len(output) == 1
                    out = output[0]
                return export_schema.Argument.create(
                    as_tensor=export_schema.TensorArgument(name=out.get_name())
                )
            elif isinstance(return_type, torch.ListType) and isinstance(
                return_type.getElementType(), torch.TensorType
            ):
                # For single TensorList
                return export_schema.Argument.create(
                    as_tensors=[
                        export_schema.TensorArgument(name=out.get_name())
                        for out in output
                    ]
                )
            else:
                raise RuntimeError(f"Unsupported return type {type(return_type)}")

        target = self.op_overload
        returns = target._schema.returns  # type: ignore[union-attr]
        if len(returns) == 1:
            # FIXME: there is a corner case here, i.e. all_reduce_coalesced_'s return value
            # is a list of tensors, but self.mutation_outputs is already flatterned. A proper
            # fix would require changing all the uses of self.mutation_outputs.
            return_type = returns[0].real_type
            output_arguments = [
                handle_single_output(
                    return_type, [*self.outputs, *self.mutation_outputs]
                )
            ]
        else:
            # For tuple returns, e.g "-> (Tensor, Tensor)" or "-> (Tesnor, Tensor[])"
            # Not generating output args for self.mutation_outputs
            output_arguments = [
                handle_single_output(return_schema.real_type, output)
                for return_schema, output in zip(
                    returns, [*self.outputs, *self.mutation_outputs]
                )
            ]

        node = ExternKernelNode(
            name=self.get_name(),
            node=export_schema.Node(
                target=self.op_overload.name(),  # type: ignore[union-attr]
                inputs=named_arguments,
                outputs=output_arguments,
                metadata={},
            ),
        )

        V.graph.extern_kernel_nodes.append(node)

        return [*args, *ordered_kwargs]

    def codegen(self, wrapper) -> None:  # type: ignore[no-untyped-def]
        kernel = self.op_overload
        if kernel.namespace == "aten":  # type: ignore[union-attr]
            # Aten Fallback Ops
            assert isinstance(kernel, torch._ops.OpOverload)
            if V.graph.cpp_wrapper:
                from torchgen.aoti.fallback_ops import inductor_fallback_ops

                if str(kernel) not in inductor_fallback_ops:
                    # C shim v2 is torchgen-ed, which should cover all aten ops.
                    # If you do hit a missed op, please update fallback_ops.py.
                    log.warning(
                        "%s is missing a c-shim implementation, using proxy executor as fallback",
                        kernel,
                    )
                    self.use_runtime_dispatch = True
        elif kernel.namespace == "_quantized":  # type: ignore[union-attr]
            # Internal Quantized Fallback Ops
            assert isinstance(kernel, torch._ops.OpOverload)
        else:
            # For non-aten OpOverload, i.e. custom ops
            if V.graph.cpp_wrapper:
                self.use_runtime_dispatch = True

        if self.use_runtime_dispatch:
            self.codegen_comment(wrapper)

            exported_args = None
            args = None
            exported_args = self.export_extern_kernel_node()

            wrapper.generate_extern_kernel_alloc_and_find_schema_if_needed(
                self.get_name(),
                self.python_kernel_name,
                self.cpp_kernel_name,
                args,
                self.cpp_op_schema,
                self.cpp_kernel_key,
                self.cpp_kernel_overload_name,
                self.op_overload,
                exported_args,
                [*self.outputs, *self.mutation_outputs],
            )
        else:
            self.codegen_comment(wrapper)
            args = [*self.codegen_args(), *self.codegen_kwargs()]
            V.graph.wrapper_code.generate_fallback_kernel(self, args)
            if isinstance(self.layout, Layout):
                self.codegen_size_asserts(wrapper)

        self.codegen_unbacked_symbol_defs(wrapper)

    @staticmethod
    def tensor_to_layout(output: torch.Tensor):  # type: ignore[no-untyped-def]
        return FixedLayout(
            output.device,
            output.dtype,
            convert_shape_to_inductor(output.size()),
            convert_shape_to_inductor(output.stride()),
        )

    @classmethod
    def create(cls, kernel, *args, **kwargs):  # type: ignore[no-untyped-def]
        fake_incorrect_kernels = (aten._fused_moving_avg_obs_fq_helper_functional,)
        context: ContextManager[None] = (
            V.graph.fake_mode if kernel not in fake_incorrect_kernels else nullcontext()  # type: ignore[assignment]
        )
        with context:
            (
                example_output,
                tensor_args,
                non_tensor_args,
                unflatten_args,
                unbacked_bindings,
            ) = cls.process_kernel(kernel, *args, **kwargs)

        device = cls.find_device(tensor_args, example_output)
        if example_output is None:
            packed = cls(
                NoneLayout(device=device),
                kernel,
                tensor_args,
                non_tensor_args,
                unflatten_args,
                unbacked_bindings=unbacked_bindings,
            )

        else:
            assert device, "Not sure where to find device info"
            packed = cls(
                MultiOutputLayout(device=device),
                kernel,
                tensor_args,
                non_tensor_args,
                unflatten_args,
                unbacked_bindings=unbacked_bindings,
            )

        def generate_output(output, indices):  # type: ignore[no-untyped-def]
            if isinstance(output, (list, tuple)):
                return type(output)(
                    generate_output(output[i], indices + [(type(output), i)])
                    for i in range(len(output))
                )
            elif isinstance(output, dict):
                return {
                    key: generate_output(val, indices + [(type(output), key)])
                    for key, val in output.items()
                }
            elif isinstance(output, torch.Tensor):
                return MultiOutput(
                    cls.tensor_to_layout(output),
                    packed,
                    indices,
                )
            elif isinstance(output, int):
                return output
            elif isinstance(output, torch.SymInt):
                return output.node.expr
            else:
                assert (
                    output is None
                ), f"FallbackKernel output type {type(output)} is not supported"
                return None

        outputs = generate_output(example_output, [])
        if isinstance(outputs, (list, tuple, dict)):
            packed.outputs = outputs  # type: ignore[assignment]
        else:
            packed.outputs = [outputs]
        return outputs

    def apply_constraint(self):  # type: ignore[no-untyped-def]
        return super().apply_constraint()


@ir_dataclass(frozen=False)
class ComplexView(FallbackKernel):
    """View a complex number as two dtyped numbers or vice versa"""

    def should_allocate(self) -> bool:
        return False

    def get_inputs_that_alias_output(self):  # type: ignore[no-untyped-def]
        # Signal to codegen that our output buffer isn't safe to reuse
        return [self.inputs[0].get_name()]

    def __init__(  # type: ignore[no-untyped-def]
        self,
        layout,
        kernel,
        tensor_args,
        nontensor_args,
        unflatten_args,
        *,
        unbacked_bindings=None,
    ) -> None:
        super().__init__(
            layout,
            kernel,
            tensor_args,
            nontensor_args,
            unflatten_args,
            unbacked_bindings=unbacked_bindings,
        )


@ir_dataclass
class MultiOutputLayout(IRNode):
    device: torch.device


class MultiOutput(ExternKernel):
    # Given an input MultiOutputLayout buffer, indexes out an actual buffer
    # from that result.  This doesn't actually produce multiple outputs,
    # that's MultiOutputLayout!
    def codegen_list_tuple_access(self, basename, indices):  # type: ignore[no-untyped-def]
        if len(indices) > 0:
            itype, i = indices[0]
            if issubclass(itype, list):
                return self.codegen_list_tuple_access(f"{basename}[{i}]", indices[1:])
            elif issubclass(itype, tuple):
                # cpp wrapper code needs to use std::get<> to access a tuple
                tuple_access = V.graph.wrapper_code.codegen_tuple_access(
                    basename, self.get_name(), str(i)
                )
                return self.codegen_list_tuple_access(tuple_access, indices[1:])
            elif issubclass(itype, dict):
                return self.codegen_list_tuple_access(f"{basename}['{i}']", indices[1:])
            else:
                raise AssertionError("non supported index type: ", itype)
        else:
            return basename

    def codegen(self, wrapper) -> None:  # type: ignore[no-untyped-def]
        wrapper.codegen_multi_output(
            self.get_name(),
            self.codegen_list_tuple_access(self.inputs[0].get_name(), self.indices),
        )

    def __init__(self, layout, input, indices: List[Tuple[Any, ...]]) -> None:  # type: ignore[no-untyped-def]
        super().__init__(None, layout, [input], ())
        self.name = V.graph.register_buffer(self)
        V.graph.register_operation(self)
        self.indices = indices

    def get_unbacked_symbol_uses(self) -> OrderedSet[sympy.Symbol]:
        return self.inputs[0].get_unbacked_symbol_uses()

    def should_allocate(self) -> bool:
        return False

    def get_inputs_that_alias_output(self):  # type: ignore[no-untyped-def]
        return [
            inp.get_name()
            for inp in self.inputs
            if isinstance(inp, FallbackKernel)
            and len(inp.get_inputs_that_alias_output()) > 0
        ]


# We just use a normal dataclass for MutableBox/TensorBox/StorageBox since
# they're mainly lowering-time constructs that we expect to mutate and such.
@dataclasses.dataclass
class MutableBox(IRNode):
    """
    TensorBox / StorageBox allow in-place mutation of Tensors
    """

    data: IRNode

    def __getattr__(self, name):  # type: ignore[no-untyped-def]
        fn = getattr(self.data, name)
        if callable(fn):
            return fn
        raise AttributeError(f"{type(self.data).__name__}.{name} not callable")

    def realize(self):  # type: ignore[no-untyped-def]
        return self.data.realize()

    def get_unbacked_symbol_uses(self) -> OrderedSet[sympy.Symbol]:
        return self.data.get_unbacked_symbol_uses()

    def get_read_names(self) -> OrderedSet[str]:
        return self.data.get_read_names()

    def get_defining_op(self) -> Optional[Operation]:
        return self.data.get_defining_op()

    def codegen_reference(self, writer=None):  # type: ignore[no-untyped-def]
        return self.data.codegen_reference(writer)

    @property
    def layout(self):  # type: ignore[no-untyped-def]
        return self.data.get_layout()

    def get_layout(self):  # type: ignore[no-untyped-def]
        return self.layout

    def get_size(self):  # type: ignore[no-untyped-def]
        return self.data.get_size()

    @property
    def dtype(self):  # type: ignore[no-untyped-def]
        return self.data.dtype

    def __str__(self) -> str:
        if isinstance(self.data, MutableBox):
            line0 = f"{type(self).__name__}({type(self.data).__name__}("
            endl = "))"
            inner = self.data.data
        else:
            line0 = f"{type(self).__name__}("
            inner = self.data
            endl = ")"

        lines = [
            line0,
            indent(str(inner)),
            endl,
        ]
        return "\n".join(lines)

    __repr__ = __str__


class TensorBox(MutableBox):
    @staticmethod
    def create(data):  # type: ignore[no-untyped-def]
        return TensorBox(StorageBox(data))


class StorageBox(MutableBox):
    def is_input_buffer(self):  # type: ignore[no-untyped-def]
        if isinstance(self.data, (InputBuffer, ReinterpretView)):
            return self.data.get_name() in V.graph.graph_inputs
        return False

    def is_module_buffer(self):  # type: ignore[no-untyped-def]
        return (
            isinstance(self.data, (ConstantBuffer))
            and self.data.get_name() in V.graph.constants
        )

    def realize(self):  # type: ignore[no-untyped-def]
        if isinstance(
            self.data,
            (
                ComputedBuffer,
                InputsKernel,
                InputBuffer,
                ReinterpretView,
                TemplateBuffer,
            ),
        ):
            return self.data.get_name()
        assert isinstance(self.data, (Pointwise, Reduction, Scan, Sort)), type(
            self.data
        )
        origin_node = self.data.get_origin_node()
        traceback = self.data.get_traceback()
        self.data = ComputedBuffer(
            name=None,
            layout=FlexibleLayout(
                device=self.data.get_device(),
                dtype=self.data.get_dtype(),
                size=self.data.get_size(),
            ),
            data=self.data,
        )
        self.data.name = V.graph.register_buffer(self.data)
        V.graph.register_operation(self.data)
        self.data.origins = self.origins
        self.data.origin_node = origin_node
        self.data.traceback = traceback
        return self.data.name

    def realize_hint(self) -> None:
        """
        Called on buffers we expect to be forced to realize later.
        """
        if (
            isinstance(self.data, (Pointwise, Reduction))
            and self.data.inner_fn_opcount().nontrivial_read_count > 1
        ):
            self.realize()

    def has_exceeded_max_reads(self):  # type: ignore[no-untyped-def]
        return isinstance(self.data, Pointwise) and (
            self.num_reads() > config.realize_acc_reads_threshold
            or self.has_large_inner_fn()
        )

    def should_realize_on_reuse(self, users):  # type: ignore[no-untyped-def]
        """
        A heuristic to decide if we should realize a tensor
        that is used multiple times.
        """
        if users > 1 and isinstance(self.data, (Pointwise, Reduction)):
            if is_cpu(self.data):
                # Heuristic for realizing reused result of heavy ops on cpu
                opcount = self.data.inner_fn_opcount()
                heavy_ops = ["exp", "sigmoid"]  # a list of heavy ops
                if any(x in opcount.used_ops for x in heavy_ops):
                    return True
            return (
                self.num_reads() > config.realize_reads_threshold
                or self.has_large_inner_fn()
            )
        return False

    def mark_reuse(self, users) -> None:  # type: ignore[no-untyped-def]
        if self.should_realize_on_reuse(users):
            self.realize()

    def num_reads(self):  # type: ignore[no-untyped-def]
        return self.data.num_reads()


@ir_dataclass(frozen=False)
class Subgraph(IRNode):
    name: str
    graph_module: torch.fx.GraphModule
    graph: Optional[GraphLowering] = None


def _has_aliased_buffers(buffers: Sequence[IRNode]) -> bool:
    buffers = [
        buffer.unwrap_view() if isinstance(buffer, ReinterpretView) else buffer
        for buffer in buffers
    ]
    # assuming the same buffer is represented by the same IRNode object
    return len(OrderedSet(id(buffer) for buffer in buffers)) < len(buffers)


@ir_dataclass(frozen=False)
class InvokeSubgraph(ExternKernel):
    subgraph: Optional[Subgraph] = None
    operands: Optional[List[TensorBox]] = None
    outputs: Optional[List[MultiOutput]] = None

    def __init__(
        self, subgraph: Subgraph, operands: List[TensorBox], layout: MultiOutputLayout
    ) -> None:
        super().__init__(
            name=None,
            layout=layout,
            inputs=operands,
        )
        self.subgraph = subgraph
        self.name = V.graph.register_buffer(self)
        V.graph.register_operation(self)

    @classmethod
    def create(cls, subgraph: Subgraph, operands):  # type: ignore[no-untyped-def]
        # TODO(anijain2305) - Support sym expr as operands in future.
        fx_operands = V.graph.current_node.args[-1]
        fake_operands = [x.meta["val"] for x in fx_operands]  # type: ignore[union-attr]

        # Realize the inputs. Also intermediates can have different strides than
        # the inputs of the subgraph. So, force the intermediates to have same
        # strides as that of subgraph inputs.
        operands = [cls.realize_input(x) for x in operands]

        def handle_sym_expr(stride):  # type: ignore[no-untyped-def]
            return [s.node.expr if isinstance(s, torch.SymInt) else s for s in stride]

        fake_strides = [fake_operand.stride() for fake_operand in fake_operands]
        fake_strides = [handle_sym_expr(stride) for stride in fake_strides]
        operands = [
            cls.require_exact_strides(x, fake_strides[idx])
            for idx, x in enumerate(operands)
        ]

        if subgraph.graph is None:
            # create and lower subgraphs
            subgraph.graph = V.graph.make_subgraph(
                gm=subgraph.graph_module,
                example_inputs=fake_operands,
                subgraph_name=subgraph.name,
            )
            with V.set_graph_handler(subgraph.graph):
                subgraph.graph.run(*fake_operands)

        outputs = subgraph.graph.graph_outputs
        device = operands[0].get_device()
        invoke_subgraph = InvokeSubgraph(
            subgraph=subgraph,
            operands=operands,
            layout=MultiOutputLayout(device=device),
        )

        outputs = [
            MultiOutput(
                FixedLayout(
                    device=output.get_device(),
                    dtype=output.get_dtype(),
                    size=output.get_size(),  # type: ignore[arg-type]
                    stride=output.get_stride(),
                    offset=output.get_layout().offset,  # type: ignore[union-attr]
                ),
                invoke_subgraph,
                [(list, i)],
            )
            for i, output in enumerate(outputs)
        ]

        invoke_subgraph.outputs = outputs
        return outputs

    def codegen(self, wrapper) -> None:  # type: ignore[no-untyped-def]
        wrapper.codegen_invoke_subgraph(self)


@ir_dataclass(frozen=False)
class Conditional(ExternKernel):
    predicate: Optional[IRNode] = None
    operands: Optional[List[TensorBox]] = None
    true_subgraph: Optional[Subgraph] = None
    false_subgraph: Optional[Subgraph] = None
    outputs: Optional[List[MultiOutput]] = None

    def __init__(
        self,
        predicate: IRNode,
        operands: List[TensorBox],
        true_subgraph: Subgraph,
        false_subgraph: Subgraph,
        layout: MultiOutputLayout,
    ) -> None:
        self.predicate = predicate
        self.operands = operands
        self.true_subgraph = true_subgraph
        self.false_subgraph = false_subgraph

        inputs = []
        if not isinstance(predicate, ShapeAsConstantBuffer):
            inputs.append(predicate)
        inputs.extend(operands)

        super().__init__(
            name=None,
            layout=layout,
            inputs=inputs,
        )

        self.name = V.graph.register_buffer(self)
        V.graph.register_operation(self)

    @classmethod
    def create(  # type: ignore[no-untyped-def]
        cls,
        predicate: TensorBox,
        true_fn: Subgraph,
        false_fn: Subgraph,
        operands: List[TensorBox],
    ):
        predicate = cls.realize_input(predicate)
        operands = [cls.realize_input(x) for x in operands]

        fx_operands = V.graph.current_node.args[-1]
        fake_operands = [x.meta["val"] for x in fx_operands]  # type: ignore[union-attr]

        for subgraph in (true_fn, false_fn):
            if subgraph.graph is None:
                # create and lower subgraphs
                subgraph.graph = V.graph.make_subgraph(
                    gm=subgraph.graph_module,
                    example_inputs=fake_operands,
                    subgraph_name=subgraph.name,
                )
                with V.set_graph_handler(subgraph.graph):
                    subgraph.graph.run(*fake_operands)

        true_outputs = true_fn.graph.graph_outputs  # type: ignore[union-attr]
        false_outputs = false_fn.graph.graph_outputs  # type: ignore[union-attr]

        for name, outputs in (("true_fn", true_outputs), ("false_fn", false_outputs)):
            if _has_aliased_buffers(true_outputs):
                raise AssertionError(
                    "Output aliasing is currently not supported in compiled torch.cond. "
                    f"The outputs of the {name} subgraph of torch.cond are aliased: {outputs}"
                )

        # make sure true and false outputs are structurally equivalent
        assert len(true_outputs) == len(false_outputs), (true_outputs, false_outputs)
        for i, (to, fo) in enumerate(zip(true_outputs, false_outputs)):
            assert to.get_size() == fo.get_size(), (i, to, fo)
            assert to.get_stride() == fo.get_stride(), (i, to, fo)
            assert to.get_device() == fo.get_device(), (i, to, fo)
            assert to.get_dtype() == fo.get_dtype(), (i, to, fo)
            assert to.get_layout().offset == fo.get_layout().offset, (i, to, fo)

        if not isinstance(predicate, ShapeAsConstantBuffer):
            # use predicate device for consistent codegen-ing
            device = predicate.get_device()
        else:
            # predicate is not a Tensor: use first operand's device
            assert (
                len(operands) > 0
            ), "When predicate is not a Tensor, there must be at least one operand in torch.cond."
            device = operands[0].get_device()

        conditional = Conditional(
            predicate=predicate,
            operands=operands,
            true_subgraph=true_fn,
            false_subgraph=false_fn,
            layout=MultiOutputLayout(device=device),
        )

        outputs = [
            MultiOutput(
                FixedLayout(
                    device=output.get_device(),
                    dtype=output.get_dtype(),
                    size=output.get_size(),
                    stride=output.get_stride(),
                    offset=output.get_layout().offset,
                ),
                conditional,
                [(list, i)],
            )
            # as the true and false outputs are equivalent,
            # we can use either of them here as a "template"
            for i, output in enumerate(true_outputs)
        ]

        conditional.outputs = outputs
        return outputs

    def codegen(self, wrapper) -> None:  # type: ignore[no-untyped-def]
        wrapper.codegen_conditional(self)


@ir_dataclass(frozen=False)
class WhileLoop(ExternKernel):
    carried_inputs: Optional[List[TensorBox]] = None
    additional_inputs: Optional[List[TensorBox]] = None
    cond_subgraph: Optional[Subgraph] = None
    body_subgraph: Optional[Subgraph] = None
    outputs: Optional[List[MultiOutput]] = None

    def __init__(
        self,
        carried_inputs: List[TensorBox],
        additional_inputs: List[TensorBox],
        cond_subgraph: Subgraph,
        body_subgraph: Subgraph,
        layout: MultiOutputLayout,
    ) -> None:
        self.carried_inputs = carried_inputs
        self.additional_inputs = additional_inputs
        self.cond_subgraph = cond_subgraph
        self.body_subgraph = body_subgraph

        super().__init__(
            name=None,
            layout=layout,
            inputs=carried_inputs + additional_inputs,
        )

        self.name = V.graph.register_buffer(self)
        V.graph.register_operation(self)

    @classmethod
    def create(  # type: ignore[no-untyped-def]
        cls,
        cond_fn: Subgraph,
        body_fn: Subgraph,
        carried_inputs: List[TensorBox],
        additional_inputs: List[TensorBox],
    ):
        carried_inputs = [cls.realize_input(x) for x in carried_inputs]
        additional_inputs = [cls.realize_input(x) for x in additional_inputs]
        all_inputs = carried_inputs + additional_inputs

        fx_all_inputs = V.graph.current_node.args[-2] + V.graph.current_node.args[-1]  # type: ignore[operator]
        fake_all_inputs = [x.meta["val"] for x in fx_all_inputs]  # type: ignore[union-attr]

        for subgraph in (cond_fn, body_fn):
            if subgraph.graph is None:
                # create and lower subgraphs
                subgraph.graph = V.graph.make_subgraph(
                    gm=subgraph.graph_module,
                    example_inputs=fx_all_inputs,  # type: ignore[arg-type]
                    subgraph_name=subgraph.name,
                )
                with V.set_graph_handler(subgraph.graph):
                    subgraph.graph.run(*fake_all_inputs)

        cond_outputs = cond_fn.graph.graph_outputs  # type: ignore[union-attr]
        body_outputs = body_fn.graph.graph_outputs  # type: ignore[union-attr]

        if _has_aliased_buffers(body_outputs):
            raise AssertionError(
                "Output aliasing is currently not supported in compiled torch.while_loop. "
                f"The outputs of the body_fn subgraph of torch.while_loop are aliased: {body_outputs}"
            )

        # make sure cond_fn returns a boolean scalar Tensor
        assert len(cond_outputs) == 1, cond_outputs
        assert cond_outputs[0].get_dtype() == torch.bool, cond_outputs
        assert len(cond_outputs[0].get_size()) == 0, cond_outputs

        assert (
            len(all_inputs) > 0
        ), "torch.while_loop is assumed to have at least one operand."

        device = all_inputs[0].get_device()

        # make sure carried_inputs and body outputs are structurally equivalent
        assert len(carried_inputs) == len(body_outputs), (carried_inputs, body_outputs)
        for i, (op, bo) in enumerate(zip(carried_inputs, body_outputs)):
            assert op.get_size() == bo.get_size(), (i, op, bo)
            assert op.get_stride() == bo.get_stride(), (i, op, bo)
            # assume all carried_inputs and outputs are on the same device
            # as the MultiOutputLayout below requires single device
            assert op.get_device() == bo.get_device() == device, (i, op, bo, device)
            assert op.get_dtype() == bo.get_dtype(), (i, op, bo)
            assert op.get_layout().offset == bo.get_layout().offset, (i, op, bo)

        while_loop = WhileLoop(
            carried_inputs=carried_inputs,
            additional_inputs=additional_inputs,
            cond_subgraph=cond_fn,
            body_subgraph=body_fn,
            # asserted above that there is at least one operand
            layout=MultiOutputLayout(device=device),
        )

        outputs = [
            MultiOutput(
                FixedLayout(
                    device=output.get_device(),
                    dtype=output.get_dtype(),
                    size=output.get_size(),
                    stride=output.get_stride(),
                    offset=output.get_layout().offset,
                ),
                while_loop,
                [(list, i)],
            )
            for i, output in enumerate(body_outputs)
        ]

        for inp, out in zip(carried_inputs, outputs):
            if inp.get_name() in V.graph.graph_inputs:
                # if a carried input of the while_loop is a graph input,
                # it can be returned as is when the number of iterations
                # is zero. due to this, we can't (generally) reuse the
                # output buffers corresponding to the graph inputs, as
                # the inputs may end up being mutated.
                V.graph.never_reuse_buffers.add(out.get_name())

        while_loop.outputs = outputs
        return outputs

    def codegen(self, wrapper) -> None:  # type: ignore[no-untyped-def]
        wrapper.codegen_while_loop(self)


class EffectfulKernel(FallbackKernel):
    def __init__(  # type: ignore[no-untyped-def]
        self,
        layout,
        kernel,
        tensor_args,
        nontensor_args,
        unflatten_args,
        kwargs=None,
        *,
        unbacked_bindings=None,
    ) -> None:
        super().__init__(
            layout,
            kernel,
            tensor_args,
            nontensor_args,
            unflatten_args,
            kwargs=None,
            unbacked_bindings=unbacked_bindings,
        )

        from torch._higher_order_ops.effects import get_effect_key

        effect_type = get_effect_key(kernel, (*nontensor_args, *tensor_args), kwargs)
        assert effect_type is not None
        self.effect_type = effect_type
        self.prev_effect_buffer = V.graph.effectful_ops.get(effect_type, None)
        V.graph.effectful_ops[effect_type] = self

    def get_read_writes(self):  # type: ignore[no-untyped-def]
        read_writes = super().get_read_writes()

        if self.prev_effect_buffer is not None:
            read_writes.reads.add(
                dependencies.StarDep(self.prev_effect_buffer.get_name())
            )

        return read_writes

    def has_side_effects(self) -> bool:
        return True


@ir_dataclass
class TorchBindObject(IRNode):
    name: str
    value: torch._C.ScriptObject

    def get_name(self):  # type: ignore[no-untyped-def]
        return self.name

    def get_device(self):  # type: ignore[no-untyped-def]
        return None  # is there a device??

    def codegen_reference(self, writer=None):  # type: ignore[no-untyped-def]
        return self.name


class _CollectiveKernel(FallbackKernel):
    def should_allocate(self) -> bool:
        return False

    def has_side_effects(self) -> bool:
        return True

    # This is identical to FallbackKernel.set_cpp_kernel(), minus the
    # part that checks against input aliasing and mutation.
    def set_cpp_kernel_name(self, cpp_kernel_name: Optional[str] = None) -> None:
        from .codegen.wrapper import get_cpp_op_schema

        assert (
            type(self.op_overload) is torch._ops.OpOverload
        ), "Setting cpp kernel needs a valid op_overload"
        kernel = self.op_overload
        self.cpp_kernel_name = kernel._schema.name
        self.cpp_kernel_overload_name = kernel._schema.overload_name
        self.cpp_kernel_key = f"{self.cpp_kernel_name.replace('::', '_')}_{self.cpp_kernel_overload_name}"  # type: ignore[union-attr]

        self.cpp_op_schema = get_cpp_op_schema(kernel)
        self.ordered_kwargs_for_cpp_kernel = [
            x.name for x in kernel._schema.arguments if x.kwarg_only
        ]

    # NOTE: [In-Place Collective Safety]
    # Between the initiation and completion of an in-place collective, the
    # input buffers are subject to both volatile reads and volatile writes.
    # They must not be read, written to or reused by another kernel. To ensure
    # the constraints, we model collective -> wait_tensor as as two-step
    # mutation of the input buffers.
    @classmethod
    def create_inplace(  # type: ignore[no-untyped-def]
        cls, kernel, inputs: Union[TensorBox, List[TensorBox]], *args, **kwargs
    ) -> None:
        with V.graph.fake_mode:
            (
                example_output,
                tensor_args,
                non_tensor_args,
                unflatten_args,
                unbacked_bindings,
            ) = cls.process_kernel(kernel, inputs, *args, **kwargs)
        assert not unbacked_bindings, f"{kernel} {unbacked_bindings}"
        for tensor_arg in tensor_args:
            tensor_arg.realize()

        device = tensor_args[0].get_device()
        packed = cls(
            NoneLayout(device=device),
            kernel,
            tensor_args,
            non_tensor_args,
            unflatten_args,
        )

        inps = pytree.tree_leaves(inputs)
        packed.mutation_outputs.extend(
            [MutationOutput(NoneLayout(device=device), buf, packed) for buf in inps]
        )

        # For inplace collective ops, the input is guaranteed to be alias of the returned value of op.
        packed.alias_names.extend([inp.get_name() for inp in inps])
        if "out" in kwargs:
            packed.mutation_outputs.append(
                MutationOutput(NoneLayout(device=device), kwargs["out"], packed)
            )
            # For out-variant collective ops, the `out=` arg is guaranteed to be alias of the returned value of op.
            packed.alias_names.append(kwargs["out"].get_name())

    # NOTE: [Out-of-Place Collective Safety]
    # Between the initiation and completion of an out-of-place collective:
    #
    # Input buffers:
    # - Are subject to volatile reads
    # - Can be read by another kernel
    # - Must not be written to or reused by another kernel
    #
    # Output buffers:
    # - Are subject to volatile writes
    # - Must not be read, written to or reused by another kernel
    #
    # To ensure the safety of input buffers without sacrificing read
    # availability, we add input buffers as read deps of wait_tensor kernels.
    #
    # To ensure the safety of output buffers, we model wait_tensor as a
    # mutation to the output buffer. Note we also assumes the user program being
    # correct and the output buffer is not consumed by kernels other than
    # wait_tensor.
    #
    # TODO(yifu): add a pre-grad pass to validate the correctness of collective
    # usage in the user program.
    @classmethod
    def create_out_of_place(  # type: ignore[no-untyped-def]
        cls, kernel, inputs: Union[TensorBox, List[TensorBox]], *args, **kwargs
    ):
        with V.graph.fake_mode:
            (
                example_output,
                tensor_args,
                non_tensor_args,
                unflatten_args,
                unbacked_bindings,
            ) = cls.process_kernel(kernel, inputs, *args, **kwargs)
        assert not unbacked_bindings, f"{kernel}, {unbacked_bindings}"
        for tensor_arg in tensor_args:
            tensor_arg.realize()

        if isinstance(example_output, list):
            device = cls.find_device(tensor_args, example_output)
            packed = cls(
                MultiOutputLayout(device=device),
                kernel,
                tensor_args,
                non_tensor_args,
                unflatten_args,
            )
            packed.outputs = [
                MultiOutput(
                    cls.tensor_to_layout(tensor),
                    packed,
                    [(list, i)],
                )
                for i, tensor in enumerate(example_output)
            ]
            return packed.outputs
        else:
            packed = cls(
                cls.tensor_to_layout(example_output),
                kernel,
                tensor_args,
                non_tensor_args,
                unflatten_args,
            )
            packed.outputs = [packed]
            return packed


class _WaitKernel(_CollectiveKernel):
    def get_volatile_reads(self):  # type: ignore[no-untyped-def]
        inp = self.inputs[0]
        if isinstance(inp, _CollectiveKernel):
            # Out-of-place single-output
            return [inp.inputs[0]]
        elif isinstance(inp, MultiOutput):
            # This can be two things:
            # 1. Out-of-place multi-output coll
            # 2. In-place coll with inputs coming from another MultiOutput
            coll = inp.inputs[0]
            # Case 1
            if isinstance(coll, _CollectiveKernel):
                _, idx = inp.indices[0]
                return [coll.inputs[idx]]
            # Case 2
            return []
        else:
            # In-place requires no additional deps handling for volatile
            # reads since the inputs are mutated.
            return []

    @classmethod
    def create_wait(cls, kernel, inp: TensorBox) -> None:  # type: ignore[no-untyped-def]
        with V.graph.fake_mode:
            (
                example_output,
                tensor_args,
                non_tensor_args,
                unflatten_args,
                unbacked_bindings,
            ) = cls.process_kernel(kernel, inp)
        assert not unbacked_bindings, f"{kernel} {unbacked_bindings}"
        packed = cls(
            NoneLayout(device=inp.get_device()),
            kernel,
            tensor_args,
            non_tensor_args,
            unflatten_args,
        )
        packed.mutation_outputs.append(
            MutationOutput(NoneLayout(device=inp.get_device()), inp, packed)
        )

    def get_read_writes(self):  # type: ignore[no-untyped-def]
        read_writes = super().get_read_writes()
        # See [Out-of-Place Collective Safety].
        volatile_reads = self.get_volatile_reads()
        for vr in volatile_reads:
            read_writes.reads.add(dependencies.StarDep(vr.get_name()))
        return read_writes


# NB: recursive structure here reflects val_to_arg_str, avoid
# calling free_unbacked_symbols on "exotic" types that don't get pexpr
# treatment
def maybe_free_unbacked_symbols(s: object) -> OrderedSet[Symbol]:
    if isinstance(s, (SymTypes, Expr)):
        # This branch should be impossible in return position
        return free_unbacked_symbols(s)
    elif isinstance(s, (tuple, list)):
        r: OrderedSet[sympy.Symbol] = OrderedSet()
        for t in s:
            r |= maybe_free_unbacked_symbols(t)
        return r
    elif isinstance(s, torch.Tensor):
        # This branch is impossible in constant-args position
        return free_unbacked_symbols(s)
    else:
        return OrderedSet()<|MERGE_RESOLUTION|>--- conflicted
+++ resolved
@@ -611,11 +611,7 @@
     @staticmethod
     def _index(ranges: Sequence[_IntLike], prefix: SymT = SymT.INDEX) -> Sequence[Expr]:
         return [
-<<<<<<< HEAD
-            Integer(0) if s == 1 else sympy_index_symbol_with_prefix(prefix, n)
-=======
             sympy.S.Zero if s == 1 else sympy_index_symbol_with_prefix(prefix, n)
->>>>>>> 3157fd61
             for n, s in enumerate(ranges)
         ]
 
@@ -1246,13 +1242,8 @@
 
             else:
 
-<<<<<<< HEAD
                 def fn(index: int) -> OpsValue:
-                    reduction_index = [Integer(0) for _ in reduction_ranges]
-=======
-                def fn(index):  # type: ignore[no-untyped-def]
                     reduction_index = [sympy.S.Zero for _ in reduction_ranges]
->>>>>>> 3157fd61
                     return inner_fn(index, reduction_index)
 
             return Pointwise.create(
@@ -1686,11 +1677,7 @@
 
             def copy(loader):  # type: ignore[no-untyped-def]
                 def inner_fn(idx):  # type: ignore[no-untyped-def]
-<<<<<<< HEAD
-                    reduction_index = [Integer(0) for _ in reduction_ranges]
-=======
                     reduction_index = [sympy.S.Zero for _ in reduction_ranges]
->>>>>>> 3157fd61
                     return loader(idx, reduction_index)
 
                 return Pointwise.create(
