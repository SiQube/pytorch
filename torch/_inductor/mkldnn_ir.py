--- conflicted
+++ resolved
@@ -164,15 +164,11 @@
     else:
         output_stride = make_channels_last_strides_for(output_size)
 
-<<<<<<< HEAD
     assert x.get_device().type in ["cpu", "xpu"] and weight.get_device().type in [
         "cpu",
         "xpu",
     ]
     assert x.get_device().type == weight.get_device().type
-    inputs = [x, weight]
-=======
-    assert x.get_device().type == "cpu" and weight.get_device().type == "cpu"
     inputs = [x]
 
     if quantize_args is not None:
@@ -189,7 +185,6 @@
         other = cls.require_stride_order(other, req_stride_order)
         assert isinstance(other, TensorBox)
         inputs += [other]
->>>>>>> 540f3ef9
 
     kernel_layout = FixedLayout(
         x.get_device(),
