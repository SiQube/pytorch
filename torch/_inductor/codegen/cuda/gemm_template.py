--- conflicted
+++ resolved
@@ -856,98 +856,6 @@
         else:
             return "cutlass::gemm::GemmUniversalMode::kGemm"
 
-<<<<<<< HEAD
-    def render_gemm_arguments(
-        self,
-        argument_template: str,
-        epilogue_template: str,
-        should_swap_xw: bool,
-        X: IRNode,
-        W: IRNode,
-        Bias: IRNode,
-        Y: IRNode,
-        alpha: float,
-        beta: float,
-        kernel: CUDATemplateKernel,
-        epilogue_args,
-    ) -> str:
-        """
-        Render the Cutlass CUDA C++ code required for passing arguments to the GEMM operation.
-
-        Args:
-            argument_template (str): Template for the GEMM operation arguments.
-            epilogue_template (str): Template for the epilogue arguments.
-            should_swap_xw (bool): Determines whether X, W operands should be swapped. If True, applies an explicit
-            transpose operation to X and W.
-            X (IRNode): The X input tensor.
-            W (IRNode): The W input tensor.
-            Bias (IRNode): The bias tensor.
-            Y (IRNode): The output tensor.
-            alpha (float): Scaling factor for the product of the inputs.
-            beta (float): Scaling factor for the output tensor.
-            kernel (CUDATemplateKernel): CUDA Template kernel for the operation.
-            epilogue_args (any): Additional arguments for the epilogue state.
-
-        Returns:
-            str: A block of CUDA C++ code as a string, ready to be used as arguments for the GEMM operation.
-
-        Note: If `should_swap_xw` is True, a transpose operation will be applied to the X, W, Bias, and Y
-        tensors. This operation also implies the M and N dimensions of Bias and GEMM output to be swapped
-        before the function call.
-        """
-        options = dict(
-            alpha=alpha,
-            beta=beta,
-            X=X,
-            W=W,
-            Y=Y,
-            Bias=Bias,
-            template=self,
-            kernel=kernel,
-            M="M",
-            N="N",
-            epilogue_args=epilogue_args,
-        )
-        assert epilogue_template is not None
-
-        if should_swap_xw:
-            # Swap
-            def clone_with_transposed_stride(node: IRNode) -> IRNode:
-                old_layout = node.get_layout()
-                new_stride = list(old_layout.stride)  # type: ignore[union-attr] # next PR
-                new_stride[-2], new_stride[-1] = new_stride[-1], new_stride[-2]
-                new_layout = FixedLayout(
-                    old_layout.device,
-                    old_layout.dtype,
-                    list(old_layout.size),  # type: ignore[union-attr] # next PR
-                    new_stride,
-                    old_layout.offset,  # type: ignore[union-attr] # next PR
-                )
-                return Buffer(node.get_name(), new_layout)
-
-            new_X = clone_with_transposed_stride(X)
-            new_W = clone_with_transposed_stride(W)
-            new_Bias = clone_with_transposed_stride(Bias)
-            new_Y = clone_with_transposed_stride(Y)
-            options["X"], options["W"], options["Bias"], options["Y"] = (
-                new_W,
-                new_X,
-                new_Bias,
-                new_Y,
-            )
-            options["M"], options["N"] = "N", "M"
-
-        epilogue_arguments = self._template_from_string(epilogue_template).render(
-            **options
-        )
-        arguments = self._template_from_string(argument_template).render(
-            epilogue_arguments=epilogue_arguments, **options
-        )
-
-        return arguments
-
-=======
->>>>>>> 65faa59a
     def render(  # type: ignore[override]
         self,
         kernel: CUDATemplateKernel,
@@ -1361,14 +1269,14 @@
             # Swap
             def clone_with_transposed_stride(node: IRNode) -> IRNode:
                 old_layout = node.get_layout()
-                new_stride = list(old_layout.stride)
+                new_stride = list(old_layout.stride)  # type: ignore[union-attr]
                 new_stride[-2], new_stride[-1] = new_stride[-1], new_stride[-2]
                 new_layout = FixedLayout(
                     old_layout.device,
                     old_layout.dtype,
-                    list(old_layout.size),
+                    list(old_layout.size),  # type: ignore[union-attr]
                     new_stride,
-                    old_layout.offset,
+                    old_layout.offset,  # type: ignore[union-attr]
                 )
                 return Buffer(name=node.get_name(), layout=new_layout)
 
