# mypy: allow-untyped-defs
import functools
import os
from itertools import chain, count
from typing import Any, Callable, List, Optional, Tuple, TYPE_CHECKING, Union

import sympy

from torch import dtype as torch_dtype
from torch._inductor.codecache import get_cpp_wrapper_cubin_path_name
from torch._inductor.runtime.triton_heuristics import grid as default_grid_fn

from .. import config
from ..codecache import CudaKernelParamCache
from ..utils import DeferredLineBase, get_gpu_type
from ..virtualized import V
from .aoti_hipify_utils import maybe_hipify_code_wrapper
from .common import get_device_op_overrides
from .cpp_utils import cexpr, DTYPE_TO_CPP
from .cpp_wrapper_cpu import CppWrapperCpu
from .wrapper import SymbolicCallArg


if TYPE_CHECKING:
    from ..graph import GraphLowering


class DeferredGpuKernelLine(DeferredLineBase):
    """
    When using cpp wrapper, GPU kernel load and launch needs to wait for Triton kernels
    to be tuned and stored as cubin files, so use a deferred line to backfill those information
    """

    def __init__(
        self,
        kernel_name: str,
        line_template: str,
        keys: Tuple[str, ...],
    ):
        super().__init__(line_template)
        assert not isinstance(line_template, DeferredLineBase)
        self.kernel_name = kernel_name
        self.line_template = line_template
        self.keys = keys

    def __call__(self):
        params = CudaKernelParamCache.get(self.kernel_name)
        assert (
            params is not None
        ), f"{self.kernel_name} not found in CudaKernelParamCache"
        for key in self.keys:
            assert (
                key in params
            ), f"{key} not found in CudaKernelParamCache[{self.kernel_name}]"
            if key == get_cpp_wrapper_cubin_path_name():
                assert os.path.exists(params[key]), f"{params[key]} does not exist"

        return self.line_template % tuple(params[key] for key in self.keys)

    def _new_line(self, line):
        return DeferredGpuKernelLine(self.kernel_name, line, self.keys)


class DeferredGpuDefaultGrid:
    """
    A container for the default grid, which may be used by DeferredCudaGridLine
    """

    def __init__(
        self,
        kernel_name: str,
        grid,
        grid_callable: Optional[Callable[..., Any]] = None,
        **grid_extra_kwargs,
    ):
        self.kernel_name = kernel_name
        self.grid = grid
        self.grid_callable = grid_callable
        self.grid_extra_kwargs = grid_extra_kwargs

    def _process_grid(self, grid: Union[List[Any], Tuple[Any, ...]]):
        if isinstance(grid, (list, tuple)):
            return [self._process_grid(e) for e in grid]
        else:
            return grid.inner_expr if isinstance(grid, SymbolicCallArg) else grid

    def __call__(self):
        grid = self.grid
        assert isinstance(grid, (list, tuple)), f"expected {grid=} to be a list"
        grid = self._process_grid(grid)
        assert self.grid_callable is not None, "grid_callable can't be None"
        if not self.grid_extra_kwargs:
            grid_fn = self.grid_callable(*grid)
        else:
            grid_fn = self.grid_callable(*grid, **self.grid_extra_kwargs)

        params = CudaKernelParamCache.get(self.kernel_name)
        assert (
            params is not None
        ), f"{self.kernel_name} not found in CudaKernelParamCache"
        block_cfg = {
            "XBLOCK": params["x_block"],
            "YBLOCK": params["y_block"],
            "ZBLOCK": params["z_block"],
            "RBLOCK": params["r_block"],
        }
        return grid_fn(block_cfg)


class DeferredGpuGridLine(DeferredLineBase):
    """
    When using cpp wrapper, GPU kernel load and launch needs to wait for Triton kernels
    to be tuned and stored as cubin files, so use a deferred line to backfill those information
    """

    def __init__(
        self,
        kernel_name: str,
        grid_var: str,
        grid,
        autotune_configs,
    ):
        super().__init__("")
        self.kernel_name = kernel_name
        self.grid_var = grid_var
        self.grid = grid
        self.autotune_configs = autotune_configs

    def __call__(self):
        params = CudaKernelParamCache.get(self.kernel_name)
        assert (
            params is not None
        ), f"{self.kernel_name} not found in CudaKernelParamCache"

        if self.autotune_configs is not None:
            # This indicates the Triton kernel is a user-defined one.
            grid = None
            if len(self.grid) == 1:
                grid = self.grid[0]
            else:
                for i, c in enumerate(self.autotune_configs):
                    if all(arg == params["meta"][key] for key, arg in c.kwargs.items()):
                        grid = self.grid[i]
                        break
            assert grid is not None
        elif isinstance(self.grid, DeferredGpuDefaultGrid):
            grid = self.grid()
        else:
            grid = self.grid

        assert len(grid) != 0, "Grid can't be empty"
        grid_args_str = ", ".join(
            [cexpr(V.graph.sizevars.simplify(item)) for item in grid]
        )
        return f"    Grid {self.grid_var} = Grid({grid_args_str});"

    def _new_line(self, line):
        return DeferredGpuGridLine(
            self.kernel_name, self.grid_var, self.grid, self.autotune_configs
        )


class CppWrapperGpu(CppWrapperCpu):
    """
    Generates cpp wrapper for running on GPU and calls CUDA kernels
    """

    def __init__(self) -> None:
        self.device = get_gpu_type()
        self.device_codegen = get_device_op_overrides(self.device)
        super().__init__()
        self.grid_id = count()

    def write_header(self):
        if V.graph.is_const_graph:
            # We do not write header for constant graph, it will be written by main module.
            return

        super().write_header()

        self.header.splice("#include <filesystem>")
        if config.abi_compatible:
            self.header.splice(self.device_codegen.abi_compatible_header())
        else:
            self.header.splice(
                maybe_hipify_code_wrapper(self.device_codegen.kernel_header())
            )
        self.header.splice(
            maybe_hipify_code_wrapper(self.device_codegen.kernel_driver())
        )

    def write_get_raw_stream(self, index, graph=None):
        name = f"stream{index}"
        self.writeline(
            maybe_hipify_code_wrapper(
                f"{self.device_codegen.cpp_stream_type()} {name};"
            )
        )
        self.writeline(
            f"AOTI_TORCH_ERROR_CODE_CHECK({self.device_codegen.aoti_get_stream()}({index}, (void**)&{name}));"
        )
        return name

    def define_kernel(
        self, name: str, kernel: str, metadata: Optional[str] = None, gpu=True
    ):
        if not gpu:
            return super().define_kernel(name, kernel, metadata, gpu)

    def generate(self, is_inference):
        self.prefix.writeline("\n")
        if not V.graph.aot_mode:
            for kernel in chain(
                sorted(self.src_to_kernel.values()),
                sorted([entry[0] for entry in self.user_defined_kernel_cache.values()]),
            ):
                self.prefix.writeline(
                    maybe_hipify_code_wrapper(
                        f"static {self.device_codegen.cpp_kernel_type()} {kernel} = nullptr;"
                    )
                )
            self.prefix.writeline("\n")
        return super().generate(is_inference)

    def generate_user_defined_triton_kernel(
        self,
        kernel_name: str,
        raw_args: List[Any],
        grid: List[Any],
        configs,
        triton_meta,
        constexprs,
    ):
        # in C++ wrapper, we don't pass constexpr args, as they don't
        # get added as parameters to the PTX code compiled from the
        # user-defined Triton kernel (only non-constexpr args do)
        raw_args = [
            raw_arg for i, raw_arg in enumerate(raw_args) if i not in constexprs
        ]
        args = [self.val_to_arg_str(v) for v in raw_args]
        arg_types = [
            arg.get_dtype() if hasattr(arg, "get_dtype") else type(arg)
            for arg in raw_args
        ]
        self.generate_kernel_call(
            kernel_name,
            args,
            arg_types=arg_types,
            raw_args=raw_args,
            grid=grid,
            gpu=True,
            triton=True,
            triton_meta=triton_meta,
            autotune_configs=configs,
        )

    @functools.lru_cache(None)  # noqa: B019
    def generate_load_kernel_once(
        self,
        kernel_name: str,
        graph: "GraphLowering",  # for per-graph caching
    ):
        keys = (get_cpp_wrapper_cubin_path_name(), "mangled_name", "shared_mem")
        kernel_var_name = f"kernels.{kernel_name}" if V.graph.aot_mode else kernel_name
        self.writeline(f"if ({kernel_var_name} == nullptr) {{")
        self.writeline(
            DeferredGpuKernelLine(
                kernel_name,
                """    """
                + kernel_var_name
                + """ = loadKernel("%s", "%s", %s, this->cubin_dir_);"""
                if V.graph.aot_mode
                else """    """
                + kernel_var_name
                + """ = loadKernel("%s", "%s", %s);""",
                keys,
            )
        )
        self.writeline("}")
        return kernel_var_name

    def generate_args_decl(self, call_args, arg_types):
        new_args = []
        for arg, arg_type in zip(call_args, arg_types):
            var_name = f"var_{next(self.arg_var_id)}"
            if isinstance(arg_type, torch_dtype):
                if arg.endswith(".item()"):
                    # Need to declare a scalar in this case
                    ctype = DTYPE_TO_CPP[arg_type]
                    arg = arg[:-7]
                    if config.abi_compatible:
                        self.codegen_tensor_item(
                            arg_type,
                            arg,
                            var_name,
                        )
                    else:
                        from torch import bfloat16, float16

                        if arg_type in (float16, bfloat16):
                            var_name_tmp = f"{var_name}_tmp"
                            self.writeline(
                                f"{ctype} {var_name_tmp} = {arg}.item<{ctype}>();"
                            )
                            self.writeline(f"float {var_name} = float({var_name_tmp});")
                        else:
                            self.writeline(
                                f"{ctype} {var_name} = {arg}.item<{ctype}>();"
                            )
                else:
                    if config.abi_compatible:
                        self.writeline(
                            maybe_hipify_code_wrapper(
                                f"{self.device_codegen.cpp_device_ptr()} {var_name};"
                            )
                        )
                        self.writeline(
                            f"AOTI_TORCH_ERROR_CODE_CHECK(aoti_torch_get_data_ptr({arg}, reinterpret_cast<void**>(&{var_name})));"
                        )
                    else:
                        self.writeline(
                            maybe_hipify_code_wrapper(
                                f"{self.device_codegen.cpp_device_ptr()} {var_name} = \
                                    reinterpret_cast<{self.device_codegen.cpp_device_ptr()}>({arg}.data_ptr());"
                            )
                        )
            elif arg_type in (sympy.Integer, int):
                self.writeline(f"int {var_name} = {self.expr_printer(arg)};")
            elif arg_type in (sympy.Float, float):
                self.writeline(f"float {var_name} = {self.expr_printer(arg)};")
            else:
                self.writeline(f"auto {var_name} = {self.expr_printer(arg)};")
            new_args.append(f"&{var_name}")

        return ", ".join(new_args)

    def generate_default_grid(
        self,
        kernel_name: str,
        grid: List[Any],
        gpu: bool = True,
        grid_callable: Optional[Callable[..., Any]] = default_grid_fn,
        **grid_extra_kwargs,
    ):
        """
        Generate grid configs for launching a CUDA kernel using the grid
        function from triton_heuristics. Because its computation needs
        to read kernel config after autotune, it is done in a deferred way
        using DeferredGpuDefaultGrid.
        """
        if not gpu:
            return grid
        return DeferredGpuDefaultGrid(
            kernel_name, grid, grid_callable, **grid_extra_kwargs
        )

    def generate_kernel_call(
        self,
        kernel_name: str,
        call_args,
        grid=None,
        device_index=None,
        gpu=True,
        triton=True,
        arg_types=None,
        raw_args=None,
        grid_fn: str = "grid",
        triton_meta=None,
        autotune_configs=None,
        grid_extra_kwargs="",
    ):
        assert arg_types is not None and len(call_args) == len(
            arg_types
        ), "call_args and arg_types do not match"

        if not gpu:
            # Even in CppWrapperGpu, we may see cpp kernels
            return super().generate_kernel_call(
                kernel_name,
                call_args,
                grid,
                device_index,
                gpu,
                triton,
                arg_types,
                raw_args,
                grid_fn,
                triton_meta,
                autotune_configs,
                grid_extra_kwargs,
            )

        if device_index is None:
            current_device = V.graph.scheduler.get_current_device_or_throw()
            device_index = current_device.index
        stream = (
            "stream"
            if V.graph.aot_mode
            else self.write_get_raw_stream(device_index, V.graph)
        )

        if triton:
            device_index, call_args = self.prepare_triton_kernel_call(
                device_index, call_args
            )
            kernel_var_name = self.generate_load_kernel_once(kernel_name, V.graph)

            # args with value 1 are added into equal_to_1 and constants
            # in triton_meta (in the Python codegen) which makes them
            # inlined in the PTX and compiled CUBIN
            if (
                triton_meta is not None
                and "configs" in triton_meta
                and triton_meta["configs"]
            ):
                equal_to_1 = triton_meta["configs"][0].equal_to_1
                call_args = [
                    arg for i, arg in enumerate(call_args) if i not in equal_to_1
                ]
                arg_types = [t for i, t in enumerate(arg_types) if i not in equal_to_1]

            call_args_str = self.generate_args_decl(call_args, arg_types)
            kernel_args_var = f"kernel_args_var_{next(self.kernel_callsite_id)}"
            self.writeline(f"void* {kernel_args_var}[] = {{{call_args_str}}};")

            grid_var = f"{kernel_name}_grid_{next(self.grid_id)}"
            self.writeline(
                DeferredGpuGridLine(kernel_name, grid_var, grid, autotune_configs)
            )

            kernel_var_name = (
                f"kernels.{kernel_name}" if V.graph.aot_mode else kernel_name
            )
            # add debug printer code for all triton kernel related calls
            debug_printer_manager = V.graph.wrapper_code.debug_printer
            debug_printer_manager.set_printer_args(
                call_args, kernel_name, arg_types, None
            )
            with debug_printer_manager:
                self.writeline(f"if ({grid_var}.is_non_zero()) {{")
                self.writeline(
                    DeferredGpuKernelLine(
                        kernel_name,
                        r"    launchKernel({}, {}, {}, {}, %s, %s, {}, {});".format(
                            kernel_var_name,
                            f"{grid_var}.grid_x",
                            f"{grid_var}.grid_y",
                            f"{grid_var}.grid_z",
                            kernel_args_var,
                            stream,
                        ),
                        ("num_warps", "shared_mem"),
                    ),
                )
                self.writeline("}")
        else:
            casted = []
            for arg_type, arg in zip(arg_types, call_args):
                new_arg = arg
                if arg_type.endswith("*") and arg != "nullptr":
                    if config.abi_compatible:
                        new_arg = f"var_{next(self.arg_var_id)}"
                        self.writeline(
                            f"auto* {new_arg} = get_data_ptr_wrapper({arg});"
                        )
                    else:
                        new_arg = f"{arg}.data_ptr()"
                casted.append(f"({arg_type}){new_arg}")
            call_args_str = ", ".join(casted)
            self.writeline(f"kernels.{kernel_name}({call_args_str}, {stream});")

<<<<<<< HEAD
    def make_zero_buffer(self, name):
        if config.abi_compatible:
            return f"AOTI_TORCH_ERROR_CODE_CHECK(aoti_torch_zero_({name}.get())){self.ending}"
        else:
            self.writeline(f"{name}.zero_(){self.ending}")
=======
    def generate_workspace_allocation(self, nbytes, device, zero_fill):
        line = self.make_allocation(
            "workspace", device, uint8, shape=(nbytes,), stride=(1,)
        )
        self.writeline(line)
        if config.triton.autotune_at_compile_time:
            self.kernel_autotune_calls.writeline(line)
        if zero_fill:
            if config.abi_compatible:
                # TODO: remove this function to use the default WrapperCodegen behavior after service platform has zero_() symbol
                # default behavior is f"workspace.zero_(){self.ending}"
                # or add f"AOTI_TORCH_ERROR_CODE_CHECK(aoti_torch_zero_(workspace.get())){self.ending}"
                pass
            else:
                self.writeline(f"workspace.zero_(){self.ending}")
            if config.triton.autotune_at_compile_time:
                self.kernel_autotune_calls.writeline(f"workspace.zero_(){self.ending}")
>>>>>>> 2879121c
<|MERGE_RESOLUTION|>--- conflicted
+++ resolved
@@ -469,28 +469,8 @@
             call_args_str = ", ".join(casted)
             self.writeline(f"kernels.{kernel_name}({call_args_str}, {stream});")
 
-<<<<<<< HEAD
     def make_zero_buffer(self, name):
         if config.abi_compatible:
             return f"AOTI_TORCH_ERROR_CODE_CHECK(aoti_torch_zero_({name}.get())){self.ending}"
         else:
-            self.writeline(f"{name}.zero_(){self.ending}")
-=======
-    def generate_workspace_allocation(self, nbytes, device, zero_fill):
-        line = self.make_allocation(
-            "workspace", device, uint8, shape=(nbytes,), stride=(1,)
-        )
-        self.writeline(line)
-        if config.triton.autotune_at_compile_time:
-            self.kernel_autotune_calls.writeline(line)
-        if zero_fill:
-            if config.abi_compatible:
-                # TODO: remove this function to use the default WrapperCodegen behavior after service platform has zero_() symbol
-                # default behavior is f"workspace.zero_(){self.ending}"
-                # or add f"AOTI_TORCH_ERROR_CODE_CHECK(aoti_torch_zero_(workspace.get())){self.ending}"
-                pass
-            else:
-                self.writeline(f"workspace.zero_(){self.ending}")
-            if config.triton.autotune_at_compile_time:
-                self.kernel_autotune_calls.writeline(f"workspace.zero_(){self.ending}")
->>>>>>> 2879121c
+            self.writeline(f"{name}.zero_(){self.ending}")