--- conflicted
+++ resolved
@@ -5,18 +5,21 @@
 import math
 import sys
 from collections import namedtuple
-from typing import Any, Callable, Dict, List, Optional, Set, Tuple
+from typing import Any, Callable, Dict, List, Optional, Sequence, Set, Tuple
 from unittest.mock import patch
 
 import sympy
 
 import torch
 from torch._prims_common import is_integer_dtype
+from torch.utils._ordered_set import OrderedSet
 from torch.utils._sympy.symbol import symbol_is_type, SymT
 from torch.utils._sympy.value_ranges import ValueRanges
 
 from .. import ir
+from ..dependencies import Dep
 from ..loop_body import LoopBody
+from ..scheduler import BaseSchedulerNode, SchedulerBuffer
 from ..utils import IndentedBuffer, sympy_index_symbol_with_prefix, sympy_subs
 from ..virtualized import ops, OpsValue, V
 from .common import (
@@ -46,6 +49,8 @@
     torch.complex64: "c10::complex<float>",
     torch.float8_e4m3fn: "float8_e4m3fn",
     torch.float8_e5m2: "float8_e5m2",
+    torch.float8_e4m3fnuz: "float8_e4m3fnuz",
+    torch.float8_e5m2fnuz: "float8_e5m2fnuz",
 }
 
 DTYPE_TO_ATEN = {
@@ -913,9 +918,6 @@
                 if node.op != "call_method":
                     continue
                 dtypes.add(node.meta[OptimizationContext.key].dtype)
-<<<<<<< HEAD
-    return dtypes
-=======
     return dtypes
 
 
@@ -984,5 +986,4 @@
         for n in epilogue.get_nodes()
         if n.node is not None
     ]
-    return _template_fusion_supported(template_outputs, epilogue_nodes)
->>>>>>> 47a515d2
+    return _template_fusion_supported(template_outputs, epilogue_nodes)