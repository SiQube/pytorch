--- conflicted
+++ resolved
@@ -112,10 +112,6 @@
 
 if TYPE_CHECKING:
     from torch._higher_order_ops.effects import _EffectType
-<<<<<<< HEAD
-    from .codegen.wrapper import PythonWrapperCodegen
-=======
->>>>>>> 781c68c8
 
 from torch._inductor.codecache import output_code_log
 
@@ -1749,11 +1745,7 @@
             ):
                 dtype = may_get_constant_buffer_dtype(value)
 
-<<<<<<< HEAD
-            if not supported_dtype_of_cpp_wrapper(dtype, self.device_type):
-=======
             if not supported_dtype_of_cpp_wrapper(dtype, self.device_type):  # type: ignore[arg-type]
->>>>>>> 781c68c8
                 raise CppWrapperCodegenError(f"Unsupported input dtype {dtype}")
 
     def init_wrapper_code(
