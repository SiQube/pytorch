# mypy: ignore-errors

import functools
import inspect
import logging
import operator
import textwrap
import traceback
import types
import unittest
from typing import Dict, List, TYPE_CHECKING

import sympy

import torch._numpy as tnp
import torch.fx
import torch.random
from torch._dynamo import compiled_autograd
from torch._subclasses.meta_utils import is_sparse_any
from torch.fx.experimental.symbolic_shapes import (
    guard_scalar,
    GuardOnDataDependentSymNode,
    has_free_symbols,
    is_symbolic,
    SymTypes,
)
from torch.utils._python_dispatch import is_traceable_wrapper_subclass

from .. import config, variables
from .._trace_wrapped_higher_order_op import trace_wrapped
from ..exc import unimplemented, UserError, UserErrorType
from ..external_utils import call_hook_from_backward_state
from ..guards import GuardBuilder, install_guard
from ..source import AttrSource
from ..utils import (
    fqn,
    get_custom_getattr,
    get_fake_value,
    get_real_value,
    guard_if_dyn,
    object_has_getattribute,
    product,
    proxy_args_kwargs,
    set_example_value,
    tensortype_to_dtype,
)
from .base import VariableTracker
from .constant import ConstantVariable
from .lists import SizeVariable


try:
    import numpy as np
except ModuleNotFoundError:
    np = None


if TYPE_CHECKING:
    from torch._dynamo.symbolic_convert import InstructionTranslator


log = logging.getLogger(__name__)

# Ops that allow tensor <op> tensor
supported_tensor_comparison_ops = {
    ">": operator.gt,
    "<": operator.lt,
    ">=": operator.ge,
    "<=": operator.le,
    "==": operator.eq,
    "!=": operator.ne,
}
# Ops that allow tensor <op> None
supported_const_comparison_ops = {
    "is": operator.is_,
    "is not": operator.is_not,
    "==": operator.eq,
    "!=": operator.ne,
}
supported_comparison_ops = {
    **supported_tensor_comparison_ops,
    **supported_const_comparison_ops,
}
supported_tensor_comparison_op_values = dict.fromkeys(
    supported_tensor_comparison_ops.values()
)
supported_const_comparison_op_values = dict.fromkeys(
    supported_const_comparison_ops.values()
)


class TensorVariable(VariableTracker):
    """A torch.Tensor input or an intermediate value in the FX graph"""

    _nonvar_fields = {
        "proxy",
        "dtype",
        "device",
        "layout",
        "ndim",
        "size",
        "stride",
        "requires_grad",
        "is_quantized",
        "is_contiguous",
        "is_sparse",
        "class_type",
        "specialized_value",
        "_is_name_set",
        *VariableTracker._nonvar_fields,
    }

    def get_real_value(self):
        """
        Get the actual value represented by this variable if computation is run
        using the user-provided inputs.
        NOTE: this runs actual tensor computation and may be
        slow and memory-intensive.
        """
        return get_real_value(self.proxy.node, self.proxy.tracer)

    def __init__(
        self,
        proxy: torch.fx.Proxy,
        *,
        dtype,
        device,
        layout,
        ndim,
        requires_grad,
        is_quantized,
        is_sparse,
        class_type,
        has_grad_fn,
        size=None,
        stride=None,
        is_contiguous=None,
        _is_name_set=None,
        **kwargs,
    ) -> None:
        super().__init__(**kwargs)
        self.proxy = proxy
        self.dtype = dtype
        self.device = device
        self.layout = layout
        self.ndim = ndim
        self.size = size
        self.stride = stride
        self.requires_grad = requires_grad
        self.is_quantized = is_quantized
        self.is_contiguous = is_contiguous
        self.is_sparse = is_sparse
        self.class_type = class_type
        self.has_grad_fn = has_grad_fn
        if _is_name_set is None:
            # no need to rename inputs
            _is_name_set = self.proxy.node.op == "placeholder"
        self._is_name_set: bool = _is_name_set

    def debug_repr(self):
        # TODO: strip off fake tensor from repr here
        return repr(self.proxy.node.meta["example_value"])

    def as_proxy(self):
        return self.proxy

    def python_type(self):
        return self.class_type

    @staticmethod
    def specialize(value: torch.Tensor):
        props = {
            "dtype": value.dtype,
            "device": value.device,
            "layout": value.layout,
            "ndim": int(value.ndim),
            "requires_grad": value.requires_grad,
            "is_quantized": value.is_quantized,
            "is_sparse": value.is_sparse,
            "class_type": type(value),
        }
        try:
            props["has_grad_fn"] = value.grad_fn is not None
        except Exception:
            # Workaround for issues with create_parameter_op in Dynamo. Reading
            # grad_fn should never cause an issue.
            props["has_grad_fn"] = False

        if is_sparse_any(value) and not has_free_symbols(value):
            props["size"] = tuple(
                [int(s) if is_symbolic(s) else s for s in value.size()]
            )
        elif not has_free_symbols(value):
            # this is a fully static shape, and the keys on props here inform specialization.
            # We have to cast to int here, because these might get accessed as ConstantVariable, which has
            # a strict no-symint policy. If we got here due to not having free symbols, this is a known constant
            # already. We could remove the discrepancy here, by having ConstantVariable be more permissive for
            # constant backed SymInts, but that assert being strict has led to some good signal in hunting bugs, and
            # I'd like to keep it around for now.
            props["size"] = tuple(
                # the non is_symbolic case applies to the jagged layout
                # NestedTensor case as singleton ints are not symbolic
                [int(s) if is_symbolic(s) else s for s in value.size()]
            )
            props["stride"] = tuple(value.stride())
            if torch._C._functorch.is_batchedtensor(value):
                # Batched tensors does not support contiguity patterns, so
                # we refrain from computing the `is_contiguous` property
                props["is_contiguous"] = None
            else:
                props["is_contiguous"] = tuple(
                    [
                        x
                        for x in torch._prims_common._memory_formats
                        if value.is_contiguous(memory_format=x)
                    ]
                )
        return props

    def dynamic_getattr(self, tx: "InstructionTranslator", name):
        fake_val = self.proxy.node.meta["example_value"]
        # For getattrs on tensors without sources,
        # we can do better than the default (creating a GetAttrVariable)
        # if:
        # (1) the tensor is a traceable tensor subclass
        # (2) We are getattr'ing an inner tensor from that subclass
        if not self.source and is_traceable_wrapper_subclass(fake_val):
            fake_val = self.proxy.node.meta["example_value"]
            attrs, ctx = fake_val.__tensor_flatten__()
            proxy = getattr(self.as_proxy(), name)
            example_value = getattr(fake_val, name)
            if name in attrs:
                # attrs returned from tensor_flatten are always tensors
                assert isinstance(example_value, torch.Tensor)
                from .builder import wrap_fx_proxy

                return wrap_fx_proxy(tx=tx, proxy=proxy, example_value=example_value)
            # any other attributes on the subclass (that are not methods)
            # are assumed to be constant metadata.
            elif not callable(example_value):
                return VariableTracker.create(tx, example_value)

        if not (self.source and self.source.subguards_allowed()):
            raise NotImplementedError

        # For local source, we associate the real value. We use this real value
        # for implementing getattr fallthrough on the variable tracker base class.

        # Note - this scope construction is mirrored in guards
        # A subsequent PR will introduce a util.
        scope = {"L": tx.output.local_scope, "G": tx.output.global_scope}
        try:
            # We raise in case we get a typerror bug w/ SuperSource.
            # SuperSource has bugs in it atm, and can produce code like
            # eval("super(L['mod'].model.model.encoder.embed_positions.forward__class__,
            # L['mod'].model.model.encoder.embed_positions)", scope)
            # Which is incorrect, and violates the invariant that all sources should be eval()-able against the scope.
            _input_associated_real_value = eval(self.source.name(), scope)
        except Exception as exc:
            raise NotImplementedError from exc

        if _input_associated_real_value is None:
            raise NotImplementedError

        if object_has_getattribute(_input_associated_real_value):
            raise NotImplementedError

        if get_custom_getattr(_input_associated_real_value):
            raise NotImplementedError

        real_value = getattr(_input_associated_real_value, name)
        if callable(real_value):
            # Callables have more nuanced handling, and we should let the existing system delegate here.
            # Raising was past behavior and so should always be sound to fall back.
            # Note - at a certain point we may want to handle
            raise NotImplementedError

<<<<<<< HEAD
=======
        from ..guards import GuardBuilder
        from .builder import VariableBuilder

>>>>>>> 808b9e32
        attr_source = AttrSource(self.source, name)
        install_guard(attr_source.make_guard(GuardBuilder.HASATTR))
        return VariableTracker.create(tx, real_value, attr_source)

    def method_attr_ndim(self, tx):
        if self.ndim is not None:
            return ConstantVariable.create(self.ndim)
        else:
            return self.call_method(tx, "dim", [], {})

    def method_attr_dtype(self, tx):
        if self.dtype is not None:
            return ConstantVariable.create(self.dtype)

    def method_attr_device(self, tx):
        if self.device is not None:
            return ConstantVariable.create(self.device)

    def method_attr_layout(self, tx):
        if self.layout is not None:
            return ConstantVariable.create(self.layout)

    def method_attr_is_cuda(self, tx):
        if self.device is not None:
            return ConstantVariable.create(self.device.type == "cuda")

    def method_attr_shape(self, tx):
        if self.size is not None:
            sizes = [variables.ConstantVariable.create(x) for x in self.size]
            return SizeVariable(sizes)
        else:
            return self.call_method(tx, "size", [], {})

    def method_attr_requires_grad(self, tx):
        if self.requires_grad is not None:
            return ConstantVariable.create(self.requires_grad)

    def method_attr_is_quantized(self, tx):
        if self.is_quantized is not None:
            return ConstantVariable.create(self.is_quantized)

    def method_attr_is_sparse(self, tx):
        if self.is_sparse is not None:
            return ConstantVariable.create(self.is_sparse)

    def method_attr_data(self, tx):
        return variables.TorchInGraphFunctionVariable(
            torch._C._autograd._get_data_attr
        ).call_function(tx, [self], {})

    def method_attr_grad_fn(self, tx):
        if self.has_grad_fn:
            unimplemented("TensorVariable has a grad_fn")
        else:
            return variables.ConstantVariable(None)

    def method_attr__version(self, tx):
        from ..tensor_version_op import _tensor_version

        return variables.TorchInGraphFunctionVariable(_tensor_version).call_function(
            tx, [self], {}
        )

    def call_hasattr(self, tx: "InstructionTranslator", name):
        from . import GetAttrVariable
        from .builtin import BuiltinVariable

        try:
            var = BuiltinVariable(getattr).call_function(
                tx, [self, ConstantVariable(name)], {}
            )
            # in the event that TensorVariable returns NotImplemented
            # BuiltinVariable.call_getattr returns GetAttrVariable
            ret_val = not isinstance(var, GetAttrVariable)
        except AttributeError:
            ret_val = False

        if self.source:
            install_guard(
                AttrSource(self.source, name).make_guard(GuardBuilder.HASATTR)
            )

        return ConstantVariable(ret_val)

    def var_getattr(self, tx: "InstructionTranslator", name):
        from . import UserDefinedClassVariable

        if self.is_strict_mode(tx) and name in self._strict_mode_banned_ops():
            unimplemented(f"Illegal getattr invocation {name} in strict mode")

        if name == "__class__":
            return UserDefinedClassVariable(self.python_type())

        handler = getattr(self, f"method_attr_{name}", None)
        result = handler(tx) if handler is not None else None

        # Add a guard for type matching, these guards are checked before tensor guards
        # In some cases, a <tensor>.<attr> guard can be evaluated first, and break if
        # <tensor> is later changed to another type
        if (
            result is not None
            and self.source
            and self.source.subguards_allowed()
            and not (
                name not in ("grad", "requires_grad") and result.is_python_constant()
            )
        ):
            install_guard(self.make_guard(GuardBuilder.TYPE_MATCH))
            result.source = AttrSource(self.source, name)

        # It's hard to get inplace view (metadata mutation) on graph input work properly across
        # dynamo/aot/inductor, just fall back.
        if self.source is not None and hasattr(torch.ops.aten, name):
            fn = getattr(torch.ops.aten, name)
            if (
                hasattr(fn, "overloads")
                and hasattr(fn, fn.overloads()[0])
                and torch.Tag.inplace_view in getattr(fn, fn.overloads()[0]).tags
            ):
                # Delay the graph break to the actual call of unsqueeze_/resize_/resize_as_ etc.
                return variables.misc.DelayGraphBreakVariable(
                    source=AttrSource(self.source, name)
                )

        # For attributes (not methods) that were not caught in the special handling above,
        # (e.g. tensor.real), we handle these generically, assuming that the output type is
        # a tensor.
        if result is None and name != "grad":

            def try_generic_attr_handling():
                from .builder import wrap_fx_proxy
                from .misc import GetAttrVariable

                try:
                    static_attr = inspect.getattr_static(torch.Tensor, name)
                except AttributeError:
                    return None

                # Make sure this is an attribute, not a method.
                # type(torch.Tensor.H) should be "getset_descriptor"
                # This is a because of CPython implementation, see THPVariableType:
                # these attributes are implemented under tp_getset, which appear
                # as `getset_descriptor`s, (compared to, say, methods which appear
                # as `method_descriptor`s)
                if type(static_attr) != types.GetSetDescriptorType:
                    return None

                proxy = GetAttrVariable.create_getattr_proxy(self.as_proxy(), name)
                if self.source is not None:
                    return wrap_fx_proxy(
                        tx=tx, proxy=proxy, source=AttrSource(self.source, name)
                    )
                else:
                    return wrap_fx_proxy(tx=tx, proxy=proxy)

            result = try_generic_attr_handling()

        if result is None:
            result = self.dynamic_getattr(tx, name)

        if result is None:
            raise NotImplementedError
        return result

    def call_id(self, tx):
        if not self.source:
            unimplemented("call_id not supported for sourceless TensorVariable")

        # For local source, we associate the real value. We use this real value
        scope = {"L": tx.output.local_scope, "G": tx.output.global_scope}
        try:
            _input_associated_real_value = eval(self.source.name(), scope)
        except Exception as exc:
            unimplemented(f"error getting associated real value: {exc}")

        if _input_associated_real_value is None:
            unimplemented("call_id without associated real value")

        install_guard(self.source.make_guard(GuardBuilder.ID_MATCH))
        id_value = id(_input_associated_real_value)
        return ConstantVariable.create(id_value)

    def has_unpack_var_sequence(self, tx):
        return self.ndim > 0

    def unpack_var_sequence(self, tx: "InstructionTranslator", idxes=None):
        from .builder import wrap_fx_proxy_cls

        if self.size:
            size_len = len(self.size)
        else:
            size_var = self.call_method(tx, "size", [], {})
            assert isinstance(size_var, SizeVariable)
            size_len = len(size_var.items)
        # Ensure we don't unpack a scalar tensor.
        assert size_len != 0, "Can't unpack scalar tensors."

        if self.size:
            length = self.size[0]
        else:
            dyn_length = self.call_method(tx, "size", [ConstantVariable.create(0)], {})
            # SymNodeVariable for symbolic sizes, ConstantVariable for constants OR values produced through
            # symbolic_shapes, but that end up as int/sympy.Integer
            assert isinstance(dyn_length, (SymNodeVariable, ConstantVariable))
            if isinstance(dyn_length, SymNodeVariable):
                length = dyn_length.evaluate_expr(tx.output)
            else:
                length = dyn_length.value

        if idxes is None:
            idxes = range(length)
        else:
            assert (
                len(idxes) == length
            ), f"Can't unpack a tensor of {length} rows into a tuple of {len(idxes)} elements."
        return [
            wrap_fx_proxy_cls(target_cls=type(self), tx=tx, proxy=self.as_proxy()[i])
            for i in idxes
        ]

    def _strict_mode_banned_ops(self):
        return torch._dynamo.config._autograd_backward_strict_mode_banned_ops

    def call_method(
        self,
        tx,
        name,
        args: "List[VariableTracker]",
        kwargs: "Dict[str, VariableTracker]",
    ) -> "VariableTracker":
        if self.is_strict_mode(tx) and name in self._strict_mode_banned_ops():
            unimplemented(f"Illegal method invocation {name} in strict mode")

        """
        Dispatch to a method-specific handler defined below.  If the
        handler returns None (or doesn't exist) we put the method call
        in the graph.
        """
        try:
            handler_method = getattr(self, f"method_{name}")
        except AttributeError:
            pass
        else:
            try:
                result = handler_method(*args, **kwargs)
                if result:
                    return result
            except TypeError as e:
                unimplemented(f"unhandled args for {name}: {e}")

        from .builder import wrap_fx_proxy

        return wrap_fx_proxy(
            tx,
            tx.output.create_proxy(
                "call_method",
                name,
                *proxy_args_kwargs([self, *args], kwargs),
            ),
        )

    def method_size(self, *args, **kwargs):
        return self._method_size_stride("size", *args, **kwargs)

    def method_stride(self, *args, **kwargs):
        return self._method_size_stride("stride", *args, **kwargs)

    def _method_size_stride(self, name, dim=None):
        dim = guard_if_dyn(dim)

        def make_const_size_variable(x, **options):
            return SizeVariable(
                [ConstantVariable.create(y, **options) for y in x], **options
            )

        RetVariable = (
            make_const_size_variable if name == "size" else ConstantVariable.create
        )

        # Technically, this should not be necessary, but I'm including it
        # for enhanced BC, in case example_value is sometimes not set
        # (it really should always be set though!)
        if (r := getattr(self, name)) is not None:
            if dim is None:
                return RetVariable(r)
            else:
                return ConstantVariable.create(r[dim])

        # It might still be constant!  Consult the fake tensor and see
        if (fake := self.proxy.node.meta.get("example_value")) is not None:
            if dim is None:
                fake_r = getattr(fake, name)()
                if not has_free_symbols(fake_r):
                    # int conversion for safety, in case a SymInt refined
                    # to constant
                    return RetVariable(tuple(int(r) for r in fake_r))
            else:
                fake_r = getattr(fake, name)(dim)
                if not has_free_symbols(fake_r):
                    return ConstantVariable.create(int(fake_r))

    def method_numel(self):
        if self.size is not None:
            return ConstantVariable.create(product(self.size))

        # It might still be constant!  Consult the fake tensor and see
        if (fake := self.proxy.node.meta.get("example_value")) is not None:
            fake_r = fake.numel()
            if not has_free_symbols(fake_r):
                return ConstantVariable.create(int(fake_r))

    method_nelement = method_numel

    def method_dim(self):
        if self.ndim is not None:
            return ConstantVariable.create(self.ndim)

    method_ndimension = method_dim

    def method_is_floating_point(self):
        if self.dtype is not None:
            return ConstantVariable.create(self.dtype.is_floating_point)

    def method_is_inference(self):
        if (fake := self.proxy.node.meta.get("example_value")) is not None:
            return ConstantVariable.create(fake.is_inference())

    def method_is_complex(self):
        if self.dtype is not None:
            return ConstantVariable.create(self.dtype.is_complex)

    def method_is_contiguous(self, memory_format=None):
        memory_format = (
            memory_format.as_python_constant()
            if memory_format is not None
            else torch.contiguous_format
        )
        if self.is_contiguous is not None:
            return ConstantVariable.create(memory_format in self.is_contiguous)
        elif (fake := self.proxy.node.meta.get("example_value")) is not None:
            return ConstantVariable.create(
                fake.is_contiguous(memory_format=memory_format)
            )

    def method_type(self, dtype=None, non_blocking=False, **kwargs):
        if (
            dtype is None
            and self.dtype is not None
            and isinstance(self.device, torch.device)
        ):
            tensortype = next(
                k for k, v in tensortype_to_dtype.items() if self.dtype in v
            )
            if self.device.type == "cuda":
                return ConstantVariable.create(f"torch.cuda.{tensortype.__name__}")
            else:
                return ConstantVariable.create(f"torch.{tensortype.__name__}")
        elif (
            dtype is not None
            and fqn(type(dtype.as_python_constant())) == "torch.tensortype"
        ):
            # torch.FloatTensor, etc. are all of type "torch.tensortype".
            # torch.fx's tracer fails on these types, because it doesn't support arguments of torch.tensortype type.
            # So, we pass it in as a string (which is also supported, see above implementation for .type() with 0 args)
            tensor_type = dtype.as_python_constant()
            tensor_type_const = ConstantVariable.create(fqn(tensor_type))

            from ..symbolic_convert import InstructionTranslator
            from .builder import wrap_fx_proxy

            tx = InstructionTranslator.current_tx()

            if non_blocking:
                kwargs = {"non_blocking": non_blocking, **kwargs}

            return wrap_fx_proxy(
                tx,
                tx.output.create_proxy(
                    "call_method",
                    "type",
                    *proxy_args_kwargs([self, tensor_type_const], kwargs),
                ),
            )

    def method_as_subclass(self, cls):
        if isinstance(cls, TensorSubclassVariable) and cls.source:
            from ..symbolic_convert import InstructionTranslator
            from .torch_function import TensorWithTFOverrideVariable

            tx = InstructionTranslator.current_tx()

            # [Note: __torch_function__] coerce this tensor variable into a TensorWithTFOverrideVariable
            # in eager, this is just a type change. This isn't sound if a __torch_function__ tensor subclass
            # defines a constructor, but if only a __torch_function__ impl is defined, this is okay to call.
            # It is up to the user whether this is correct behavior or not.
            py_cls = cls.as_python_constant()
            torch_fn = VariableTracker.create(
                tx,
                py_cls.__torch_function__.__func__,
                AttrSource(AttrSource(cls.source, "__torch_function__"), "__func__"),
            )

            return TensorWithTFOverrideVariable.from_tensor_var(
                tx, self, py_cls, torch_fn
            )

    def method_get_device(self):
        if isinstance(self.device, torch.device):
            index = self.device.index if self.device.type != "cpu" else -1
            return ConstantVariable.create(index)

    def method_element_size(self):
        return ConstantVariable.create(self.dtype.itemsize)

    def method_numpy(self, *, force=False):
        if not config.trace_numpy:
            unimplemented("Tensor.numpy(). config.trace_numpy is False")
        if not np:
            unimplemented("Tensor.numpy(). NumPy is not available")
        if self.layout != torch.strided:
            raise TypeError(
                f"can't convert {self.layout} layout tensor to numpy. Use Tensor.dense() first"
            )
        from ..symbolic_convert import InstructionTranslator

        tx = InstructionTranslator.current_tx()

        # We don't check that the tensor is on CPU when force is False, as this
        # allows us to execute NumPy code on CUDA. Same for requires_grad=True
        if force and force.as_python_constant():
            # If the user set force=True we try to preserve the semantics (no gradients, move to CPU...)
            t = self.call_method(tx, "detach", [], {})
            proxy = tx.output.create_proxy("call_method", "cpu", (t.as_proxy(),), {})
        else:
            # Hacky way to create a view of self that will be marked as NumpyNdarrayVariable
            proxy = tx.output.create_proxy(
                "call_method", "view_as", *proxy_args_kwargs([self, self], {})
            )
        return NumpyNdarrayVariable.create(tx, proxy)

    def method_tolist(self):
        from ..symbolic_convert import InstructionTranslator

        tx = InstructionTranslator.current_tx()

        def tolist(tensor, sub_proxy):
            def wrap(i, sub_proxy):
                # Sigh, we forgot to gate this, so this data dependent is on
                # by default and is load bearing in CI
                with unittest.mock.patch.object(
                    tx.fake_mode, "allow_scalar_outputs", True
                ):
                    return SymNodeVariable.create(
                        tx,
                        sub_proxy.item(),
                    )

            if tensor.dtype not in [
                torch.int8,
                torch.int16,
                torch.int32,
                torch.int64,
            ]:
                unimplemented("Input tensor for tolist must be an integer tensor")

            if tensor.dim() == 0:
                return wrap(tensor, sub_proxy)

            if tensor.dim() == 1:
                return [wrap(val, sub_proxy[i]) for i, val in enumerate(tensor)]

            return [
                tolist(sub_tensor, sub_proxy=sub_proxy[i])
                for i, sub_tensor in enumerate(tensor)
            ]

        tensor = self.as_proxy().node.meta["example_value"]
        out = tolist(tensor, self.as_proxy())
        return VariableTracker.create(tx, out)

    def method_backward(self, *args, **kwargs):
        unimplemented("Tensor.backward")

    def method_data_ptr(self, *args, **kwargs):
        unimplemented("Tensor.data_ptr")

    def method_item(self, *args, **kwargs):
        if not config.capture_scalar_outputs:
            self._warn_capture_scalar_outputs()
            unimplemented("Tensor.item")

    @staticmethod
    @functools.lru_cache(None)
    def _warn_capture_scalar_outputs():
        user_stack = torch._guards.TracingContext.extract_stack()
        user_stack_formatted = "".join(traceback.format_list(user_stack))
        log.warning(
            textwrap.dedent(
                """\
                    Graph break from `Tensor.item()`, consider setting:
                        torch._dynamo.config.capture_scalar_outputs = True
                    or:
                        env TORCHDYNAMO_CAPTURE_SCALAR_OUTPUTS=1
                    to include these operations in the captured graph.

                    Graph break: from user code at:
                    %s
                """
            ),
            user_stack_formatted,
        )

    def method___len__(self):
        from ..symbolic_convert import InstructionTranslator

        tx = InstructionTranslator.current_tx()
        return self.call_method(tx, "size", [ConstantVariable.create(0)], {})

    def method_addcmul_(self, tensor1, tensor2, *, value=None):
        from ..symbolic_convert import InstructionTranslator

        tx = InstructionTranslator.current_tx()
        if value is not None:
            from .. import polyfills

            return tx.inline_user_function_return(
                VariableTracker.create(tx, polyfills.addcmul_inplace),
                [self, tensor1, tensor2, value],
                {},
            )

    def method___setitem__(self, key, value):
        def has_bool_key(v):
            if isinstance(v, TensorVariable):
                return v.dtype in (torch.bool, torch.int8)
            elif isinstance(v, variables.TupleVariable):
                return any(has_bool_key(item) for item in v.items)
            else:
                return False

        if (
            has_bool_key(key)
            and isinstance(value, TensorVariable)
            and value.requires_grad
            and torch.is_grad_enabled()
        ):
            unimplemented(
                "boolean masking setitem backwards, see https://github.com/pytorch/pytorch/issues/114123"
            )
        from ..symbolic_convert import InstructionTranslator

        tx = InstructionTranslator.current_tx()
        tx.output.create_proxy(
            "call_function",
            operator.setitem,
            *proxy_args_kwargs([self, key, value], {}),
        )
        return ConstantVariable.create(None)

    def method_resize_(self, *args, **kwargs):
        unimplemented("Tensor.resize_")

    def method_resize_as_(self, *args, **kwargs):
        unimplemented("Tensor.resize_as_")

    def method_sparse_resize_(self, *args, **kwargs):
        unimplemented("Tensor.sparse_resize_")

    def method_sparse_resize_and_clear_(self, *args, **kwargs):
        unimplemented("Tensor.sparse_resize_and_clear_")

    def method_set_(self, *args, **kwargs):
        if len(args) > 1:
            # torch.Tensor.set_() has several overloads.
            # aten::set_.source_Tensor(Tensor) gets special handling
            # in AOTAutograd and functionalization, because it is the most common
            # overload and is used by FSDP.
            # graph-breaking on aten::set_source_Tensor_storage_offset for now,
            # unless we find that we need to make it work.
            unimplemented("Tensor.set_.source_Tensor_storage_offset")

    def method_add_(self, other, *, alpha=None):
        if alpha is not None:
            from ..symbolic_convert import InstructionTranslator

            tx = InstructionTranslator.current_tx()
            result = variables.TorchInGraphFunctionVariable(torch.mul).call_function(
                tx, [other, alpha], {}
            )
            return self.call_method(tx, "add_", [result], {})

    def method_addcdiv_(self, tensor1, tensor2, *, value=None):
        from ..symbolic_convert import InstructionTranslator

        tx = InstructionTranslator.current_tx()
        if value is not None:
            result = variables.TorchInGraphFunctionVariable(torch.div).call_function(
                tx, [tensor1, tensor2], {}
            )
            result = variables.TorchInGraphFunctionVariable(torch.mul).call_function(
                tx, [result, value], {}
            )
            return self.call_method(tx, "add_", [result], {})

    def method___contains__(self, arg):
        from ..symbolic_convert import InstructionTranslator

        tx = InstructionTranslator.current_tx()

        # Rewrite __contains__ here so that downstream passes can trace through
        # without dealing with unbacked symbool. Roughly the code we translate is:
        # def __contains__(self, x):
        #     return (x == self).any().item()
        result = variables.TorchInGraphFunctionVariable(torch.eq).call_function(
            tx, [self, arg], {}
        )
        result = variables.TorchInGraphFunctionVariable(torch.any).call_function(
            tx, [result], {}
        )
        return result.call_method(tx, "item", [], {})

    def method_redistribute(self, *args, **kwargs):
        from ..symbolic_convert import InstructionTranslator

        tx = InstructionTranslator.current_tx()
        # rewrite non-primitive args/kwargs to be included in the on-the-fly prim function
        # and rewrite args to have only proxyable args, then insert call_function
        args_as_value = [x.as_python_constant() for x in args]
        kwargs_as_value = {k: v.as_python_constant() for k, v in kwargs.items()}

        def redistribute_fn_with_prim_types(x):
            return x.redistribute(*args_as_value, **kwargs_as_value)

        # attach the same function name for better debugging
        redistribute_fn_with_prim_types.__name__ = "prim_redistribute"

        from .builder import wrap_fx_proxy

        return wrap_fx_proxy(
            tx=tx,
            proxy=tx.output.create_proxy(
                "call_function",
                redistribute_fn_with_prim_types,
                *proxy_args_kwargs([self], {}),
            ),
        )

    def method_to_local(self, *args, **kwargs):
        from ..symbolic_convert import InstructionTranslator

        tx = InstructionTranslator.current_tx()
        # rewrite non-primitive args/kwargs to be included in the on-the-fly prim function
        # and rewrite args to have only proxyable args, then insert call_function
        args_as_value = [x.as_python_constant() for x in args]
        kwargs_as_value = {k: v.as_python_constant() for k, v in kwargs.items()}

        def to_local_fn_with_prim_types(x):
            return x.to_local(*args_as_value, **kwargs_as_value)

        # attach the same function name for better debugging
        to_local_fn_with_prim_types.__name__ = "prim_to_local"

        from .builder import wrap_fx_proxy

        return wrap_fx_proxy(
            tx=tx,
            proxy=tx.output.create_proxy(
                "call_function",
                to_local_fn_with_prim_types,
                *proxy_args_kwargs([self], {}),
            ),
        )

    def method_register_hook(self, *args, **kwargs):
        return self._method_register_hook("register_hook", *args, **kwargs)

    def method_register_post_accumulate_grad_hook(self, *args, **kwargs):
        return self._method_register_hook(
            "register_post_accumulate_grad_hook", *args, **kwargs
        )

    def _method_register_hook(self, name: str, hook: VariableTracker):
        # Note - do not arbitrarily add hooks here - make sure they match the same contract
        # see [On tensor.register_hook]
        from ..symbolic_convert import InstructionTranslator

        tx = InstructionTranslator.current_tx()

        if not self.source:
            if not compiled_autograd.compiled_autograd_enabled:
                # TODO(voz):
                # We can relax this by speculating the callable and ensuring that it doesn't modify arbitrary
                # python state.
                # We *Must* be in compiled_autograd here because backward hooks can contain anything, and it is unsafe to run
                # them in a compiled bwd without re-entering dynamo as compiled_autograd does.
                #
                # Discussion point 1 - Should we bypass this if nopython/fullgraph = True?
                #   No. Because this was going to be a graph break anyway - this check does not
                # introduce new graph breaks where there were none.
                #
                # Discussion point 2 - Should we defer this check to backwards?
                #   No. Because compiled autograd is not yet ready for prime time. As such, if we defer, a user
                # would have no recourse - their forward traces just fine, but will fail at backwards unless
                # compiled_autograd is enabled. If compiled_autograd fails (there are a lot of failures today)
                # then they have nothing they can do except disable compile.
                unimplemented(
                    "Compilation of intermediate hooks requires compiled autograd"
                )

            hook_name, bw_state_proxy = tx.output.add_backward_state_hook(hook)

            def _register_hook_trampoline(tensor, bw_state):
                register_hook = getattr(tensor, name)
                register_hook(
                    functools.partial(
                        trace_wrapped,
                        fn=call_hook_from_backward_state,
                        bw_state=bw_state,
                        hook_name=hook_name,
                    )
                )
                # TODO(jansel): returning None here is wrong, it should be
                # RemovableHandle, but we need some extra work to support
                # this properly.
                return None

            from .builder import wrap_fx_proxy

            self_proxy = self.as_proxy()
            self_proxy.node.meta["has_backward_hook"] = True

            return wrap_fx_proxy(
                tx,
                tx.output.create_proxy(
                    "call_function",
                    _register_hook_trampoline,
                    (self_proxy, bw_state_proxy),
                    {},
                ),
            )

        handle_variable = variables.RemovableHandleVariable(
            mutable_local=variables.base.MutableLocal(),
        )
        tx.output.side_effects.register_hook(self, hook, handle_variable, name)
        return handle_variable

    def method_requires_grad_(self, requires_grad=True):
        if requires_grad is not True:
            requires_grad = requires_grad.as_python_constant()

        if self.as_proxy().node.meta["example_value"].requires_grad != requires_grad:
            unimplemented("Tensor.requires_grad_")
        else:
            return self

    def method_new(self, *args, **kwargs):
        # Convert x.new(torch.Size) into x.new_empty(torch.Size),
        # as Tensor.new acts differently with a Size input versus a tuple input.
        if (len(args) == 1 and isinstance(args[0], SizeVariable)) or (
            len(args) >= 1
            and all(
                isinstance(a, ConstantVariable) and a.python_type() == int for a in args
            )
        ):
            from ..symbolic_convert import InstructionTranslator

            return self.call_method(
                InstructionTranslator.current_tx(), "new_empty", args, kwargs
            )

    def method_untyped_storage(self):
        return UntypedStorageVariable(
            self, self.as_proxy().node.meta["example_value"].untyped_storage()
        )

    def set_name_hint(self, name: str):
        if not self._is_name_set:
            self.proxy.node._rename(name)
            self._is_name_set = True


class SymNodeVariable(VariableTracker):
    """
    Represents a symbolic scalar, either int, float or bool.  This is most commonly used to
    handle symbolic size computation, e.g., tensor.size(0), but it is also used to
    handle logic like float_tensor.item() or unspecialized float inputs.
    """

    _nonvar_fields = {
        "proxy",
        "sym_num",
        *VariableTracker._nonvar_fields,
    }

    def debug_repr(self):
        return repr(self.sym_num)

    @classmethod
    def create(cls, tx, proxy, sym_num=None, **options):
        if sym_num is None:
            sym_num = get_fake_value(proxy.node, tx)
        if "example_value" in proxy.node.meta:
            assert proxy.node.meta["example_value"] == sym_num
        set_example_value(proxy.node, sym_num)

        if isinstance(sym_num, (sympy.Integer, int, bool)):
            sym_num = int(sym_num) if isinstance(sym_num, sympy.Integer) else sym_num
            return ConstantVariable.create(sym_num)

        return SymNodeVariable(proxy, sym_num, **options)

    def __init__(self, proxy, sym_num, **kwargs) -> None:
        super().__init__(**kwargs)
        self.proxy = proxy
        # TODO: Should we allow non SymTypes here?  Today it is allowed
        self.sym_num = sym_num
        self._tensor_var = None

    def python_type(self):
        if isinstance(self.sym_num, SymTypes):
            return self.sym_num.node.pytype
        else:
            return type(self.sym_num)

    def as_proxy(self):
        return self.proxy

    def as_tensor(self, tx):
        if self._tensor_var is None:
            self._tensor_var = VariableTracker.create(
                tx, torch.scalar_tensor
            ).call_function(tx, [self], {})
        return self._tensor_var

    def evaluate_expr(self, output_graph=None):
        try:
            return guard_scalar(self.sym_num)
        except GuardOnDataDependentSymNode as e:
            raise UserError(  # noqa: B904
                UserErrorType.ANTI_PATTERN,
                f"Consider annotating your code using torch._check*(). {str(e)}",
                case_name="constrain_as_size_example",
            )

    def call_method(
        self,
        tx,
        name,
        args: "List[VariableTracker]",
        kwargs: "Dict[str, VariableTracker]",
    ) -> "VariableTracker":
        from .builder import wrap_fx_proxy

        return wrap_fx_proxy(
            tx,
            tx.output.create_proxy(
                "call_method",
                name,
                *proxy_args_kwargs([self, *args], kwargs),
            ),
        )


class NumpyNdarrayVariable(TensorVariable):
    """
    Represents a np.ndarray, but backed by torch Tensor via torch._numpy.ndarray.
    Use this for Tensor.numpy() call.
    """

    @staticmethod
    def create(tx: "InstructionTranslator", proxy, **options):
        from .builder import wrap_fx_proxy_cls

        return wrap_fx_proxy_cls(
            target_cls=NumpyNdarrayVariable,
            tx=tx,
            proxy=proxy,
            **options,
        )

    def var_getattr(self, tx: "InstructionTranslator", name):
        # NB: This INTENTIONALLY does not call super(), because there is
        # no intrinsic reason ndarray properties are related to Tensor
        # properties.  The inheritance here is for implementation sharing.

        from ..utils import numpy_attr_wrapper
        from .builder import wrap_fx_proxy

        result = None

        example_value = self.as_proxy().node.meta["example_value"]
        example_ndarray = tnp.ndarray(example_value)

        def insert_into_graph():
            return wrap_fx_proxy(
                tx,
                tx.output.create_proxy(
                    "call_function", numpy_attr_wrapper, (self.as_proxy(), name), {}
                ),
            )

        if name in ["T", "real", "imag"]:
            proxy = tx.output.create_proxy(
                "call_function",
                numpy_attr_wrapper,
                (self.as_proxy(), name),
                {},
            )
            result = NumpyNdarrayVariable.create(tx, proxy)

        # These are awkward to implement.  The standard playbook for torch._numpy
        # interop is to trace a call into the torch._numpy wrapper which works for
        # Tensor operations.  However, we don't want to do this for calls
        # that don't return Tensors, because in those cases we may not want
        # to trace the attribute access into the graph at all (it is sort
        # of harmless to do so, because AOTAutograd will eliminate them,
        # but it's best not to trace them in to begin with.)  But in any
        # case, tracing these into the graph is like trying to fit a square
        # peg into a round hole; best not to do it.  So instead we
        # painstakingly implement these by hand
        #
        # NB: only ALWAYS specialized attributes can go here; notably,
        # size/shape not allowed!
        elif name in ("ndim", "itemsize"):
            return ConstantVariable.create(getattr(example_ndarray, name))
        elif name in ("shape", "stride"):
            if not has_free_symbols(r := getattr(example_ndarray, name)):
                return ConstantVariable.create(tuple(int(r) for r in r))
            return insert_into_graph()
        elif name == "size":
            if not has_free_symbols(r := example_ndarray.size):
                return ConstantVariable.create(int(r))
            return insert_into_graph()
        elif name in ["base", "flags", "dtype"]:
            unimplemented(f"TODO: add support for ndarray.{name}")
        elif name in ["__version__"]:
            unimplemented("delegate np.__version__ to NumPy")
        if result is None:
            raise NotImplementedError
        return result

    @staticmethod
    def patch_args(name, args, kwargs):
        if name == "clip":
            kwargs_rename = {"a_min": "min", "a_max": "max"}
            kwargs = {kwargs_rename.get(k, k): v for k, v in kwargs.items()}
        return args, kwargs

    def call_method(
        self,
        tx,
        name,
        args: "List[VariableTracker]",
        kwargs: "Dict[str, VariableTracker]",
    ) -> "VariableTracker":
        from ..utils import numpy_method_wrapper

        args, kwargs = self.patch_args(name, args, kwargs)

        if name in ["__len__", "size", "tolist"]:
            # delegate back to TensorVariable
            return super().call_method(tx, name, args, kwargs)
        if name in ("tostring", "tobytes"):
            unimplemented(f"{name} is not modelled in torch._numpy")
        proxy = tx.output.create_proxy(
            "call_function",
            numpy_method_wrapper(name),
            *proxy_args_kwargs([self] + list(args), kwargs),
        )
        return NumpyNdarrayVariable.create(tx, proxy)

    def python_type(self):
        return np.ndarray


class UnspecializedPythonVariable(TensorVariable):
    """
    This is a 1-element tensor represents unspecialized python float/int.
    """

    _nonvar_fields = {
        "raw_value",
        "need_unwrap",
        *TensorVariable._nonvar_fields,
    }

    def __init__(
        self, proxy: torch.fx.Proxy, *, raw_value=None, need_unwrap=True, **kwargs
    ) -> None:
        super().__init__(proxy, **kwargs)
        self.raw_value = raw_value
        self.need_unwrap = need_unwrap

    @classmethod
    def from_tensor_variable(cls, tensor_variable, raw_value, need_unwrap=True):
        # Convert a `TensorVariable` instance into an `UnspecializedPythonVariable` instance.
        return UnspecializedPythonVariable(
            **dict(tensor_variable.__dict__),
            raw_value=raw_value,
            need_unwrap=need_unwrap,
        )


class FakeItemVariable(TensorVariable):
    """An unspecialized python variable which prevents access to the underlying raw value.
    This is needed if item is called on a FakeTensor."""

    _nonvar_fields = {
        "need_unwrap",
        *TensorVariable._nonvar_fields,
    }

    def __init__(self, proxy: torch.fx.Proxy, **kwargs) -> None:
        need_unwrap = kwargs.pop("need_unwrap", False)
        super().__init__(proxy, **kwargs)
        self.need_unwrap = need_unwrap

    @classmethod
    def from_tensor_variable(cls, tensor_variable):
        return FakeItemVariable(**dict(tensor_variable.__dict__))


class TensorSubclassVariable(VariableTracker):
    def __init__(self, value, *args, **kwargs) -> None:
        self.value = value
        super().__init__(*args, **kwargs)

    def call_function(
        self,
        tx: "InstructionTranslator",
        args: List[VariableTracker],
        kwargs: Dict[str, VariableTracker],
    ) -> VariableTracker:
        if len(args) == 1 and isinstance(args[0], TensorVariable):
            from .torch_function import TensorWithTFOverrideVariable

            source = AttrSource(self.source, "__torch_function__")
            torch_fn = VariableTracker.create(tx, self.value.__torch_function__, source)

            return TensorWithTFOverrideVariable.from_tensor_var(
                tx, args[0], self.value, torch_fn
            )

        return super().call_function(tx, args, kwargs)

    def as_python_constant(self):
        return self.value


class UntypedStorageVariable(VariableTracker):
    _nonvar_fields = {
        "example_value",
        *VariableTracker._nonvar_fields,
    }

    def __init__(
        self,
        from_tensor: TensorVariable,
        example_value: torch.UntypedStorage,
        **kwargs,
    ) -> None:
        super().__init__(**kwargs),
        self.from_tensor = from_tensor
        # Example_value will always have device="meta"
        self.example_value = example_value

    def call_method(
        self,
        tx,
        name,
        args: List[VariableTracker],
        kwargs: Dict[str, VariableTracker],
    ) -> VariableTracker:
        if name == "size":
            assert not args
            assert not kwargs
            result = self.example_value.size()
            if not has_free_symbols(result):
                # avoid creating a node in the graph
                return ConstantVariable.create(int(result))
            else:
                from ..external_utils import untyped_storage_size
                from .builder import wrap_fx_proxy

                return wrap_fx_proxy(
                    tx,
                    tx.output.create_proxy(
                        "call_function",
                        untyped_storage_size,
                        (self.from_tensor.as_proxy(),),
                        {},
                    ),
                )
        if name == "resize_" and len(args) == 1:
            assert not kwargs
            tx.output.create_proxy(
                "call_function",
                torch.ops.inductor.resize_storage_bytes_,
                (self.from_tensor.as_proxy(), args[0].as_proxy()),
                {},
            )
            return self

        return super().call_method(tx, name, args, kwargs)

    def reconstruct(self, codegen):
        codegen(self.from_tensor)
        codegen.load_method("untyped_storage")
        codegen.call_method(0)<|MERGE_RESOLUTION|>--- conflicted
+++ resolved
@@ -275,12 +275,6 @@
             # Note - at a certain point we may want to handle
             raise NotImplementedError
 
-<<<<<<< HEAD
-=======
-        from ..guards import GuardBuilder
-        from .builder import VariableBuilder
-
->>>>>>> 808b9e32
         attr_source = AttrSource(self.source, name)
         install_guard(attr_source.make_guard(GuardBuilder.HASATTR))
         return VariableTracker.create(tx, real_value, attr_source)
