--- conflicted
+++ resolved
@@ -308,29 +308,6 @@
     return {inspect.getfile(m) for m in mods}
 
 
-<<<<<<< HEAD
-CLOSURE_VARS = {
-    "___check_type_id": check_type_id,
-    "___check_obj_id": check_obj_id,
-    "___odict_getitem": collections.OrderedDict.__getitem__,
-    "___key_to_id": key_to_id,
-    "___dict_version": dict_version,
-    "___dict_contains": lambda a, b: a in b,
-    "___tuple_iterator_len": tuple_iterator_len,
-    "___tuple_iterator_getitem": tuple_iterator_getitem,
-    "___get_torch_function_mode_stack_at": get_torch_function_mode_stack_at,
-    "__math_isnan": math.isnan,
-    "__numpy_isnan": None if np is None else np.isnan,
-    "inf": float("inf"),
-    "__load_module": importlib.import_module,
-    "utils_device": torch.utils._device,
-    "device": torch.device,
-    "___from_numpy": from_numpy,
-    "___as_tensor": torch._as_tensor_fullprec,
-    "torch": torch,
-    "inspect": inspect,
-}
-=======
 _CLOSURE_VARS: Optional[Dict[str, object]] = None
 
 
@@ -360,7 +337,6 @@
         }
     return _CLOSURE_VARS
 
->>>>>>> 9b2e453e
 
 if sys.version_info[:2] <= (3, 8):
     # [Note: Python Version <= 3.8]
