--- conflicted
+++ resolved
@@ -1839,11 +1839,10 @@
             else:
                 guard_manager = self.get_guard_manager(guard)
 
-<<<<<<< HEAD
                 # skip_no_tensor_aliasing_guards_on_parameters bring
                 # unsoundness. If you compile a function with two different
                 # parameters, but later on you pass on same tensor as two
-                # different outputs (aliasiing), Dynamo will not detect this.
+                # different outputs (aliasing), Dynamo will not detect this.
                 # But we deliberately take this soundness hit because this
                 # usecase is quite rare and there is substantial reduction in
                 # guard overhead.
@@ -1855,12 +1854,6 @@
                     # NoAliasing check at the end.
                     self.not_aliasing_tensor_names.append(tensor_name)
                     self.not_aliasing_tensor_guard_managers.append(guard_manager)
-=======
-                # Keep track of all the tensor guard managers to insert
-                # NoAliasing check at the end.
-                self.not_aliasing_tensor_names.append(tensor_name)
-                self.not_aliasing_tensor_guard_managers.append(guard_manager)
->>>>>>> c728bece
 
                 output_graph = self.check_fn_manager.output_graph
                 metadata = output_graph.input_source_to_sizes_strides[
