--- conflicted
+++ resolved
@@ -19,11 +19,7 @@
     RunOnlyContext,
 )
 from .exc import IncorrectUsage
-<<<<<<< HEAD
-=======
-from .external_utils import is_compiling
 from .utils import is_function
->>>>>>> b1d049f6
 
 
 if TYPE_CHECKING:
