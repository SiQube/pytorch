--- conflicted
+++ resolved
@@ -9,11 +9,7 @@
 from typing import Any, Callable, Iterable, Literal, TYPE_CHECKING
 
 import torch.utils._pytree as python_pytree
-<<<<<<< HEAD
 from torch.utils._pytree import BUILTIN_TYPES, STANDARD_DICT_TYPES
-=======
-from torch.utils._pytree import BUILTIN_TYPES
->>>>>>> f648ed80
 
 from ..decorators import substitute_in_graph
 
