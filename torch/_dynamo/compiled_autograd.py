# mypy: allow-untyped-defs
import contextlib
import functools
import operator
from typing import Any, Dict, List, Optional, Tuple, TYPE_CHECKING, Union

import torch
from torch._dynamo.external_utils import (
    call_backward,
    call_hook,
    FakeCompiledAutogradEngine,
)
from torch._dynamo.source import GetItemSource, LocalSource
from torch._dynamo.utils import counters, lazy_format_graph_code, set_locals_to_steal
from torch._logging import getArtifactLogger, trace_structured
from torch._prims_common import clone_preserve_strides
from torch._subclasses import FakeTensorMode
from torch.fx import GraphModule
from torch.fx.experimental._backward_state import BackwardState
from torch.fx.experimental.proxy_tensor import (
    decompose,
    disable_autocast_cache,
    disable_proxy_modes_tracing,
    fetch_object_proxy,
    ProxyTorchDispatchMode,
    PythonKeyTracer,
    track_tensor_tree,
)
from torch.fx.experimental.symbolic_shapes import DimDynamic, ShapeEnv
from torch.fx.traceback import preserve_node_meta, set_stack_trace
from torch.utils._traceback import CapturedTraceback


if TYPE_CHECKING:
    from torch.fx.proxy import Proxy


compiled_autograd_log = getArtifactLogger(__name__, "compiled_autograd")
verbose_log = getArtifactLogger(__name__, "compiled_autograd_verbose")


def snapshot_verbose_logging_enabled():
    return torch._logging._internal.log_state.is_artifact_enabled(
        "compiled_autograd_verbose"
    )


def snapshot_cudagraph_enabled():
    return torch._inductor.config.triton.cudagraphs


def maybe_clone(x):
    if x is not None:
        return clone_preserve_strides(x)
    return x


class AutogradCompilerInstance:
    def __init__(self, compiler_fn) -> None:
        self.compiler_fn = compiler_fn
        self.stack = contextlib.ExitStack()
        self.close = self.stack.close
        self.shape_env = ShapeEnv()
        self.fake_tensor_mode = FakeTensorMode(
            allow_fallback_kernels=True,
            allow_non_fake_inputs=True,
            shape_env=self.shape_env,
        )
        self.fx_tracer = PythonKeyTracer()
        self.proxy_mode = ProxyTorchDispatchMode(self.fx_tracer, "symbolic")
        self.hooks_proxy: Optional[Proxy] = None
        self.graph_placeholders = ["inputs", "sizes", "scalars", "hooks"]

    def wrap_fake(self, x, source):
        assert isinstance(x, torch.Tensor)
        return self.fake_tensor_mode.from_tensor(x, source=source)

    @staticmethod
    def source(name, idx) -> GetItemSource:
        return GetItemSource(LocalSource(name), idx)

    def begin_capture(
        self,
        inputs: List[torch.Tensor],
        sizes: List[int],
        scalars: List[Union[int, float]],
        origins: List[List[Tuple[int, str]]],
    ):
        counters["compiled_autograd"]["captures"] += 1
        self.aot_graph_cls_name: Optional[str] = None
        self.aot_graph_infos: Dict[int, Dict[str, Any]] = {}
        self.fx_tracer.root = torch.nn.Module()
        self.fx_tracer.graph = torch.fx.Graph(tracer_cls=PythonKeyTracer)
        self.fx_tracer.tensor_attrs = {}
        args_proxy, sizes_proxy, scalars_proxy, self.hooks_proxy = (
            self.fx_tracer.create_proxy("placeholder", name, (), {})
            for name in self.graph_placeholders
        )

        self.stack.enter_context(preserve_node_meta())
        inputs_origins, sizes_origins, scalars_origins = origins
        # tensor inputs to fake tensors
        inputs = [
            self.wrap_fake(x, self.source("inputs", idx))
            for idx, x in enumerate(inputs)
        ]
        self.bind_tensors_to_proxies(inputs, args_proxy, inputs_origins)

        # size inputs to symints
        sizes = [
            self.shape_env.create_unspecified_symint_and_symbol(
                val,
                self.source("sizes", idx),
                DimDynamic.DYNAMIC,
            )
            for idx, val in enumerate(sizes)
        ]
        self.bind_tensors_to_proxies(sizes, sizes_proxy, sizes_origins)

        for idx, val in enumerate(scalars):
            source = self.source("scalars", idx)
            if isinstance(val, int):
                scalars[idx] = self.shape_env.create_unspecified_symint_and_symbol(
                    val,
                    source,
                    DimDynamic.DYNAMIC,
                )
            elif isinstance(val, float):
                scalars[idx] = self.shape_env.create_symfloatnode(
                    self.shape_env.create_unspecified_symbol(
                        val,
                        source=source,
                        dynamic_dim=DimDynamic.DYNAMIC,
                    ),
                    hint=val,
                    source=source,
                )
            else:
                raise AssertionError("Unexpected scalar type: ", type(val))
        self.bind_tensors_to_proxies(scalars, scalars_proxy, scalars_origins)

        # TODO(jansel): are all these modes needed?
        self.stack.enter_context(decompose({}))
        self.stack.enter_context(self.fake_tensor_mode)
        self.stack.enter_context(self.proxy_mode)
        self.stack.enter_context(disable_autocast_cache())
<<<<<<< HEAD
        from torch._dispatch.python import enable_python_dispatcher
        self.stack.enter_context(enable_python_dispatcher())
=======
        # Needed to make sure we don't accidentally specialize any symbols
        assert self.fake_tensor_mode.shape_env is not None
        env = self.fake_tensor_mode.shape_env
        self.stack.enter_context(
            torch.fx.experimental.symbolic_shapes._suppress_guards(env)
        )
>>>>>>> 7ae8d770
        return inputs, sizes, scalars

    def proxy_call_backward(
        self,
        inputs,
        output_metadatas,
        saved_tensors,
        backward_idx: int,
    ):
        assert self.hooks_proxy is not None
        backward_c_function = self.hooks_proxy[backward_idx]  # type: ignore[index]
        proxies = self.fx_tracer.create_proxy(
            kind="call_function",
            target=call_backward,
            args=(
                backward_c_function,
                self.to_proxy(saved_tensors),
                *self.to_proxy(inputs),
            ),
            kwargs={},
        )

        with disable_proxy_modes_tracing():
            # create fake Tensors
            grad_ins: List[Optional[torch.Tensor]] = []
            for output_metadata in output_metadatas:
                if output_metadata is None:
                    grad_ins.append(None)
                    continue

                layout, device, dtype, size = output_metadata
                grad_ins.append(
                    torch.empty(size=size, dtype=dtype, layout=layout, device=device)
                )
            self.bind_tensors_to_proxies(grad_ins, proxies)
        return tuple(grad_ins)

    def proxy_call_hook(self, hook, *args, **kwargs):
        return self.fx_tracer.create_proxy(
            "call_function",
            call_hook,
            (
                hook,
                *[self.to_proxy(x) for x in args],
            ),
            kwargs,
        )

    def tensor_pre_hook(self, inputs, hook_id, i: int):
        assert self.hooks_proxy is not None
        hook = self.hooks_proxy[hook_id]  # type: ignore[index]
        proxy = self.proxy_call_hook(
            hook,
            inputs[i],
            hook_type="tensor_pre_hook",
        )
        with disable_proxy_modes_tracing():
            inputs[i] = maybe_clone(inputs[i])
            self.bind_tensors_to_proxies([inputs[i]], [proxy])
        return inputs

    def pre_hook(self, inputs, hook_id):
        assert self.hooks_proxy is not None
        hook = self.hooks_proxy[hook_id]  # type: ignore[index]
        proxies = self.proxy_call_hook(
            hook,
            inputs,
            hook_type="pre_hook",
        )
        with disable_proxy_modes_tracing():
            inputs = [maybe_clone(x) for x in inputs]
            self.bind_tensors_to_proxies(inputs, proxies)
        return inputs

    def post_hook(self, outputs, inputs, hook_id):
        assert self.hooks_proxy is not None
        hook = self.hooks_proxy[hook_id]  # type: ignore[index]
        proxies = self.proxy_call_hook(
            hook,
            outputs,
            inputs,
            hook_type="post_hook",
        )
        with disable_proxy_modes_tracing():
            outputs = [maybe_clone(x) for x in outputs]
            self.bind_tensors_to_proxies(outputs, proxies)
        return outputs

    def post_acc_grad_hook(self, input, hook_id):
        assert isinstance(input, torch.Tensor)
        assert self.hooks_proxy is not None
        hook = self.hooks_proxy[hook_id]  # type: ignore[index]
        proxy = self.proxy_call_hook(
            hook,
            input,
            hook_type="post_acc_grad_hook",
        )
        with disable_proxy_modes_tracing():
            input = [maybe_clone(input)]
            self.bind_tensors_to_proxies(input, [proxy])
        return input

    # Note: [Compiled autograd and cudagraphs]
    # Eager autograd backward implements scalars as 0-dim tensors, see DivBackward0::other_.
    # When compiled autograd traces those nodes, it lifts the scalar tensors, resulting in a graph
    # with some cpu 0-dim tensor inputs. To prevent the entire graph from skipping cudagraph, we move the
    # scalars tensors to cuda. This works because ATen/prims ops will accept cuda 0-dim tensors too.
    def move_graph_nodes_to_cuda(self, graph) -> List[int]:
        to_move: Dict[int, torch.fx.Node] = {}
        has_cuda_inputs = False
        nodes = list(graph.nodes)
        assert nodes[0].target == "inputs"
        inputs = nodes[0]
        inputs_users = list(inputs.users.keys())
        # input access nodes should immediately follow placeholder nodes
        first_getitem_idx = len(self.graph_placeholders)
        assert nodes[first_getitem_idx] == inputs_users[0]
        last_getitem_idx = first_getitem_idx + len(inputs_users) - 1
        assert nodes[last_getitem_idx] == inputs_users[-1]
        for i, node in enumerate(inputs_users):
            if not has_cuda_inputs and node.meta["val"].device.type == "cuda":
                has_cuda_inputs = True
                continue

            is_cpu = node.meta["val"].device.type == "cpu"
            is_scalar = len(node.meta["val"].size()) == 0
            if is_cpu and is_scalar:
                node_users = list(node.users.keys())
                if all(
                    isinstance(user.target, torch._ops.OpOverload)
                    and user.target.namespace in ("prims", "aten")
                    for user in node_users
                ):
                    # all users are prims/aten, can move safely
                    to_move[i] = node

        # only move cpu scalars to cuda if there were cuda activations in this graph,
        # this is to handle the case where cudagraphs is enabled on a cpu-only graph
        if has_cuda_inputs:
            for node in to_move.values():
                node.meta["val"] = node.meta["val"].cuda()

            # return runtime indices we need to move to cuda
            return list(to_move.keys())

        return []

    def is_sym_node(self, node):
        return (
            isinstance(node, torch.fx.Node)
            and node.op == "call_function"
            and node.target
            in [torch.ops.aten.sym_size.int, torch.ops.aten.sym_numel.default]
        )

    def remove_dead_sym_nodes(self):
        for node in reversed(list(self.fx_tracer.graph.nodes)):
            if (
                node.op == "call_function"
                and node.target == operator.eq
                and (self.is_sym_node(node.args[0]) or self.is_sym_node(node.args[1]))
            ):
                if len(node.users) == 0:
                    self.fx_tracer.graph.erase_node(node)
            if self.is_sym_node(node):
                if len(node.users) == 0:
                    self.fx_tracer.graph.erase_node(node)

    def end_capture(self, outputs):
        self.fx_tracer.create_proxy(
            "call_function",
            FakeCompiledAutogradEngine._exec_final_callbacks_stub,
            (),
            {},
        )
        self.stack.close()
        self.fx_tracer.create_node(
            "output",
            "output",
            (self.fx_tracer.create_arg(self.to_proxy(outputs)),),
            {},
        )
        self.rename_aot_dispatcher_nodes()
        self.reorder_tensor_pre_hook_nodes()
        self.reorder_pre_hook_nodes_to_schedule_asap()
        self.reorder_accumulate_grad_nodes()
        self.reorder_pre_hook_nodes_to_mimic_eager()
        self.reorder_post_acc_grad_hook_nodes()
        self.reorder_post_hook_nodes()
        # TODO(yf225): work around: remove dead codes like `sym_size` and `sym_numel` which are not used downstream. e.g.
        # ```
        # sym_numel_default = torch.ops.aten.sym_numel.default(sum_109);  sum_109 = None
        # eq_115 = 16 == sym_numel_default;  sym_numel_default = eq_115 = None
        # sym_size_int_39 = torch.ops.aten.sym_size.int(getitem_112, 1);  getitem_112 = None
        # eq_116 = 16 == sym_size_int_39;  eq_116 = None
        # eq_117 = 16 == sym_size_int_39;  sym_size_int_39 = eq_117 = None
        # ```
        # Proper fix is Richard's Python compiled autograd effort which will avoid calling make_fx and
        # should prevent these ops from going into the CA graph.
        self.remove_dead_sym_nodes()
        runtime_inputs_to_move: List[int] = []
        if snapshot_cudagraph_enabled():
            runtime_inputs_to_move = self.move_graph_nodes_to_cuda(self.fx_tracer.graph)

        graph = GraphModule(
            self.fx_tracer.root, self.fx_tracer.graph, "CompiledAutograd"
        )
        set_locals_to_steal(graph, ["inputs"])
        lazy_graph_code = lazy_format_graph_code(
            "Compiled autograd graph",
            graph,
            include_device=True,
            include_stride=True,
            colored=True,
        )
        compiled_autograd_log.info("%s", lazy_graph_code)
        verbose_log.debug("%s", lazy_graph_code)
        trace_structured(
            "compiled_autograd_graph",
            payload_fn=lambda: graph.print_readable(print_output=False),
        )

        def runtime_wrapper(compiled_fn, inputs, sizes, scalars, hooks):
            global in_compiled_autograd_region
            try:
                in_compiled_autograd_region = True
                for i in runtime_inputs_to_move:
                    inputs[i] = inputs[i].pin_memory().cuda(non_blocking=True)

                with disable():
                    return compiled_fn(inputs, sizes, scalars, hooks)
            finally:
                in_compiled_autograd_region = False

        return runtime_wrapper, self.compiler_fn(graph)

    def rename_aot_dispatcher_nodes(self):
        """
        Renames nodes as they appear in the AOTDispatcher backward graphs, prefixed by AOT id
        e.g. AOTDispatcher backward graph X's `sin_Y` -> `aotX_sin_Y`
        """
        if self.aot_graph_cls_name is None:
            return

        def is_similar(ca: torch.fx.node.Node, aot: torch.fx.node.Node):
            # 1. comparing using target (for aten ops)
            target_match = ca.target == aot.target
            if not target_match:
                # 2. comparing using name (for HOPs)
                target_match = (
                    hasattr(ca.target, "__name__")
                    and hasattr(aot.target, "__name__")
                    and ca.target.__name__ == aot.target.__name__
                )
            if (
                not target_match
                and hasattr(ca.target, "name")
                and hasattr(aot.target, "name")
                and aot.target.name() == "aten::reshape"
                and hasattr(aot.meta.get("original_aten"), "name")
            ):
                # 3. undo view_to_reshape post grad pass
                target_match = ca.target.name() == aot.meta["original_aten"].name()

            return (
                target_match
                and ca.op == aot.op
                and ca.type == aot.type
                and len(ca.all_input_nodes) == len(aot.all_input_nodes)
            )

        for nodecall_index, info in self.aot_graph_infos.items():
            ca_node_start_idx = info["ca_node_start_idx"]
            aot_id = info["aot_id"]
            aot_graph = info["aot_gm"].graph

            # 1. Find the first op from user code in the AOT graph
            aot_it = iter(aot_graph.nodes)
            aot_node = next(aot_it)
            assert aot_node is not None
            try:
                while aot_node.op != "call_function":
                    aot_node = next(aot_it)
            except StopIteration:
                continue

            try:
                # 2. Find the first op in the compiled autograd graph segment
                ca_it = iter(self.fx_tracer.graph.nodes)
                for _ in range(ca_node_start_idx):
                    next(ca_it)
                ca_node = next(ca_it)

                # Graphs should all end with output node
                while ca_node.op != "output" and not is_similar(ca_node, aot_node):
                    # The compiled autograd graph may contain lazily inserted ops
                    # We skip those when aligning nodes
                    ca_node = next(ca_it)

                # 3. Keep alligned and rename nodes
                while aot_node.op != "output" and ca_node.op != "output":
                    if not ca_node.users:
                        # TODO: DCE for compiled autograd graph
                        ca_node = next(ca_it)
                        continue

                    if not is_similar(ca_node, aot_node):
                        # There should be no lazily inserted ops in the middle of a match
                        # So any deviation is an error
                        raise StopIteration

                    ca_node.name = f"aot{aot_id}_{aot_node.name}"
                    for i, inp in enumerate(aot_node.all_input_nodes):
                        ca_node.all_input_nodes[i].name = f"aot{aot_id}_{inp.name}"

                    aot_node = next(aot_it)
                    ca_node = next(ca_it)
            except StopIteration:
                verbose_log.debug(
                    "Failed to match %s%s (NodeCall %s) nodes with AOT backward graph %s nodes",
                    self.aot_graph_cls_name,
                    aot_id,
                    nodecall_index,
                    aot_id,
                )

    @staticmethod
    def get_all_nodes(args):
        nodes = []
        for n in args:
            if type(n) is torch.fx.Node:  # filter out non-Node args, like None
                nodes.append(n)
        return nodes

    @staticmethod
    def is_placeholder(node):
        if node.op == "placeholder" or (
            node.op == "call_function"
            and node.target == operator.getitem
            and node.args[0].op == "placeholder"
        ):
            return True
        return False

    def reorder_accumulate_grad_nodes(self):
        """
        Usage of AOTAutograd causes all the accumulate_grad_ nodes to get pushed to the end of
        the graph.  This differs from eager mode, which schedules them as soon as possible. This
        pass attempts to reorder the graph to mimic eager behavior.
        """
        for node in self.fx_tracer.graph.find_nodes(
            op="call_function", target=torch.ops.inductor.accumulate_grad_.default
        ):
            param_node, grad_node = node.args[0], node.args[1]
            getitem_node = None
            if grad_node.target == operator.getitem:
                getitem_node = grad_node
                grad_node = getitem_node.args[0]

            arg = max([param_node, grad_node])  # last arg
            if arg is not node.prev and not self.is_placeholder(arg):
                arg.append(node)
                if getitem_node is not None:
                    arg.append(getitem_node)

    def reorder_tensor_pre_hook_nodes(self):
        """
        Usage of AOTAutograd causes all the tensor_pre_hook nodes to get pushed
        to the end of the graph. This differs from eager mode, which schedules
        them as soon as possible. This pass attempts to reorder the graph to
        mimic eager behavior.
        """
        for node in self.fx_tracer.graph.find_nodes(
            op="call_function", target=call_hook
        ):
            if node.kwargs.get("hook_type", None) != "tensor_pre_hook":
                continue

            getitem_node = node.args[0]
            input_node = node.args[1]  # tensor_pre_hook handle only one grad tensor

            if input_node is not node.prev and not self.is_placeholder(input_node):
                input_node.append(getitem_node)
                getitem_node.append(node)

    def reorder_pre_hook_nodes_to_schedule_asap(self):
        """
        In this function, we schedule the pre hooks as soon as possible. This
        does not match eager behavior (schedule pre hook right before its
        registered node), but it can make acc grad be scheduled properly when
        the pre hooks are registered to them. After reordering acc grad node, we
        will reorder the pre hooks again to mimic eager behavior.
        """
        for node in self.fx_tracer.graph.find_nodes(
            op="call_function", target=call_hook
        ):
            if node.kwargs.get("hook_type", None) != "pre_hook":
                continue

            getitem_node = node.args[0]
            # pre_hook handle a tuple of grad tensors
            input_nodes = self.get_all_nodes(node.args[1])

            to_remove = []
            to_append = []
            hook_block = [node]  # contain the hook and hook args getitem
            for n in input_nodes:
                if n.op == "call_function" and n.target == operator.getitem:
                    to_append.append(n.args[0])
                    to_remove.append(n)
                    hook_block.append(n)
            for a, b in zip(to_remove, to_append):
                input_nodes.remove(a)
                input_nodes.append(b)

            arg = max(input_nodes)  # last input
            if arg is not node.prev and not self.is_placeholder(arg):
                arg.append(getitem_node)
                for n in hook_block:
                    getitem_node.append(n)

    def reorder_pre_hook_nodes_to_mimic_eager(self):
        """
        Usage of AOTAutograd causes all the pre_hook nodes to get pushed to the
        end of the graph. This differs from eager mode, which schedules them
        right before their registered node execution. This pass attempts to
        reorder the graph to mimic eager behavior.
        """
        pre_hooks = []
        for node in self.fx_tracer.graph.find_nodes(
            op="call_function", target=call_hook
        ):
            if node.kwargs.get("hook_type", None) != "pre_hook":
                continue
            pre_hooks.append(node)

        for node in reversed(pre_hooks):
            hook_getitem_node = node.args[0]

            users = list(node.users.keys())
            if len(users) == 0:
                continue

            # users are all getitem ops and they are used by same registered node
            assert all(
                user.op == "call_function" and user.target == operator.getitem
                for user in users
            )
            registered_node = next(iter(users[0].users.keys()))

            if registered_node is not node.next:
                registered_node.prepend(hook_getitem_node)
                registered_node.prepend(node)
                for getitem in users:
                    registered_node.prepend(getitem)

    def reorder_post_acc_grad_hook_nodes(self):
        """
        Usage of AOTAutograd causes all the post_acc_grad_hook nodes to get
        pushed to the end of the graph. This differs from eager mode, which
        schedules them as soon as possible. This pass attempts to reorder the
        graph to mimic eager behavior.
        """
        post_acc_grad_hooks = []
        for node in self.fx_tracer.graph.find_nodes(
            op="call_function", target=call_hook
        ):
            if node.kwargs.get("hook_type", None) != "post_acc_grad_hook":
                continue
            post_acc_grad_hooks.append(node)

        # nodes in post_acc_grad_hooks are in topo order. For hooks registered
        # to same node, we should keep their relative order
        for node in reversed(post_acc_grad_hooks):
            getitem_node = node.args[0]
            param_node = node.args[1]  # post_acc_grad_hook handle one param

            # find the corresponding acc_grad node
            acc_grad_node = None
            for n in list(param_node.users.keys()):
                if (
                    n.op == "call_function"
                    and n.target == torch.ops.inductor.accumulate_grad_.default
                ):
                    acc_grad_node = n
                    break

            assert (
                acc_grad_node is not None
            ), "post_acc_grad_hook must have corresponding acc grad node"

            # append post_acc_grad_hook after acc_grad node
            acc_grad_node.append(getitem_node)
            getitem_node.append(node)

    def reorder_post_hook_nodes(self):
        """
        Usage of AOTAutograd causes all the post_hook nodes to get pushed to the
        end of the graph. This differs from eager mode, which schedules them as
        soon as possible. This pass attempts to reorder the graph to mimic eager
        behavior.
        """
        post_hooks = []
        for node in self.fx_tracer.graph.find_nodes(
            op="call_function", target=call_hook
        ):
            if node.kwargs.get("hook_type", None) != "post_hook":
                continue
            post_hooks.append(node)

        for node in reversed(post_hooks):
            getitem_node = node.args[0]
            output_nodes = node.args[1]
            input_nodes = node.args[2]

            if len(output_nodes) > 0:
                continue

            input_nodes_and_users = []
            input_nodes_and_users.extend(list(input_nodes))
            for input_node in input_nodes:
                for user in list(input_node.users.keys()):
                    if not (
                        user.op == "call_function"
                        and user.target == call_hook
                        and node.kwargs.get("hook_type", None) == "post_hook"
                    ):
                        input_nodes_and_users.append(user)

            arg = max(input_nodes_and_users)  # last input users
            if (
                arg.op == "call_function"
                and arg.target == torch.ops.inductor.accumulate_grad_.default
            ):
                param_node = arg.args[0]
                post_acc_grad_hook_node = None
                for n in list(param_node.users.keys()):
                    if (
                        n.op == "call_function"
                        and n.target == call_hook
                        and n.kwargs.get("hook_type", None) == "post_acc_grad_hook"
                    ):
                        post_acc_grad_hook_node = n

                if post_acc_grad_hook_node is not None:
                    post_acc_grad_hook_node.append(getitem_node)
                    getitem_node.append(node)
                    continue

            if arg is not node.prev and not self.is_placeholder(arg):
                arg.append(getitem_node)
                getitem_node.append(node)

    def to_proxy(self, t):
        if t is None:
            return None
        if isinstance(t, list):
            return [self.to_proxy(x) for x in t]
        if isinstance(t, tuple):
            return tuple(self.to_proxy(x) for x in t)
        # can it be torch.SymInt as the code used to imply?
        assert isinstance(t, torch.Tensor)
        proxy_tensor = fetch_object_proxy(self.fx_tracer, t)
        assert isinstance(proxy_tensor, torch.fx.experimental.proxy_tensor._ProxyTensor)
        return proxy_tensor.proxy

    def bind_tensors_to_proxies(
        self, tensors, proxies, origins: Optional[List[Tuple[int, str]]] = None
    ):
        if isinstance(proxies, torch.fx.Proxy):
            if origins:
                assert len(origins) == len(tensors)
                bound_proxies = []
                for i in range(len(tensors)):
                    nodecall_index, node_name = origins[i]
                    self.set_node_origin(node_name, nodecall_index, None)
                    bound_proxies.append(proxies[i])  # type: ignore[index]
                proxies = bound_proxies
            else:
                proxies = [proxies[i] for i in range(len(tensors))]  # type: ignore[index]

        assert len(tensors) == len(proxies)
        track_tensor_tree(tensors, proxies, constant=None, tracer=self.fx_tracer)

    def bind_backward_state(self, index: int):
        assert self.hooks_proxy is not None
        proxy = self.hooks_proxy[index]  # type: ignore[index]
        bw_state = BackwardState()
        track_tensor_tree(bw_state, proxy, constant=None, tracer=self.fx_tracer)
        return bw_state

    def set_node_origin(
        self,
        node_name: str,
        nodecall_index: int,
        pyobj: Optional[torch.autograd.Function],
    ):
        maybe_aot_id = ""
        if pyobj is not None:
            forward_cls = pyobj._forward_cls  # type: ignore[attr-defined]
            if hasattr(forward_cls, "_aot_id"):
                # backward was created by AOT Dispatcher
                self.aot_graph_cls_name = node_name
                maybe_aot_id = forward_cls._aot_id
                self.aot_graph_infos[nodecall_index] = {
                    "ca_node_start_idx": len(self.fx_tracer.graph.nodes),
                    "aot_id": maybe_aot_id,
                    "aot_gm": forward_cls._lazy_backward_info.bw_module,
                }

        new_code = f"{node_name}{maybe_aot_id} (NodeCall {nodecall_index})"
        raw_stack_trace = CapturedTraceback.extract().format()[-1]
        new_stack_trace = raw_stack_trace.replace(
            "raw_stack_trace = CapturedTraceback.extract().format()[-1]", new_code
        )
        set_stack_trace(new_stack_trace)


# state of the autograd engine dispatch, kept in sync by enable/disable context managers
compiled_autograd_enabled = False

# global flag to check if compiled autograd is enabled but Dynamo stance is "force_eager"
compiled_autograd_enabled_force_eager = False

# global flag to check if we are processing graphs produced from a compiled autograd graph
in_compiled_autograd_region = False


@contextlib.contextmanager
def enable(compiler_fn):
    from torch._dynamo import eval_frame

    if eval_frame._stance.stance == "force_eager":
        # If user explicitly sets Dynamo stance to "force_eager", we want Compiled Autograd
        # to fall back to eager as well.
        global compiled_autograd_enabled_force_eager
        compiled_autograd_enabled_force_eager = True
        try:
            yield
        finally:
            compiled_autograd_enabled_force_eager = False
    else:
        # we need to import this, because user might not have imported it if they directly use this context manager
        # we need to lazily import it, because of circular dependencies
        import torch._inductor.cudagraph_trees

        prior = torch._C._dynamo.compiled_autograd.set_autograd_compiler(
            functools.partial(AutogradCompilerInstance, compiler_fn)
        )
        if snapshot_verbose_logging_enabled():
            torch._C._dynamo.compiled_autograd.set_verbose_logger(verbose_log)
        global compiled_autograd_enabled
        compiled_autograd_enabled = True
        try:
            with torch.autograd.set_multithreading_enabled(False):
                yield
        finally:
            if not prior:
                compiled_autograd_enabled = False
            torch._C._dynamo.compiled_autograd.set_autograd_compiler(prior)


@contextlib.contextmanager
def disable():
    prior = torch._C._dynamo.compiled_autograd.set_autograd_compiler(None)
    global compiled_autograd_enabled
    compiled_autograd_enabled = False
    try:
        yield
    finally:
        if prior:
            compiled_autograd_enabled = True
        torch._C._dynamo.compiled_autograd.set_autograd_compiler(prior)


# return to starting state of a new process
def reset() -> None:
    global compiled_autograd_enabled
    compiled_autograd_enabled = False
    assert not in_compiled_autograd_region
    torch._C._dynamo.compiled_autograd.set_autograd_compiler(None)
    torch._C._dynamo.compiled_autograd.set_verbose_logger(None)<|MERGE_RESOLUTION|>--- conflicted
+++ resolved
@@ -144,17 +144,14 @@
         self.stack.enter_context(self.fake_tensor_mode)
         self.stack.enter_context(self.proxy_mode)
         self.stack.enter_context(disable_autocast_cache())
-<<<<<<< HEAD
         from torch._dispatch.python import enable_python_dispatcher
         self.stack.enter_context(enable_python_dispatcher())
-=======
         # Needed to make sure we don't accidentally specialize any symbols
         assert self.fake_tensor_mode.shape_env is not None
         env = self.fake_tensor_mode.shape_env
         self.stack.enter_context(
             torch.fx.experimental.symbolic_shapes._suppress_guards(env)
         )
->>>>>>> 7ae8d770
         return inputs, sizes, scalars
 
     def proxy_call_backward(
