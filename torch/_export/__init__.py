import dataclasses
import inspect
import weakref
import re
from collections import OrderedDict
from typing import Any, Callable, List, Tuple, Optional, Dict, Union

import sympy

import torch
import torch._dynamo
import torch.fx
<<<<<<< HEAD
from torch.fx.graph import _PyTreeCodeGen, _PyTreeInfo
from .exported_program import (
    CallSpec,
    ExportedProgram,
    ExportBackwardSignature,
    ExportGraphSignature,
    _process_constraints,
)
from .passes.replace_sym_size_ops_pass import _ReplaceSymSizeOpPass
from torch._decomp import core_aten_decompositions
=======
import torch.fx._pytree as fx_pytree

import torch.utils._pytree as pytree
from torch._decomp import core_aten_decompositions, get_decompositions
from torch._dispatch.python import enable_python_dispatcher
>>>>>>> c379d628
from torch._dynamo.eval_frame import Constraint
from torch._functorch.aot_autograd import aot_export_module
from torch._guards import detect_fake_mode
from torch._subclasses.fake_tensor import FakeTensor, FakeTensorMode

import torch.utils._pytree as pytree
from torch.fx.experimental.symbolic_shapes import (
    ConstraintViolationError,
    GuardOnDataDependentSymNode,
    ShapeEnv,
    StrictMinMaxConstraint,
)

from torch._dynamo.exc import UserError, UserErrorType
from torch.utils._sympy.value_ranges import ValueRanges, ValueRangeError



# Note - [On Export Dynamic Dimension UX]
#
# After a lot of discussion, we have settled on a dynamic marking API
# for export that meets the following constraints:
# 1) Stateless
# 2) Safe for numerous .export calls within a single process
# 3) Simple to use
# 4) Can be extended to constraints easily
#
# While the underlying API is still torch._dynamo.mark_dynamic, we offer a higher
# level API that meets the constraints above.
#
# This API produces an object that is meant to be passed into torch._dynamo.export
# constraints field. See docs on torch._dynamo.export for more details.
#
# Note - The output type and structure here is NOT BC and NOT A CONTRACT, we reserve
# the right to change the output here at any time, and will do so as we extend the API.
#
# result = torch._dynamo.export(
#     my_model,
#     *sixtyfour_tensors,
#     constraints=[
#         # if you do only dynamic_dim, this is sugar for
#         # -Inf <= dynamic_dim(blah, 0) <= Inf; we don’t otherwise
#         # permit direct int->bool conversion
#         dynamic_dim(blah, 0),
#         # operator overloading because it makes it clear whether
#         # or not you’re inclusive-exclusive range or not
#         0 <= dynamic_dim(blah, 1) <= 100,
#         # NB: But we actually truncate ranges to be >= 2, because of
#         # 0/1 specialization
#     ]
# )
def dynamic_dim(t: torch.Tensor, index: int):
    if not isinstance(t, torch.Tensor):
        raise UserError(
            UserErrorType.DYNAMIC_DIM,
            f"Expected tensor as input to dynamic_dim but got {type(t)}"
        )

    if t.dim() < 1:
        raise UserError(
            UserErrorType.DYNAMIC_DIM,
            "Cannot mark 0-dimension tensors to be dynamic"
        )

    if index >= t.dim():
        raise UserError(
            UserErrorType.DYNAMIC_DIM,
            f"Expected the dimension passed to dynamic_dim to be in the range [0:{t.dim()-1}]"
            f" but got {index}, which is out of bounds for the given tensor."
        )

    return Constraint(
        weakref.ref(t),
        id(t),
        index,
        StrictMinMaxConstraint(
            vr=ValueRanges(lower=2, upper=sympy.oo), warn_only=False
        ),
    )


@dataclasses.dataclass
class ExportDynamoConfig:
    """
    Manage Export-specific configurations of Dynamo.
    TODO add tests to make sure the flags are not outdated
    """
    capture_scalar_outputs: bool = True
    capture_dynamic_output_shape_ops: bool = True
    guard_nn_modules: bool = True
    dynamic_shapes: bool = True
    specialize_int: bool = True
    allow_rnn: bool = True


DECOMP_TABLE = core_aten_decompositions()


def export(
    f: Callable,
    args: Tuple[Any],
    constraints: Optional[List[Constraint]] = None,
    *,
    _add_runtime_assertions=True,
    _functionalize_runtime_assertions=False,
) -> ExportedProgram:
    """
    Traces either an nn.Module's forward function or just a callable with PyTorch
    operations inside and produce a ExportedProgram.

    Args:
        m: the `nn.Module` or callable to trace.

        args: Tracing example inputs.

        constraints: A list of constraints on the dynamic arguments specifying
            their possible range of their shapes

    Returns:
        An ExportedProgram containing the traced method.
    """
    if constraints is None:
        constraints = []

    if not isinstance(f, torch.nn.Module):
        for parameter in inspect.signature(f).parameters.values():
            if parameter.kind == parameter.VAR_KEYWORD:
                raise UserError(UserErrorType.INVALID_INPUT, "Kwargs to torch.export is not supported")

    with torch._dynamo.config.patch(dataclasses.asdict(ExportDynamoConfig())):  # type: ignore[attr-defined]
        try:
            gm_torch_level, _ = torch._dynamo.export(
                f,
                *args,
                constraints=constraints,
                assume_static_by_default=True,
            )

            params_buffers: "OrderedDict[str, Union[torch.Tensor, torch.nn.Parameter]]" = OrderedDict()
            for name, param in gm_torch_level.named_parameters(recurse=True, remove_duplicate=False):
                params_buffers[name] = param

            for name, buffer in gm_torch_level.named_buffers(recurse=True, remove_duplicate=False):
                params_buffers[name] = buffer


            # When aot_export lifts the params, we lose the nn_module_stack
            # and source_fn from the param nodes as they are treated as fresh inputs
            # Therefore, we manually extract them before calling into aot_export
            params_buffers_to_node_meta = OrderedDict()
            for node in gm_torch_level.graph.nodes:
                target = node.target
                meta = node.meta
                if node.op == "call_module":
                    submodule = getattr(gm_torch_level, target)
                    if isinstance(submodule, torch.nn.Module):
                        for name, _ in submodule.named_parameters(recurse=True, remove_duplicate=False):
                            params_buffers_to_node_meta[target + "." + name] = meta

                        for name, _ in submodule.named_buffers(recurse=True, remove_duplicate=False):
                            params_buffers_to_node_meta[target + "." + name] = meta

                # If the call_function uses param as input, we also need to capture the meta for it
                # This is basically the same flow as torch.fx.traceback.preserve_meta()
                if node.op == "call_function" and not isinstance(node.target, torch._ops.HigherOrderOperator):
                    for n in node._input_nodes:
                        if n.op == "get_attr":
                            params_buffers_to_node_meta[n.target] = meta

            fake_inps = []
            for node in gm_torch_level.graph.nodes:
                if node.op == "placeholder" and "val" in node.meta:
                    fake_val = node.meta["val"]
                    fake_inps.append(fake_val)

            fake_mode = FakeTensorMode(
                allow_fallback_kernels=False,
                allow_non_fake_inputs=True,
                shape_env=ShapeEnv(
                    assume_static_by_default=True,
                ),
            )

            if detected_fake_mode := detect_fake_mode(fake_inps):
                fake_mode = detected_fake_mode

            fake_args = pytree.tree_map_only(torch.Tensor, fake_mode.from_tensor, args)

            # Fix the graph output signature to be tuple if scalar
            # because aot_export expects a tuple as return type
            return_val = f(*args)
            flat_args, in_spec = pytree.tree_flatten(args)
            out_spec = orig_out_spec = gm_torch_level._out_spec
            # this means it is scalar return value, so will make it tuple
            if not isinstance(return_val, (list, tuple)):
                out_spec = pytree.tree_flatten((return_val,))[1]

            orig_args = gm_torch_level.graph._codegen.pytree_info.orig_args  # type: ignore[attr-defined]

            gm_torch_level.graph._codegen = _PyTreeCodeGen(
                _PyTreeInfo(
                    orig_args,
                    gm_torch_level._in_spec,
                    out_spec,
                )
            )

            gm_torch_level.recompile()
            gm, graph_signature = aot_export_module(gm_torch_level, fake_args, decompositions=DECOMP_TABLE, trace_joint=False)

            export_backward_signature = ExportBackwardSignature(
                gradients_to_parameters=graph_signature.backward_signature.gradients_to_parameters,
                gradients_to_user_inputs=graph_signature.backward_signature.gradients_to_user_inputs,
                loss_output=graph_signature.backward_signature.loss_output
            ) if graph_signature.backward_signature is not None else None

            export_graph_signature = ExportGraphSignature(
                parameters=graph_signature.parameters,
                buffers=graph_signature.buffers,
                user_inputs=graph_signature.user_inputs,
                user_outputs=graph_signature.user_outputs,
                inputs_to_parameters=graph_signature.inputs_to_parameters,
                inputs_to_buffers=graph_signature.inputs_to_buffers,
                buffers_to_mutate=graph_signature.buffers_to_mutate,
                backward_signature=export_backward_signature
            )

            # TODO unfortunately preserving meta at graph level is not
            # working well with aot_export. So we manually copy it.
            # The node level meta is preserved.
            for key, val in gm_torch_level.meta.items():
                gm.meta[key] = val

            # The unbacked symint symbols are updated in aot_export
            # so we serialize them here instead of inside dynamo
            gm.meta["inline_constraints"] = {
                k: v
                for k, v in fake_mode.shape_env.var_to_range.items()
                if re.match(r"^[if]\d+$", str(k))
            }

            # After aot_export, set the param/buffer metadata back into placeholders
            # Technically, users can still construct this data from param names
            # without relying on this metadata
            for node in gm.graph.nodes:
                if node.op == "placeholder":
                    if node.target in export_graph_signature.inputs_to_parameters:
                        param_name = export_graph_signature.inputs_to_parameters[node.target]
                        if param_name in params_buffers_to_node_meta:
                            for k, v in params_buffers_to_node_meta[param_name].items():
                                node.meta[k] = v
                    if node.target in export_graph_signature.inputs_to_buffers:
                        buffer_name = export_graph_signature.inputs_to_buffers[node.target]
                        if buffer_name in params_buffers_to_node_meta:
                            for k, v in params_buffers_to_node_meta[buffer_name].items():
                                node.meta[k] = v

            range_constraints, equality_constraints = _process_constraints(
                gm,
                export_graph_signature,
                flat_args,
            )
            assert orig_out_spec is not None
            exported_program = ExportedProgram(
                gm,
                gm.graph,
                export_graph_signature,
                CallSpec(in_spec, orig_out_spec),
                params_buffers,
                range_constraints,
                equality_constraints,
            )

            if _add_runtime_assertions:
                exported_program = exported_program._add_runtime_assertions(
                    functionalize=_functionalize_runtime_assertions,
                )

            return exported_program.transform(_ReplaceSymSizeOpPass())

        except (ConstraintViolationError, ValueRangeError) as e:
            raise UserError(UserErrorType.CONSTRAIN_VIOLATION, str(e))
        except GuardOnDataDependentSymNode as e:
            raise UserError(
                UserErrorType.ANTI_PATTERN,
<<<<<<< HEAD
                f"Consider annotating your code using constrain_as_*(). {str(e)}")
=======
                f"Consider annotating your code using constrain_as_*(). {str(e)}")

def _reorder_kwargs_by_names(arg_names: List[str], args: Tuple[Any], kwargs: Dict[str, Any]):
    assert len(arg_names) == len(args) + len(kwargs), (
        f"Total number of arg names is expected to be {len(arg_names)} "
        f"but got {len(args)} positional args, {len(kwargs)} kwargs."
    )
    return OrderedDict({kw_name: kwargs[kw_name] for kw_name in arg_names[len(args):]})


def aot_compile(
    f: Callable,
    args: Tuple[Any],
    kwargs: Optional[Dict[str, Any]] = None,
    constraints: Optional[List[Constraint]] = None,
    options: Optional[Dict[str, Any]] = None,
) -> Tuple[str, ExportedProgram]:
    """
    Note: this function is not stable yet

    Traces either an nn.Module's forward function or just a callable with PyTorch
    operations inside, generates executable cpp code from the program, and returns
    the path to the generated shared library

    Args:
        f: the `nn.Module` or callable to trace.

        args: example positional inputs.

        kwargs: optional example keyword inputs.

        constraints: A optional list of constraints on the dynamic arguments specifying
            their possible range of their shapes

        options: A dictionary of options to control inductor

    Returns:
        Path to the generated shared library, and the exported program
    """
    from torch._inductor.compile_fx import compile_fx_aot
    from torch._inductor.decomposition import select_decomp_table

    global DECOMP_TABLE
    DECOMP_TABLE = select_decomp_table()
    ep = export(f, args, kwargs, constraints)
    # Reset the global value
    DECOMP_TABLE = core_aten_decompositions()

    param_buffer_values = list(ep.state_dict.values())
    flat_example_inputs = fx_pytree.tree_flatten_spec(
        combine_args_kwargs(args, kwargs), ep.call_spec.in_spec  # type: ignore[arg-type]
    )
    all_args = (*param_buffer_values, *flat_example_inputs)

    so_path = compile_fx_aot(
        ep.graph_module,
        all_args,  # type: ignore[arg-type]
        config_patches=options,
    )
    return so_path, ep
>>>>>>> c379d628
<|MERGE_RESOLUTION|>--- conflicted
+++ resolved
@@ -1,50 +1,47 @@
 import dataclasses
 import inspect
+import re
 import weakref
-import re
 from collections import OrderedDict
-from typing import Any, Callable, List, Tuple, Optional, Dict, Union
+from typing import Any, Callable, Dict, List, Optional, Tuple, Union
 
 import sympy
 
 import torch
 import torch._dynamo
 import torch.fx
-<<<<<<< HEAD
-from torch.fx.graph import _PyTreeCodeGen, _PyTreeInfo
-from .exported_program import (
-    CallSpec,
-    ExportedProgram,
-    ExportBackwardSignature,
-    ExportGraphSignature,
-    _process_constraints,
-)
-from .passes.replace_sym_size_ops_pass import _ReplaceSymSizeOpPass
-from torch._decomp import core_aten_decompositions
-=======
 import torch.fx._pytree as fx_pytree
 
 import torch.utils._pytree as pytree
 from torch._decomp import core_aten_decompositions, get_decompositions
 from torch._dispatch.python import enable_python_dispatcher
->>>>>>> c379d628
 from torch._dynamo.eval_frame import Constraint
+from torch._dynamo.exc import UserError, UserErrorType
 from torch._functorch.aot_autograd import aot_export_module
+from torch._functorch.eager_transforms import functionalize
 from torch._guards import detect_fake_mode
-from torch._subclasses.fake_tensor import FakeTensor, FakeTensorMode
-
-import torch.utils._pytree as pytree
+from torch._subclasses.fake_tensor import FakeTensorMode
+from torch.fx import traceback as fx_traceback
+from torch.fx.experimental.proxy_tensor import make_fx
 from torch.fx.experimental.symbolic_shapes import (
     ConstraintViolationError,
     GuardOnDataDependentSymNode,
     ShapeEnv,
     StrictMinMaxConstraint,
 )
-
-from torch._dynamo.exc import UserError, UserErrorType
-from torch.utils._sympy.value_ranges import ValueRanges, ValueRangeError
-
-
+from torch.fx.graph import _PyTreeCodeGen, _PyTreeInfo
+from torch.utils._sympy.value_ranges import ValueRangeError, ValueRanges
+
+from .exported_program import (
+    _process_constraints,
+    combine_args_kwargs,
+    CallSpec,
+    ExportBackwardSignature,
+    ExportedProgram,
+    ExportGraphSignature,
+)
+from .passes.replace_sym_size_ops_pass import _ReplaceSymSizeOpPass
+from .passes.add_runtime_assertions_for_constraints_pass import _AddRuntimeAssertionsForInlineConstraintsPass
 
 # Note - [On Export Dynamic Dimension UX]
 #
@@ -66,7 +63,6 @@
 #
 # result = torch._dynamo.export(
 #     my_model,
-#     *sixtyfour_tensors,
 #     constraints=[
 #         # if you do only dynamic_dim, this is sugar for
 #         # -Inf <= dynamic_dim(blah, 0) <= Inf; we don’t otherwise
@@ -78,6 +74,8 @@
 #         # NB: But we actually truncate ranges to be >= 2, because of
 #         # 0/1 specialization
 #     ]
+# )(
+#     *sixtyfour_tensors,
 # )
 def dynamic_dim(t: torch.Tensor, index: int):
     if not isinstance(t, torch.Tensor):
@@ -113,14 +111,10 @@
 class ExportDynamoConfig:
     """
     Manage Export-specific configurations of Dynamo.
-    TODO add tests to make sure the flags are not outdated
-    """
-    capture_scalar_outputs: bool = True
-    capture_dynamic_output_shape_ops: bool = True
-    guard_nn_modules: bool = True
-    dynamic_shapes: bool = True
-    specialize_int: bool = True
+    """
     allow_rnn: bool = True
+
+DEFAULT_EXPORT_DYNAMO_CONFIG = ExportDynamoConfig()
 
 
 DECOMP_TABLE = core_aten_decompositions()
@@ -129,10 +123,8 @@
 def export(
     f: Callable,
     args: Tuple[Any],
+    kwargs: Optional[Dict[str, Any]] = None,
     constraints: Optional[List[Constraint]] = None,
-    *,
-    _add_runtime_assertions=True,
-    _functionalize_runtime_assertions=False,
 ) -> ExportedProgram:
     """
     Traces either an nn.Module's forward function or just a callable with PyTorch
@@ -141,38 +133,72 @@
     Args:
         m: the `nn.Module` or callable to trace.
 
-        args: Tracing example inputs.
-
-        constraints: A list of constraints on the dynamic arguments specifying
+        args: example positional inputs.
+
+        kwargs: optional example keyword inputs.
+
+        constraints: A optional list of constraints on the dynamic arguments specifying
             their possible range of their shapes
 
     Returns:
         An ExportedProgram containing the traced method.
     """
-    if constraints is None:
-        constraints = []
-
-    if not isinstance(f, torch.nn.Module):
-        for parameter in inspect.signature(f).parameters.values():
-            if parameter.kind == parameter.VAR_KEYWORD:
-                raise UserError(UserErrorType.INVALID_INPUT, "Kwargs to torch.export is not supported")
-
-    with torch._dynamo.config.patch(dataclasses.asdict(ExportDynamoConfig())):  # type: ignore[attr-defined]
+    constraints = constraints or []
+    kwargs = kwargs or {}
+
+    if not isinstance(args, tuple):
+        raise UserError(UserErrorType.INVALID_INPUT,
+                        f"Expecting `args` to be a tuple of example positional inputs, got {type(args)}")
+
+    with torch._dynamo.config.patch(dataclasses.asdict(DEFAULT_EXPORT_DYNAMO_CONFIG)):  # type: ignore[attr-defined]
         try:
-            gm_torch_level, _ = torch._dynamo.export(
-                f,
-                *args,
-                constraints=constraints,
-                assume_static_by_default=True,
-            )
-
-            params_buffers: "OrderedDict[str, Union[torch.Tensor, torch.nn.Parameter]]" = OrderedDict()
+            # TODO hack to skip dynamo
+            if isinstance(f, torch.fx.GraphModule) and "is_torch_exported" in f.meta:
+                gm_torch_level = f
+            else:
+                gm_torch_level, _ = torch._dynamo.export(
+                    f,
+                    constraints=constraints,
+                    assume_static_by_default=True,
+                    tracing_mode="symbolic",
+                )(
+                    *args,
+                    **kwargs,
+                )
+
+            params_buffers: OrderedDict[str, Union[torch.Tensor, torch.nn.Parameter]] = OrderedDict()
             for name, param in gm_torch_level.named_parameters(recurse=True, remove_duplicate=False):
                 params_buffers[name] = param
 
             for name, buffer in gm_torch_level.named_buffers(recurse=True, remove_duplicate=False):
                 params_buffers[name] = buffer
 
+            fake_inps = []
+            fake_mode = FakeTensorMode(
+                allow_fallback_kernels=False,
+                allow_non_fake_inputs=True,
+                shape_env=ShapeEnv(
+                    assume_static_by_default=True,
+                ),
+            )
+            for node in gm_torch_level.graph.nodes:
+                if node.op == "placeholder" and "val" in node.meta:
+                    fake_val = node.meta["val"]
+                    fake_inps.append(fake_val)
+
+            if detected_fake_mode := detect_fake_mode(fake_inps):
+                fake_mode = detected_fake_mode
+
+            # First, we want to pass through the graph to try populating
+            # val field for getattr if there is anything missing.
+            # THis can happen when quantization adds extra params and forgets
+            # to update "val"
+            for node in gm_torch_level.graph.nodes:
+                if node.op == "get_attr" and "val" not in node.meta:
+                    attr = getattr(gm_torch_level, node.target)
+                    # Checks if it is not a HigherOrderOp branch or a module
+                    if not isinstance(attr, torch.nn.Module):
+                        node.meta["val"] = fake_mode.from_tensor(attr, static_shapes=True)
 
             # When aot_export lifts the params, we lose the nn_module_stack
             # and source_fn from the param nodes as they are treated as fresh inputs
@@ -190,36 +216,26 @@
                         for name, _ in submodule.named_buffers(recurse=True, remove_duplicate=False):
                             params_buffers_to_node_meta[target + "." + name] = meta
 
+                if node.op == "get_attr":
+                    submodule = getattr(gm_torch_level, target)
+                    if not isinstance(submodule, torch.fx.GraphModule):
+                        params_buffers_to_node_meta[target] = meta
+
                 # If the call_function uses param as input, we also need to capture the meta for it
                 # This is basically the same flow as torch.fx.traceback.preserve_meta()
                 if node.op == "call_function" and not isinstance(node.target, torch._ops.HigherOrderOperator):
-                    for n in node._input_nodes:
-                        if n.op == "get_attr":
-                            params_buffers_to_node_meta[n.target] = meta
-
-            fake_inps = []
-            for node in gm_torch_level.graph.nodes:
-                if node.op == "placeholder" and "val" in node.meta:
-                    fake_val = node.meta["val"]
-                    fake_inps.append(fake_val)
-
-            fake_mode = FakeTensorMode(
-                allow_fallback_kernels=False,
-                allow_non_fake_inputs=True,
-                shape_env=ShapeEnv(
-                    assume_static_by_default=True,
-                ),
-            )
-
-            if detected_fake_mode := detect_fake_mode(fake_inps):
-                fake_mode = detected_fake_mode
+                    for arg in node._input_nodes:
+                        if arg.op == "get_attr":
+                            for entry in torch.fx.proxy._COPY_META_FIELDS:
+                                if entry in meta:
+                                    params_buffers_to_node_meta[arg.target][entry] = meta[entry]
 
             fake_args = pytree.tree_map_only(torch.Tensor, fake_mode.from_tensor, args)
+            fake_kwargs = pytree.tree_map_only(torch.Tensor, fake_mode.from_tensor, kwargs)
 
             # Fix the graph output signature to be tuple if scalar
             # because aot_export expects a tuple as return type
-            return_val = f(*args)
-            flat_args, in_spec = pytree.tree_flatten(args)
+            return_val = f(*args, **kwargs)
             out_spec = orig_out_spec = gm_torch_level._out_spec
             # this means it is scalar return value, so will make it tuple
             if not isinstance(return_val, (list, tuple)):
@@ -234,9 +250,16 @@
                     out_spec,
                 )
             )
-
             gm_torch_level.recompile()
-            gm, graph_signature = aot_export_module(gm_torch_level, fake_args, decompositions=DECOMP_TABLE, trace_joint=False)
+
+            # Note: aot_export_module doesn't accept kwargs, we'd like to reorder the kwargs as an OrderedDict
+            # to follow the order in orig_args and correctly call gm_torch_level
+            gm, graph_signature = aot_export_module(
+                gm_torch_level,
+                (*fake_args, *_reorder_kwargs_by_names(orig_args, fake_args, fake_kwargs).values()),
+                decompositions=DECOMP_TABLE,
+                trace_joint=False
+            )
 
             export_backward_signature = ExportBackwardSignature(
                 gradients_to_parameters=graph_signature.backward_signature.gradients_to_parameters,
@@ -268,6 +291,8 @@
                 for k, v in fake_mode.shape_env.var_to_range.items()
                 if re.match(r"^[if]\d+$", str(k))
             }
+
+            gm.meta["is_torch_exported"] = True
 
             # After aot_export, set the param/buffer metadata back into placeholders
             # Technically, users can still construct this data from param names
@@ -285,6 +310,7 @@
                             for k, v in params_buffers_to_node_meta[buffer_name].items():
                                 node.meta[k] = v
 
+            flat_args, in_spec = pytree.tree_flatten(combine_args_kwargs(args, kwargs))
             range_constraints, equality_constraints = _process_constraints(
                 gm,
                 export_graph_signature,
@@ -301,11 +327,9 @@
                 equality_constraints,
             )
 
-            if _add_runtime_assertions:
-                exported_program = exported_program._add_runtime_assertions(
-                    functionalize=_functionalize_runtime_assertions,
-                )
-
+            exported_program = exported_program.transform(
+                _AddRuntimeAssertionsForInlineConstraintsPass(range_constraints, equality_constraints)
+            )
             return exported_program.transform(_ReplaceSymSizeOpPass())
 
         except (ConstraintViolationError, ValueRangeError) as e:
@@ -313,9 +337,6 @@
         except GuardOnDataDependentSymNode as e:
             raise UserError(
                 UserErrorType.ANTI_PATTERN,
-<<<<<<< HEAD
-                f"Consider annotating your code using constrain_as_*(). {str(e)}")
-=======
                 f"Consider annotating your code using constrain_as_*(). {str(e)}")
 
 def _reorder_kwargs_by_names(arg_names: List[str], args: Tuple[Any], kwargs: Dict[str, Any]):
@@ -375,5 +396,4 @@
         all_args,  # type: ignore[arg-type]
         config_patches=options,
     )
-    return so_path, ep
->>>>>>> c379d628
+    return so_path, ep