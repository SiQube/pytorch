from typing import Callable, List

<<<<<<< HEAD
from torch import Tensor
from torch._dynamo.compiled_autograd import AutogradCompilerInstance

def set_autograd_compiler(
    autograd_compiler: Callable[[], AutogradCompilerInstance] | None,
) -> Callable[[], AutogradCompilerInstance] | None: ...
=======
def notify_autograd_engine() -> None: ...
>>>>>>> d2ec2897
def clear_cache() -> None: ...
def is_cache_empty() -> bool: ...
def set_verbose_logger(fn: Callable[[str], None] | None) -> bool: ...
def set_opaque_cpp_node(b: bool) -> bool: ...
def set_fallback_on_error(b: bool) -> bool: ...
def call_lambda(inputs: List[Tensor], idx: int) -> List[Tensor]: ...<|MERGE_RESOLUTION|>--- conflicted
+++ resolved
@@ -1,18 +1,6 @@
-from typing import Callable, List
+from typing import Callable
 
-<<<<<<< HEAD
-from torch import Tensor
-from torch._dynamo.compiled_autograd import AutogradCompilerInstance
-
-def set_autograd_compiler(
-    autograd_compiler: Callable[[], AutogradCompilerInstance] | None,
-) -> Callable[[], AutogradCompilerInstance] | None: ...
-=======
 def notify_autograd_engine() -> None: ...
->>>>>>> d2ec2897
 def clear_cache() -> None: ...
 def is_cache_empty() -> bool: ...
-def set_verbose_logger(fn: Callable[[str], None] | None) -> bool: ...
-def set_opaque_cpp_node(b: bool) -> bool: ...
-def set_fallback_on_error(b: bool) -> bool: ...
-def call_lambda(inputs: List[Tensor], idx: int) -> List[Tensor]: ...+def set_verbose_logger(fn: Callable[[str], None] | None) -> bool: ...