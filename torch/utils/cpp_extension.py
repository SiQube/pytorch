# mypy: allow-untyped-defs
import copy
import glob
import importlib
import importlib.abc
import os
import platform
import re
import shlex
import shutil
import setuptools
import subprocess
import sys
import sysconfig
import warnings
import collections
from pathlib import Path
import errno

import torch
import torch._appdirs
from .file_baton import FileBaton
from ._cpp_extension_versioner import ExtensionVersioner
from .hipify import hipify_python
from .hipify.hipify_python import GeneratedFileCleaner
from typing import Dict, List, Optional, Union, Tuple
from torch.torch_version import TorchVersion, Version

from setuptools.command.build_ext import build_ext

IS_WINDOWS = sys.platform == 'win32'
IS_MACOS = sys.platform.startswith('darwin')
IS_LINUX = sys.platform.startswith('linux')
LIB_EXT = '.pyd' if IS_WINDOWS else '.so'
EXEC_EXT = '.exe' if IS_WINDOWS else ''
CLIB_PREFIX = '' if IS_WINDOWS else 'lib'
CLIB_EXT = '.dll' if IS_WINDOWS else '.so'
SHARED_FLAG = '/DLL' if IS_WINDOWS else '-shared'

_HERE = os.path.abspath(__file__)
_TORCH_PATH = os.path.dirname(os.path.dirname(_HERE))
TORCH_LIB_PATH = os.path.join(_TORCH_PATH, 'lib')


SUBPROCESS_DECODE_ARGS = ('oem',) if IS_WINDOWS else ()
MINIMUM_GCC_VERSION = (5, 0, 0)
MINIMUM_MSVC_VERSION = (19, 0, 24215)

VersionRange = Tuple[Tuple[int, ...], Tuple[int, ...]]
VersionMap = Dict[str, VersionRange]
# The following values were taken from the following GitHub gist that
# summarizes the minimum valid major versions of g++/clang++ for each supported
# CUDA version: https://gist.github.com/ax3l/9489132
# Or from include/crt/host_config.h in the CUDA SDK
# The second value is the exclusive(!) upper bound, i.e. min <= version < max
CUDA_GCC_VERSIONS: VersionMap = {
    '11.0': (MINIMUM_GCC_VERSION, (10, 0)),
    '11.1': (MINIMUM_GCC_VERSION, (11, 0)),
    '11.2': (MINIMUM_GCC_VERSION, (11, 0)),
    '11.3': (MINIMUM_GCC_VERSION, (11, 0)),
    '11.4': ((6, 0, 0), (12, 0)),
    '11.5': ((6, 0, 0), (12, 0)),
    '11.6': ((6, 0, 0), (12, 0)),
    '11.7': ((6, 0, 0), (12, 0)),
}

MINIMUM_CLANG_VERSION = (3, 3, 0)
CUDA_CLANG_VERSIONS: VersionMap = {
    '11.1': (MINIMUM_CLANG_VERSION, (11, 0)),
    '11.2': (MINIMUM_CLANG_VERSION, (12, 0)),
    '11.3': (MINIMUM_CLANG_VERSION, (12, 0)),
    '11.4': (MINIMUM_CLANG_VERSION, (13, 0)),
    '11.5': (MINIMUM_CLANG_VERSION, (13, 0)),
    '11.6': (MINIMUM_CLANG_VERSION, (14, 0)),
    '11.7': (MINIMUM_CLANG_VERSION, (14, 0)),
}

__all__ = ["get_default_build_root", "check_compiler_ok_for_platform", "get_compiler_abi_compatibility_and_version", "BuildExtension",
           "CppExtension", "CUDAExtension", "include_paths", "library_paths", "load", "load_inline", "is_ninja_available",
           "verify_ninja_availability", "remove_extension_h_precompiler_headers", "get_cxx_compiler", "check_compiler_is_gcc"]
# Taken directly from python stdlib < 3.9
# See https://github.com/pytorch/pytorch/issues/48617
def _nt_quote_args(args: Optional[List[str]]) -> List[str]:
    """Quote command-line arguments for DOS/Windows conventions.

    Just wraps every argument which contains blanks in double quotes, and
    returns a new argument list.
    """
    # Cover None-type
    if not args:
        return []
    return [f'"{arg}"' if ' ' in arg else arg for arg in args]

def _find_cuda_home() -> Optional[str]:
    """Find the CUDA install path."""
    # Guess #1
    cuda_home = os.environ.get('CUDA_HOME') or os.environ.get('CUDA_PATH')
    if cuda_home is None:
        # Guess #2
        nvcc_path = shutil.which("nvcc")
        if nvcc_path is not None:
            cuda_home = os.path.dirname(os.path.dirname(nvcc_path))
        else:
            # Guess #3
            if IS_WINDOWS:
                cuda_homes = glob.glob(
                    'C:/Program Files/NVIDIA GPU Computing Toolkit/CUDA/v*.*')
                if len(cuda_homes) == 0:
                    cuda_home = ''
                else:
                    cuda_home = cuda_homes[0]
            else:
                cuda_home = '/usr/local/cuda'
            if not os.path.exists(cuda_home):
                cuda_home = None
    if cuda_home and not torch.cuda.is_available():
        print(f"No CUDA runtime is found, using CUDA_HOME='{cuda_home}'",
              file=sys.stderr)
    return cuda_home

def _find_rocm_home() -> Optional[str]:
    """Find the ROCm install path."""
    # Guess #1
    rocm_home = os.environ.get('ROCM_HOME') or os.environ.get('ROCM_PATH')
    if rocm_home is None:
        # Guess #2
        hipcc_path = shutil.which('hipcc')
        if hipcc_path is not None:
            rocm_home = os.path.dirname(os.path.dirname(
                os.path.realpath(hipcc_path)))
            # can be either <ROCM_HOME>/hip/bin/hipcc or <ROCM_HOME>/bin/hipcc
            if os.path.basename(rocm_home) == 'hip':
                rocm_home = os.path.dirname(rocm_home)
        else:
            # Guess #3
            fallback_path = '/opt/rocm'
            if os.path.exists(fallback_path):
                rocm_home = fallback_path
    if rocm_home and torch.version.hip is None:
        print(f"No ROCm runtime is found, using ROCM_HOME='{rocm_home}'",
              file=sys.stderr)
    return rocm_home

def _find_sycl_home() -> Optional[str]:
    """Find the OneAPI install path."""
    # Guess #1
    sycl_home = os.environ.get('ONEAPI_ROOT')
    if sycl_home is None:
        # Guess #2
        icpx_path = shutil.which('icpx')
        if icpx_path is not None:
            sycl_home = os.path.dirname(os.path.dirname(
                os.path.realpath(icpx_path)))

    if sycl_home and not torch.xpu.is_available():
        print(f"No XPU runtime is found, using ONEAPI_ROOT='{sycl_home}'",
              file=sys.stderr)
    return sycl_home

def _join_rocm_home(*paths) -> str:
    """
    Join paths with ROCM_HOME, or raises an error if it ROCM_HOME is not set.

    This is basically a lazy way of raising an error for missing $ROCM_HOME
    only once we need to get any ROCm-specific path.
    """
    if ROCM_HOME is None:
        raise OSError('ROCM_HOME environment variable is not set. '
                      'Please set it to your ROCm install root.')
    elif IS_WINDOWS:
        raise OSError('Building PyTorch extensions using '
                      'ROCm and Windows is not supported.')
    return os.path.join(ROCM_HOME, *paths)

def _join_sycl_home(*paths) -> str:
    """
    Join paths with SYCL_HOME, or raises an error if it SYCL_HOME is not set.

    This is basically a lazy way of raising an error for missing $SYCL_HOME
    only once we need to get any SYCL-specific path.
    """
    if SYCL_HOME is None:
        raise OSError('SYCL_HOME environment variable is not set. '
                      'Please set it to your OneAPI install root.')

    return os.path.join(SYCL_HOME, *paths)



ABI_INCOMPATIBILITY_WARNING = '''

                               !! WARNING !!

!!!!!!!!!!!!!!!!!!!!!!!!!!!!!!!!!!!!!!!!!!!!!!!!!!!!!!!!!!!!!!!!!!!!!!!!!!!!!!!
Your compiler ({}) may be ABI-incompatible with PyTorch!
Please use a compiler that is ABI-compatible with GCC 5.0 and above.
See https://gcc.gnu.org/onlinedocs/libstdc++/manual/abi.html.

See https://gist.github.com/goldsborough/d466f43e8ffc948ff92de7486c5216d6
for instructions on how to install GCC 5 or higher.
!!!!!!!!!!!!!!!!!!!!!!!!!!!!!!!!!!!!!!!!!!!!!!!!!!!!!!!!!!!!!!!!!!!!!!!!!!!!!!!

                              !! WARNING !!
'''
WRONG_COMPILER_WARNING = '''

                               !! WARNING !!

!!!!!!!!!!!!!!!!!!!!!!!!!!!!!!!!!!!!!!!!!!!!!!!!!!!!!!!!!!!!!!!!!!!!!!!!!!!!!!!
Your compiler ({user_compiler}) is not compatible with the compiler Pytorch was
built with for this platform, which is {pytorch_compiler} on {platform}. Please
use {pytorch_compiler} to to compile your extension. Alternatively, you may
compile PyTorch from source using {user_compiler}, and then you can also use
{user_compiler} to compile your extension.

See https://github.com/pytorch/pytorch/blob/master/CONTRIBUTING.md for help
with compiling PyTorch from source.
!!!!!!!!!!!!!!!!!!!!!!!!!!!!!!!!!!!!!!!!!!!!!!!!!!!!!!!!!!!!!!!!!!!!!!!!!!!!!!!

                              !! WARNING !!
'''
CUDA_MISMATCH_MESSAGE = '''
The detected CUDA version ({0}) mismatches the version that was used to compile
PyTorch ({1}). Please make sure to use the same CUDA versions.
'''
CUDA_MISMATCH_WARN = "The detected CUDA version ({0}) has a minor version mismatch with the version that was used to compile PyTorch ({1}). Most likely this shouldn't be a problem."
CUDA_NOT_FOUND_MESSAGE = '''
CUDA was not found on the system, please set the CUDA_HOME or the CUDA_PATH
environment variable or add NVCC to your system PATH. The extension compilation will fail.
'''
ROCM_HOME = _find_rocm_home()
HIP_HOME = _join_rocm_home('hip') if ROCM_HOME else None
IS_HIP_EXTENSION = True if ((ROCM_HOME is not None) and (torch.version.hip is not None)) else False
ROCM_VERSION = None
if torch.version.hip is not None:
    ROCM_VERSION = tuple(int(v) for v in torch.version.hip.split('.')[:2])

CUDA_HOME = _find_cuda_home() if torch.cuda._is_compiled() else None
CUDNN_HOME = os.environ.get('CUDNN_HOME') or os.environ.get('CUDNN_PATH')
SYCL_HOME = _find_sycl_home() if torch.xpu._is_compiled() else None

# PyTorch releases have the version pattern major.minor.patch, whereas when
# PyTorch is built from source, we append the git commit hash, which gives
# it the below pattern.
BUILT_FROM_SOURCE_VERSION_PATTERN = re.compile(r'\d+\.\d+\.\d+\w+\+\w+')

COMMON_MSVC_FLAGS = ['/MD', '/wd4819', '/wd4251', '/wd4244', '/wd4267', '/wd4275', '/wd4018', '/wd4190', '/wd4624', '/wd4067', '/wd4068', '/EHsc']

MSVC_IGNORE_CUDAFE_WARNINGS = [
    'base_class_has_different_dll_interface',
    'field_without_dll_interface',
    'dll_interface_conflict_none_assumed',
    'dll_interface_conflict_dllexport_assumed'
]

COMMON_NVCC_FLAGS = [
    '-D__CUDA_NO_HALF_OPERATORS__',
    '-D__CUDA_NO_HALF_CONVERSIONS__',
    '-D__CUDA_NO_BFLOAT16_CONVERSIONS__',
    '-D__CUDA_NO_HALF2_OPERATORS__',
    '--expt-relaxed-constexpr'
]

COMMON_HIP_FLAGS = [
    '-fPIC',
    '-D__HIP_PLATFORM_AMD__=1',
    '-DUSE_ROCM=1',
    '-DHIPBLAS_V2',
]

COMMON_HIPCC_FLAGS = [
    '-DCUDA_HAS_FP16=1',
    '-D__HIP_NO_HALF_OPERATORS__=1',
    '-D__HIP_NO_HALF_CONVERSIONS__=1',
]

JIT_EXTENSION_VERSIONER = ExtensionVersioner()

PLAT_TO_VCVARS = {
    'win32' : 'x86',
    'win-amd64' : 'x86_amd64',
}

def get_cxx_compiler():
    if IS_WINDOWS:
        compiler = os.environ.get('CXX', 'cl')
    else:
        compiler = os.environ.get('CXX', 'c++')
    return compiler

def _is_binary_build() -> bool:
    return not BUILT_FROM_SOURCE_VERSION_PATTERN.match(torch.version.__version__)


def _accepted_compilers_for_platform() -> List[str]:
    # gnu-c++ and gnu-cc are the conda gcc compilers
    return ['clang++', 'clang'] if IS_MACOS else ['g++', 'gcc', 'gnu-c++', 'gnu-cc', 'clang++', 'clang']

def _maybe_write(filename, new_content):
    r'''
    Equivalent to writing the content into the file but will not touch the file
    if it already had the right content (to avoid triggering recompile).
    '''
    if os.path.exists(filename):
        with open(filename) as f:
            content = f.read()

        if content == new_content:
            # The file already contains the right thing!
            return

    with open(filename, 'w') as source_file:
        source_file.write(new_content)

def get_default_build_root() -> str:
    """
    Return the path to the root folder under which extensions will built.

    For each extension module built, there will be one folder underneath the
    folder returned by this function. For example, if ``p`` is the path
    returned by this function and ``ext`` the name of an extension, the build
    folder for the extension will be ``p/ext``.

    This directory is **user-specific** so that multiple users on the same
    machine won't meet permission issues.
    """
    return os.path.realpath(torch._appdirs.user_cache_dir(appname='torch_extensions'))


def check_compiler_ok_for_platform(compiler: str) -> bool:
    """
    Verify that the compiler is the expected one for the current platform.

    Args:
        compiler (str): The compiler executable to check.

    Returns:
        True if the compiler is gcc/g++ on Linux or clang/clang++ on macOS,
        and always True for Windows.
    """
    if IS_WINDOWS:
        return True
    compiler_path = shutil.which(compiler)
    if compiler_path is None:
        return False
    # Use os.path.realpath to resolve any symlinks, in particular from 'c++' to e.g. 'g++'.
    compiler_path = os.path.realpath(compiler_path)
    # Check the compiler name
    if any(name in compiler_path for name in _accepted_compilers_for_platform()):
        return True
    # If compiler wrapper is used try to infer the actual compiler by invoking it with -v flag
    env = os.environ.copy()
    env['LC_ALL'] = 'C'  # Don't localize output
    version_string = subprocess.check_output([compiler, '-v'], stderr=subprocess.STDOUT, env=env).decode(*SUBPROCESS_DECODE_ARGS)
    if IS_LINUX:
        # Check for 'gcc' or 'g++' for sccache wrapper
        pattern = re.compile("^COLLECT_GCC=(.*)$", re.MULTILINE)
        results = re.findall(pattern, version_string)
        if len(results) != 1:
            # Clang is also a supported compiler on Linux
            # Though on Ubuntu it's sometimes called "Ubuntu clang version"
            return 'clang version' in version_string
        compiler_path = os.path.realpath(results[0].strip())
        # On RHEL/CentOS c++ is a gcc compiler wrapper
        if os.path.basename(compiler_path) == 'c++' and 'gcc version' in version_string:
            return True
        return any(name in compiler_path for name in _accepted_compilers_for_platform())
    if IS_MACOS:
        # Check for 'clang' or 'clang++'
        return version_string.startswith("Apple clang")
    return False


def get_compiler_abi_compatibility_and_version(compiler) -> Tuple[bool, TorchVersion]:
    """
    Determine if the given compiler is ABI-compatible with PyTorch alongside its version.

    Args:
        compiler (str): The compiler executable name to check (e.g. ``g++``).
            Must be executable in a shell process.

    Returns:
        A tuple that contains a boolean that defines if the compiler is (likely) ABI-incompatible with PyTorch,
        followed by a `TorchVersion` string that contains the compiler version separated by dots.
    """
    if not _is_binary_build():
        return (True, TorchVersion('0.0.0'))
    if os.environ.get('TORCH_DONT_CHECK_COMPILER_ABI') in ['ON', '1', 'YES', 'TRUE', 'Y']:
        return (True, TorchVersion('0.0.0'))

    # First check if the compiler is one of the expected ones for the particular platform.
    if not check_compiler_ok_for_platform(compiler):
        warnings.warn(WRONG_COMPILER_WARNING.format(
            user_compiler=compiler,
            pytorch_compiler=_accepted_compilers_for_platform()[0],
            platform=sys.platform))
        return (False, TorchVersion('0.0.0'))

    if IS_MACOS:
        # There is no particular minimum version we need for clang, so we're good here.
        return (True, TorchVersion('0.0.0'))
    try:
        if IS_LINUX:
            minimum_required_version = MINIMUM_GCC_VERSION
            versionstr = subprocess.check_output([compiler, '-dumpfullversion', '-dumpversion'])
            version = versionstr.decode(*SUBPROCESS_DECODE_ARGS).strip().split('.')
        else:
            minimum_required_version = MINIMUM_MSVC_VERSION
            compiler_info = subprocess.check_output(compiler, stderr=subprocess.STDOUT)
            match = re.search(r'(\d+)\.(\d+)\.(\d+)', compiler_info.decode(*SUBPROCESS_DECODE_ARGS).strip())
            version = ['0', '0', '0'] if match is None else list(match.groups())
    except Exception:
        _, error, _ = sys.exc_info()
        warnings.warn(f'Error checking compiler version for {compiler}: {error}')
        return (False, TorchVersion('0.0.0'))

    if tuple(map(int, version)) >= minimum_required_version:
        return (True, TorchVersion('.'.join(version)))

    compiler = f'{compiler} {".".join(version)}'
    warnings.warn(ABI_INCOMPATIBILITY_WARNING.format(compiler))

    return (False, TorchVersion('.'.join(version)))


def _check_cuda_version(compiler_name: str, compiler_version: TorchVersion) -> None:
    if not CUDA_HOME:
        raise RuntimeError(CUDA_NOT_FOUND_MESSAGE)

    nvcc = os.path.join(CUDA_HOME, 'bin', 'nvcc')
    cuda_version_str = subprocess.check_output([nvcc, '--version']).strip().decode(*SUBPROCESS_DECODE_ARGS)
    cuda_version = re.search(r'release (\d+[.]\d+)', cuda_version_str)
    if cuda_version is None:
        return

    cuda_str_version = cuda_version.group(1)
    cuda_ver = Version(cuda_str_version)
    if torch.version.cuda is None:
        return

    torch_cuda_version = Version(torch.version.cuda)
    if cuda_ver != torch_cuda_version:
        # major/minor attributes are only available in setuptools>=49.4.0
        if getattr(cuda_ver, "major", None) is None:
            raise ValueError("setuptools>=49.4.0 is required")
        if cuda_ver.major != torch_cuda_version.major:
            raise RuntimeError(CUDA_MISMATCH_MESSAGE.format(cuda_str_version, torch.version.cuda))
        warnings.warn(CUDA_MISMATCH_WARN.format(cuda_str_version, torch.version.cuda))

    if not (sys.platform.startswith('linux') and
            os.environ.get('TORCH_DONT_CHECK_COMPILER_ABI') not in ['ON', '1', 'YES', 'TRUE', 'Y'] and
            _is_binary_build()):
        return

    cuda_compiler_bounds: VersionMap = CUDA_CLANG_VERSIONS if compiler_name.startswith('clang') else CUDA_GCC_VERSIONS

    if cuda_str_version not in cuda_compiler_bounds:
        warnings.warn(f'There are no {compiler_name} version bounds defined for CUDA version {cuda_str_version}')
    else:
        min_compiler_version, max_excl_compiler_version = cuda_compiler_bounds[cuda_str_version]
        # Special case for 11.4.0, which has lower compiler bounds than 11.4.1
        if "V11.4.48" in cuda_version_str and cuda_compiler_bounds == CUDA_GCC_VERSIONS:
            max_excl_compiler_version = (11, 0)
        min_compiler_version_str = '.'.join(map(str, min_compiler_version))
        max_excl_compiler_version_str = '.'.join(map(str, max_excl_compiler_version))

        version_bound_str = f'>={min_compiler_version_str}, <{max_excl_compiler_version_str}'

        if compiler_version < TorchVersion(min_compiler_version_str):
            raise RuntimeError(
                f'The current installed version of {compiler_name} ({compiler_version}) is less '
                f'than the minimum required version by CUDA {cuda_str_version} ({min_compiler_version_str}). '
                f'Please make sure to use an adequate version of {compiler_name} ({version_bound_str}).'
            )
        if compiler_version >= TorchVersion(max_excl_compiler_version_str):
            raise RuntimeError(
                f'The current installed version of {compiler_name} ({compiler_version}) is greater '
                f'than the maximum required version by CUDA {cuda_str_version}. '
                f'Please make sure to use an adequate version of {compiler_name} ({version_bound_str}).'
            )


class BuildExtension(build_ext):
    """
    A custom :mod:`setuptools` build extension .

    This :class:`setuptools.build_ext` subclass takes care of passing the
    minimum required compiler flags (e.g. ``-std=c++17``) as well as mixed
    C++/CUDA compilation (and support for CUDA files in general).

    When using :class:`BuildExtension`, it is allowed to supply a dictionary
    for ``extra_compile_args`` (rather than the usual list) that maps from
    languages (``cxx`` or ``nvcc``) to a list of additional compiler flags to
    supply to the compiler. This makes it possible to supply different flags to
    the C++ and CUDA compiler during mixed compilation.

    ``use_ninja`` (bool): If ``use_ninja`` is ``True`` (default), then we
    attempt to build using the Ninja backend. Ninja greatly speeds up
    compilation compared to the standard ``setuptools.build_ext``.
    Fallbacks to the standard distutils backend if Ninja is not available.

    .. note::
        By default, the Ninja backend uses #CPUS + 2 workers to build the
        extension. This may use up too many resources on some systems. One
        can control the number of workers by setting the `MAX_JOBS` environment
        variable to a non-negative number.
    """

    @classmethod
    def with_options(cls, **options):
        """Return a subclass with alternative constructor that extends any original keyword arguments to the original constructor with the given options."""
        class cls_with_options(cls):  # type: ignore[misc, valid-type]
            def __init__(self, *args, **kwargs):
                kwargs.update(options)
                super().__init__(*args, **kwargs)

        return cls_with_options

    def __init__(self, *args, **kwargs) -> None:
        super().__init__(*args, **kwargs)
        self.no_python_abi_suffix = kwargs.get("no_python_abi_suffix", False)

        self.use_ninja = kwargs.get('use_ninja', True)
        if self.use_ninja:
            # Test if we can use ninja. Fallback otherwise.
            msg = ('Attempted to use ninja as the BuildExtension backend but '
                   '{}. Falling back to using the slow distutils backend.')
            if not is_ninja_available():
                warnings.warn(msg.format('we could not find ninja.'))
                self.use_ninja = False

    def finalize_options(self) -> None:
        super().finalize_options()
        if self.use_ninja:
            self.force = True

    def build_extensions(self) -> None:
        compiler_name, compiler_version = self._check_abi()

        cuda_ext = False
        extension_iter = iter(self.extensions)
        extension = next(extension_iter, None)
        while not cuda_ext and extension:
            for source in extension.sources:
                _, ext = os.path.splitext(source)
                if ext == '.cu':
                    cuda_ext = True
                    break
            extension = next(extension_iter, None)

        if cuda_ext and not IS_HIP_EXTENSION:
            _check_cuda_version(compiler_name, compiler_version)

        for extension in self.extensions:
            # Ensure at least an empty list of flags for 'cxx' and 'nvcc' when
            # extra_compile_args is a dict. Otherwise, default torch flags do
            # not get passed. Necessary when only one of 'cxx' and 'nvcc' is
            # passed to extra_compile_args in CUDAExtension, i.e.
            #   CUDAExtension(..., extra_compile_args={'cxx': [...]})
            # or
            #   CUDAExtension(..., extra_compile_args={'nvcc': [...]})
            if isinstance(extension.extra_compile_args, dict):
                for ext in ['cxx', 'nvcc']:
                    if ext not in extension.extra_compile_args:
                        extension.extra_compile_args[ext] = []

            self._add_compile_flag(extension, '-DTORCH_API_INCLUDE_EXTENSION_H')
            # See note [Pybind11 ABI constants]
            # for name in ["COMPILER_TYPE", "STDLIB", "BUILD_ABI"]:
            #     val = getattr(torch._C, f"_PYBIND11_{name}")
            #     if val is not None and not IS_WINDOWS:
            #         self._add_compile_flag(extension, f'-DPYBIND11_{name}="{val}"')
            self._define_torch_extension_name(extension)
            self._add_gnu_cpp_abi_flag(extension)

            if 'nvcc_dlink' in extension.extra_compile_args:
                assert self.use_ninja, f"With dlink=True, ninja is required to build cuda extension {extension.name}."

        # Register .cu, .cuh, .hip, and .mm as valid source extensions.
        self.compiler.src_extensions += ['.cu', '.cuh', '.hip']
        if torch.backends.mps.is_built():
            self.compiler.src_extensions += ['.mm']
        # Save the original _compile method for later.
        if self.compiler.compiler_type == 'msvc':
            self.compiler._cpp_extensions += ['.cu', '.cuh']
            original_compile = self.compiler.compile
            original_spawn = self.compiler.spawn
        else:
            original_compile = self.compiler._compile

        def append_std17_if_no_std_present(cflags) -> None:
            # NVCC does not allow multiple -std to be passed, so we avoid
            # overriding the option if the user explicitly passed it.
            cpp_format_prefix = '/{}:' if self.compiler.compiler_type == 'msvc' else '-{}='
            cpp_flag_prefix = cpp_format_prefix.format('std')
            cpp_flag = cpp_flag_prefix + 'c++17'
            if not any(flag.startswith(cpp_flag_prefix) for flag in cflags):
                cflags.append(cpp_flag)

        def unix_cuda_flags(cflags):
            cflags = (COMMON_NVCC_FLAGS +
                      ['--compiler-options', "'-fPIC'"] +
                      cflags + _get_cuda_arch_flags(cflags))

            # NVCC does not allow multiple -ccbin/--compiler-bindir to be passed, so we avoid
            # overriding the option if the user explicitly passed it.
            _ccbin = os.getenv("CC")
            if (
                _ccbin is not None
                and not any(flag.startswith(('-ccbin', '--compiler-bindir')) for flag in cflags)
            ):
                cflags.extend(['-ccbin', _ccbin])

            return cflags

        def convert_to_absolute_paths_inplace(paths):
            # Helper function. See Note [Absolute include_dirs]
            if paths is not None:
                for i in range(len(paths)):
                    if not os.path.isabs(paths[i]):
                        paths[i] = os.path.abspath(paths[i])

        def unix_wrap_single_compile(obj, src, ext, cc_args, extra_postargs, pp_opts) -> None:
            # Copy before we make any modifications.
            cflags = copy.deepcopy(extra_postargs)
            try:
                original_compiler = self.compiler.compiler_so
                if _is_cuda_file(src):
                    nvcc = [_join_rocm_home('bin', 'hipcc') if IS_HIP_EXTENSION else _join_cuda_home('bin', 'nvcc')]
                    self.compiler.set_executable('compiler_so', nvcc)
                    if isinstance(cflags, dict):
                        cflags = cflags['nvcc']
                    if IS_HIP_EXTENSION:
                        cflags = COMMON_HIPCC_FLAGS + cflags + _get_rocm_arch_flags(cflags)
                    else:
                        cflags = unix_cuda_flags(cflags)
                elif isinstance(cflags, dict):
                    cflags = cflags['cxx']
                if IS_HIP_EXTENSION:
                    cflags = COMMON_HIP_FLAGS + cflags
                append_std17_if_no_std_present(cflags)

                original_compile(obj, src, ext, cc_args, cflags, pp_opts)
            finally:
                # Put the original compiler back in place.
                self.compiler.set_executable('compiler_so', original_compiler)

        def unix_wrap_ninja_compile(sources,
                                    output_dir=None,
                                    macros=None,
                                    include_dirs=None,
                                    debug=0,
                                    extra_preargs=None,
                                    extra_postargs=None,
                                    depends=None):
            r"""Compiles sources by outputting a ninja file and running it."""
            # NB: I copied some lines from self.compiler (which is an instance
            # of distutils.UnixCCompiler). See the following link.
            # https://github.com/python/cpython/blob/f03a8f8d5001963ad5b5b28dbd95497e9cc15596/Lib/distutils/ccompiler.py#L564-L567
            # This can be fragile, but a lot of other repos also do this
            # (see https://github.com/search?q=_setup_compile&type=Code)
            # so it is probably OK; we'll also get CI signal if/when
            # we update our python version (which is when distutils can be
            # upgraded)

            # Use absolute path for output_dir so that the object file paths
            # (`objects`) get generated with absolute paths.
            output_dir = os.path.abspath(output_dir)

            # See Note [Absolute include_dirs]
            convert_to_absolute_paths_inplace(self.compiler.include_dirs)

            _, objects, extra_postargs, pp_opts, _ = \
                self.compiler._setup_compile(output_dir, macros,
                                             include_dirs, sources,
                                             depends, extra_postargs)
            common_cflags = self.compiler._get_cc_args(pp_opts, debug, extra_preargs)
            extra_cc_cflags = self.compiler.compiler_so[1:]
            with_cuda = any(map(_is_cuda_file, sources))

            # extra_postargs can be either:
            # - a dict mapping cxx/nvcc to extra flags
            # - a list of extra flags.
            if isinstance(extra_postargs, dict):
                post_cflags = extra_postargs['cxx']
            else:
                post_cflags = list(extra_postargs)
            if IS_HIP_EXTENSION:
                post_cflags = COMMON_HIP_FLAGS + post_cflags
            append_std17_if_no_std_present(post_cflags)

            cuda_post_cflags = None
            cuda_cflags = None
            if with_cuda:
                cuda_cflags = common_cflags
                if isinstance(extra_postargs, dict):
                    cuda_post_cflags = extra_postargs['nvcc']
                else:
                    cuda_post_cflags = list(extra_postargs)
                if IS_HIP_EXTENSION:
                    cuda_post_cflags = cuda_post_cflags + _get_rocm_arch_flags(cuda_post_cflags)
                    cuda_post_cflags = COMMON_HIP_FLAGS + COMMON_HIPCC_FLAGS + cuda_post_cflags
                else:
                    cuda_post_cflags = unix_cuda_flags(cuda_post_cflags)
                append_std17_if_no_std_present(cuda_post_cflags)
                cuda_cflags = [shlex.quote(f) for f in cuda_cflags]
                cuda_post_cflags = [shlex.quote(f) for f in cuda_post_cflags]

            if isinstance(extra_postargs, dict) and 'nvcc_dlink' in extra_postargs:
                cuda_dlink_post_cflags = unix_cuda_flags(extra_postargs['nvcc_dlink'])
            else:
                cuda_dlink_post_cflags = None
            _write_ninja_file_and_compile_objects(
                sources=sources,
                objects=objects,
                cflags=[shlex.quote(f) for f in extra_cc_cflags + common_cflags],
                post_cflags=[shlex.quote(f) for f in post_cflags],
                cuda_cflags=cuda_cflags,
                cuda_post_cflags=cuda_post_cflags,
                cuda_dlink_post_cflags=cuda_dlink_post_cflags,
                build_directory=output_dir,
                verbose=True,
                with_cuda=with_cuda)

            # Return *all* object filenames, not just the ones we just built.
            return objects

        def win_cuda_flags(cflags):
            return (COMMON_NVCC_FLAGS +
                    cflags + _get_cuda_arch_flags(cflags))

        def win_wrap_single_compile(sources,
                                    output_dir=None,
                                    macros=None,
                                    include_dirs=None,
                                    debug=0,
                                    extra_preargs=None,
                                    extra_postargs=None,
                                    depends=None):

            self.cflags = copy.deepcopy(extra_postargs)
            extra_postargs = None

            def spawn(cmd):
                # Using regex to match src, obj and include files
                src_regex = re.compile('/T(p|c)(.*)')
                src_list = [
                    m.group(2) for m in (src_regex.match(elem) for elem in cmd)
                    if m
                ]

                obj_regex = re.compile('/Fo(.*)')
                obj_list = [
                    m.group(1) for m in (obj_regex.match(elem) for elem in cmd)
                    if m
                ]

                include_regex = re.compile(r'((\-|\/)I.*)')
                include_list = [
                    m.group(1)
                    for m in (include_regex.match(elem) for elem in cmd) if m
                ]

                if len(src_list) >= 1 and len(obj_list) >= 1:
                    src = src_list[0]
                    obj = obj_list[0]
                    if _is_cuda_file(src):
                        nvcc = _join_cuda_home('bin', 'nvcc')
                        if isinstance(self.cflags, dict):
                            cflags = self.cflags['nvcc']
                        elif isinstance(self.cflags, list):
                            cflags = self.cflags
                        else:
                            cflags = []

                        cflags = win_cuda_flags(cflags) + ['-std=c++17', '--use-local-env']
                        for flag in COMMON_MSVC_FLAGS:
                            cflags = ['-Xcompiler', flag] + cflags
                        for ignore_warning in MSVC_IGNORE_CUDAFE_WARNINGS:
                            cflags = ['-Xcudafe', '--diag_suppress=' + ignore_warning] + cflags
                        cmd = [nvcc, '-c', src, '-o', obj] + include_list + cflags
                    elif isinstance(self.cflags, dict):
                        cflags = COMMON_MSVC_FLAGS + self.cflags['cxx']
                        append_std17_if_no_std_present(cflags)
                        cmd += cflags
                    elif isinstance(self.cflags, list):
                        cflags = COMMON_MSVC_FLAGS + self.cflags
                        append_std17_if_no_std_present(cflags)
                        cmd += cflags

                return original_spawn(cmd)

            try:
                self.compiler.spawn = spawn
                return original_compile(sources, output_dir, macros,
                                        include_dirs, debug, extra_preargs,
                                        extra_postargs, depends)
            finally:
                self.compiler.spawn = original_spawn

        def win_wrap_ninja_compile(sources,
                                   output_dir=None,
                                   macros=None,
                                   include_dirs=None,
                                   debug=0,
                                   extra_preargs=None,
                                   extra_postargs=None,
                                   depends=None):

            if not self.compiler.initialized:
                self.compiler.initialize()
            output_dir = os.path.abspath(output_dir)

            # Note [Absolute include_dirs]
            # Convert relative path in self.compiler.include_dirs to absolute path if any.
            # For ninja build, the build location is not local, but instead, the build happens
            # in a script-created build folder. Thus, relative paths lose their correctness.
            # To be consistent with jit extension, we allow user to enter relative include_dirs
            # in setuptools.setup, and we convert the relative path to absolute path here.
            convert_to_absolute_paths_inplace(self.compiler.include_dirs)

            _, objects, extra_postargs, pp_opts, _ = \
                self.compiler._setup_compile(output_dir, macros,
                                             include_dirs, sources,
                                             depends, extra_postargs)
            common_cflags = extra_preargs or []
            cflags = []
            if debug:
                cflags.extend(self.compiler.compile_options_debug)
            else:
                cflags.extend(self.compiler.compile_options)
            common_cflags.extend(COMMON_MSVC_FLAGS)
            cflags = cflags + common_cflags + pp_opts
            with_cuda = any(map(_is_cuda_file, sources))

            # extra_postargs can be either:
            # - a dict mapping cxx/nvcc to extra flags
            # - a list of extra flags.
            if isinstance(extra_postargs, dict):
                post_cflags = extra_postargs['cxx']
            else:
                post_cflags = list(extra_postargs)
            append_std17_if_no_std_present(post_cflags)

            cuda_post_cflags = None
            cuda_cflags = None
            if with_cuda:
                cuda_cflags = ['-std=c++17', '--use-local-env']
                for common_cflag in common_cflags:
                    cuda_cflags.append('-Xcompiler')
                    cuda_cflags.append(common_cflag)
                for ignore_warning in MSVC_IGNORE_CUDAFE_WARNINGS:
                    cuda_cflags.append('-Xcudafe')
                    cuda_cflags.append('--diag_suppress=' + ignore_warning)
                cuda_cflags.extend(pp_opts)
                if isinstance(extra_postargs, dict):
                    cuda_post_cflags = extra_postargs['nvcc']
                else:
                    cuda_post_cflags = list(extra_postargs)
                cuda_post_cflags = win_cuda_flags(cuda_post_cflags)

            cflags = _nt_quote_args(cflags)
            post_cflags = _nt_quote_args(post_cflags)
            if with_cuda:
                cuda_cflags = _nt_quote_args(cuda_cflags)
                cuda_post_cflags = _nt_quote_args(cuda_post_cflags)
            if isinstance(extra_postargs, dict) and 'nvcc_dlink' in extra_postargs:
                cuda_dlink_post_cflags = win_cuda_flags(extra_postargs['nvcc_dlink'])
            else:
                cuda_dlink_post_cflags = None

            _write_ninja_file_and_compile_objects(
                sources=sources,
                objects=objects,
                cflags=cflags,
                post_cflags=post_cflags,
                cuda_cflags=cuda_cflags,
                cuda_post_cflags=cuda_post_cflags,
                cuda_dlink_post_cflags=cuda_dlink_post_cflags,
                build_directory=output_dir,
                verbose=True,
                with_cuda=with_cuda)

            # Return *all* object filenames, not just the ones we just built.
            return objects

        # Monkey-patch the _compile or compile method.
        # https://github.com/python/cpython/blob/dc0284ee8f7a270b6005467f26d8e5773d76e959/Lib/distutils/ccompiler.py#L511
        if self.compiler.compiler_type == 'msvc':
            if self.use_ninja:
                self.compiler.compile = win_wrap_ninja_compile
            else:
                self.compiler.compile = win_wrap_single_compile
        else:
            if self.use_ninja:
                self.compiler.compile = unix_wrap_ninja_compile
            else:
                self.compiler._compile = unix_wrap_single_compile

        build_ext.build_extensions(self)

    def get_ext_filename(self, ext_name):
        # Get the original shared library name. For Python 3, this name will be
        # suffixed with "<SOABI>.so", where <SOABI> will be something like
        # cpython-37m-x86_64-linux-gnu.
        ext_filename = super().get_ext_filename(ext_name)
        # If `no_python_abi_suffix` is `True`, we omit the Python 3 ABI
        # component. This makes building shared libraries with setuptools that
        # aren't Python modules nicer.
        if self.no_python_abi_suffix:
            # The parts will be e.g. ["my_extension", "cpython-37m-x86_64-linux-gnu", "so"].
            ext_filename_parts = ext_filename.split('.')
            # Omit the second to last element.
            without_abi = ext_filename_parts[:-2] + ext_filename_parts[-1:]
            ext_filename = '.'.join(without_abi)
        return ext_filename

    def _check_abi(self) -> Tuple[str, TorchVersion]:
        # On some platforms, like Windows, compiler_cxx is not available.
        if hasattr(self.compiler, 'compiler_cxx'):
            compiler = self.compiler.compiler_cxx[0]
        else:
            compiler = get_cxx_compiler()
        _, version = get_compiler_abi_compatibility_and_version(compiler)
        # Warn user if VC env is activated but `DISTUILS_USE_SDK` is not set.
        if IS_WINDOWS and 'VSCMD_ARG_TGT_ARCH' in os.environ and 'DISTUTILS_USE_SDK' not in os.environ:
            msg = ('It seems that the VC environment is activated but DISTUTILS_USE_SDK is not set.'
                   'This may lead to multiple activations of the VC env.'
                   'Please set `DISTUTILS_USE_SDK=1` and try again.')
            raise UserWarning(msg)
        return compiler, version

    def _add_compile_flag(self, extension, flag):
        extension.extra_compile_args = copy.deepcopy(extension.extra_compile_args)
        if isinstance(extension.extra_compile_args, dict):
            for args in extension.extra_compile_args.values():
                args.append(flag)
        else:
            extension.extra_compile_args.append(flag)

    def _define_torch_extension_name(self, extension):
        # pybind11 doesn't support dots in the names
        # so in order to support extensions in the packages
        # like torch._C, we take the last part of the string
        # as the library name
        names = extension.name.split('.')
        name = names[-1]
        define = f'-DTORCH_EXTENSION_NAME={name}'
        self._add_compile_flag(extension, define)

    def _add_gnu_cpp_abi_flag(self, extension):
        # use the same CXX ABI as what PyTorch was compiled with
        self._add_compile_flag(extension, '-D_GLIBCXX_USE_CXX11_ABI=' + str(int(torch._C._GLIBCXX_USE_CXX11_ABI)))


def CppExtension(name, sources, *args, **kwargs):
    """
    Create a :class:`setuptools.Extension` for C++.

    Convenience method that creates a :class:`setuptools.Extension` with the
    bare minimum (but often sufficient) arguments to build a C++ extension.

    All arguments are forwarded to the :class:`setuptools.Extension`
    constructor. Full list arguments can be found at
    https://setuptools.pypa.io/en/latest/userguide/ext_modules.html#extension-api-reference

    Example:
        >>> # xdoctest: +SKIP
        >>> # xdoctest: +REQUIRES(env:TORCH_DOCTEST_CPP_EXT)
        >>> from setuptools import setup
        >>> from torch.utils.cpp_extension import BuildExtension, CppExtension
        >>> setup(
        ...     name='extension',
        ...     ext_modules=[
        ...         CppExtension(
        ...             name='extension',
        ...             sources=['extension.cpp'],
        ...             extra_compile_args=['-g'],
        ...             extra_link_args=['-Wl,--no-as-needed', '-lm'])
        ...     ],
        ...     cmdclass={
        ...         'build_ext': BuildExtension
        ...     })
    """
    include_dirs = kwargs.get('include_dirs', [])
    include_dirs += include_paths()
    kwargs['include_dirs'] = include_dirs

    library_dirs = kwargs.get('library_dirs', [])
    library_dirs += library_paths()
    kwargs['library_dirs'] = library_dirs

    libraries = kwargs.get('libraries', [])
    libraries.append('c10')
    libraries.append('torch')
    libraries.append('torch_cpu')
<<<<<<< HEAD
    # libraries.append('torch_python')
    if IS_WINDOWS:
=======
    libraries.append('torch_python')
    if IS_WINDOWS and platform.machine().lower() != "arm64":
>>>>>>> 84052013
        libraries.append("sleef")

    kwargs['libraries'] = libraries

    kwargs['language'] = 'c++'
    return setuptools.Extension(name, sources, *args, **kwargs)


def CUDAExtension(name, sources, *args, **kwargs):
    """
    Create a :class:`setuptools.Extension` for CUDA/C++.

    Convenience method that creates a :class:`setuptools.Extension` with the
    bare minimum (but often sufficient) arguments to build a CUDA/C++
    extension. This includes the CUDA include path, library path and runtime
    library.

    All arguments are forwarded to the :class:`setuptools.Extension`
    constructor. Full list arguments can be found at
    https://setuptools.pypa.io/en/latest/userguide/ext_modules.html#extension-api-reference

    Example:
        >>> # xdoctest: +SKIP
        >>> # xdoctest: +REQUIRES(env:TORCH_DOCTEST_CPP_EXT)
        >>> from setuptools import setup
        >>> from torch.utils.cpp_extension import BuildExtension, CUDAExtension
        >>> setup(
        ...     name='cuda_extension',
        ...     ext_modules=[
        ...         CUDAExtension(
        ...                 name='cuda_extension',
        ...                 sources=['extension.cpp', 'extension_kernel.cu'],
        ...                 extra_compile_args={'cxx': ['-g'],
        ...                                     'nvcc': ['-O2']},
        ...                 extra_link_args=['-Wl,--no-as-needed', '-lcuda'])
        ...     ],
        ...     cmdclass={
        ...         'build_ext': BuildExtension
        ...     })

    Compute capabilities:

    By default the extension will be compiled to run on all archs of the cards visible during the
    building process of the extension, plus PTX. If down the road a new card is installed the
    extension may need to be recompiled. If a visible card has a compute capability (CC) that's
    newer than the newest version for which your nvcc can build fully-compiled binaries, PyTorch
    will make nvcc fall back to building kernels with the newest version of PTX your nvcc does
    support (see below for details on PTX).

    You can override the default behavior using `TORCH_CUDA_ARCH_LIST` to explicitly specify which
    CCs you want the extension to support:

    ``TORCH_CUDA_ARCH_LIST="6.1 8.6" python build_my_extension.py``
    ``TORCH_CUDA_ARCH_LIST="5.2 6.0 6.1 7.0 7.5 8.0 8.6+PTX" python build_my_extension.py``

    The +PTX option causes extension kernel binaries to include PTX instructions for the specified
    CC. PTX is an intermediate representation that allows kernels to runtime-compile for any CC >=
    the specified CC (for example, 8.6+PTX generates PTX that can runtime-compile for any GPU with
    CC >= 8.6). This improves your binary's forward compatibility. However, relying on older PTX to
    provide forward compat by runtime-compiling for newer CCs can modestly reduce performance on
    those newer CCs. If you know exact CC(s) of the GPUs you want to target, you're always better
    off specifying them individually. For example, if you want your extension to run on 8.0 and 8.6,
    "8.0+PTX" would work functionally because it includes PTX that can runtime-compile for 8.6, but
    "8.0 8.6" would be better.

    Note that while it's possible to include all supported archs, the more archs get included the
    slower the building process will be, as it will build a separate kernel image for each arch.

    Note that CUDA-11.5 nvcc will hit internal compiler error while parsing torch/extension.h on Windows.
    To workaround the issue, move python binding logic to pure C++ file.

    Example use:
        #include <ATen/ATen.h>
        at::Tensor SigmoidAlphaBlendForwardCuda(....)

    Instead of:
        #include <torch/extension.h>
        torch::Tensor SigmoidAlphaBlendForwardCuda(...)

    Currently open issue for nvcc bug: https://github.com/pytorch/pytorch/issues/69460
    Complete workaround code example: https://github.com/facebookresearch/pytorch3d/commit/cb170ac024a949f1f9614ffe6af1c38d972f7d48

    Relocatable device code linking:

    If you want to reference device symbols across compilation units (across object files),
    the object files need to be built with `relocatable device code` (-rdc=true or -dc).
    An exception to this rule is "dynamic parallelism" (nested kernel launches)  which is not used a lot anymore.
    `Relocatable device code` is less optimized so it needs to be used only on object files that need it.
    Using `-dlto` (Device Link Time Optimization) at the device code compilation step and `dlink` step
    helps reduce the protentional perf degradation of `-rdc`.
    Note that it needs to be used at both steps to be useful.

    If you have `rdc` objects you need to have an extra `-dlink` (device linking) step before the CPU symbol linking step.
    There is also a case where `-dlink` is used without `-rdc`:
    when an extension is linked against a static lib containing rdc-compiled objects
    like the [NVSHMEM library](https://developer.nvidia.com/nvshmem).

    Note: Ninja is required to build a CUDA Extension with RDC linking.

    Example:
        >>> # xdoctest: +SKIP
        >>> # xdoctest: +REQUIRES(env:TORCH_DOCTEST_CPP_EXT)
        >>> CUDAExtension(
        ...        name='cuda_extension',
        ...        sources=['extension.cpp', 'extension_kernel.cu'],
        ...        dlink=True,
        ...        dlink_libraries=["dlink_lib"],
        ...        extra_compile_args={'cxx': ['-g'],
        ...                            'nvcc': ['-O2', '-rdc=true']})
    """
    library_dirs = kwargs.get('library_dirs', [])
    library_dirs += library_paths(device_type="cuda")
    kwargs['library_dirs'] = library_dirs

    libraries = kwargs.get('libraries', [])
    libraries.append('c10')
    libraries.append('torch')
    libraries.append('torch_cpu')
    # libraries.append('torch_python')
    if IS_HIP_EXTENSION:
        libraries.append('amdhip64')
        libraries.append('c10_hip')
        libraries.append('torch_hip')
    else:
        libraries.append('cudart')
        libraries.append('c10_cuda')
        libraries.append('torch_cuda')
    kwargs['libraries'] = libraries

    include_dirs = kwargs.get('include_dirs', [])

    if IS_HIP_EXTENSION:
        build_dir = os.getcwd()
        hipify_result = hipify_python.hipify(
            project_directory=build_dir,
            output_directory=build_dir,
            header_include_dirs=include_dirs,
            includes=[os.path.join(build_dir, '*')],  # limit scope to build_dir only
            extra_files=[os.path.abspath(s) for s in sources],
            show_detailed=True,
            is_pytorch_extension=True,
            hipify_extra_files_only=True,  # don't hipify everything in includes path
        )

        hipified_sources = set()
        for source in sources:
            s_abs = os.path.abspath(source)
            hipified_s_abs = (hipify_result[s_abs].hipified_path if (s_abs in hipify_result and
                              hipify_result[s_abs].hipified_path is not None) else s_abs)
            # setup() arguments must *always* be /-separated paths relative to the setup.py directory,
            # *never* absolute paths
            hipified_sources.add(os.path.relpath(hipified_s_abs, build_dir))

        sources = list(hipified_sources)

    include_dirs += include_paths(device_type="cuda")
    kwargs['include_dirs'] = include_dirs

    kwargs['language'] = 'c++'

    dlink_libraries = kwargs.get('dlink_libraries', [])
    dlink = kwargs.get('dlink', False) or dlink_libraries
    if dlink:
        extra_compile_args = kwargs.get('extra_compile_args', {})

        extra_compile_args_dlink = extra_compile_args.get('nvcc_dlink', [])
        extra_compile_args_dlink += ['-dlink']
        extra_compile_args_dlink += [f'-L{x}' for x in library_dirs]
        extra_compile_args_dlink += [f'-l{x}' for x in dlink_libraries]

        if (torch.version.cuda is not None) and TorchVersion(torch.version.cuda) >= '11.2':
            extra_compile_args_dlink += ['-dlto']   # Device Link Time Optimization started from cuda 11.2

        extra_compile_args['nvcc_dlink'] = extra_compile_args_dlink

        kwargs['extra_compile_args'] = extra_compile_args

    return setuptools.Extension(name, sources, *args, **kwargs)


def include_paths(device_type: str = "cpu") -> List[str]:
    """
    Get the include paths required to build a C++ or CUDA or SYCL extension.

    Args:
        device_type: Defaults to "cpu".
    Returns:
        A list of include path strings.
    """
    lib_include = os.path.join(_TORCH_PATH, 'include')
    paths = [
        lib_include,
        # Remove this once torch/torch.h is officially no longer supported for C++ extensions.
        os.path.join(lib_include, 'torch', 'csrc', 'api', 'include'),
        # Some internal (old) Torch headers don't properly prefix their includes,
        # so we need to pass -Itorch/lib/include/TH as well.
        os.path.join(lib_include, 'TH'),
        os.path.join(lib_include, 'THC')
    ]
    if device_type == "cuda" and IS_HIP_EXTENSION:
        paths.append(os.path.join(lib_include, 'THH'))
        paths.append(_join_rocm_home('include'))
    elif device_type == "cuda":
        cuda_home_include = _join_cuda_home('include')
        # if we have the Debian/Ubuntu packages for cuda, we get /usr as cuda home.
        # but gcc doesn't like having /usr/include passed explicitly
        if cuda_home_include != '/usr/include':
            paths.append(cuda_home_include)

        # Support CUDA_INC_PATH env variable supported by CMake files
        if (cuda_inc_path := os.environ.get("CUDA_INC_PATH", None)) and \
                cuda_inc_path != '/usr/include':
            paths.append(cuda_inc_path)
        if CUDNN_HOME is not None:
            paths.append(os.path.join(CUDNN_HOME, 'include'))
    elif device_type == "xpu":
        paths.append(_join_sycl_home('include'))
    return paths


def library_paths(device_type: str = "cpu") -> List[str]:
    """
    Get the library paths required to build a C++ or CUDA extension.

    Args:
        device_type: Defaults to "cpu".

    Returns:
        A list of library path strings.
    """
    # We need to link against libtorch.so
    paths = [TORCH_LIB_PATH]

    if device_type == "cuda" and IS_HIP_EXTENSION:
        lib_dir = 'lib'
        paths.append(_join_rocm_home(lib_dir))
        if HIP_HOME is not None:
            paths.append(os.path.join(HIP_HOME, 'lib'))
    elif device_type == "cuda":
        if IS_WINDOWS:
            lib_dir = os.path.join('lib', 'x64')
        else:
            lib_dir = 'lib64'
            if (not os.path.exists(_join_cuda_home(lib_dir)) and
                    os.path.exists(_join_cuda_home('lib'))):
                # 64-bit CUDA may be installed in 'lib' (see e.g. gh-16955)
                # Note that it's also possible both don't exist (see
                # _find_cuda_home) - in that case we stay with 'lib64'.
                lib_dir = 'lib'

        paths.append(_join_cuda_home(lib_dir))
        if CUDNN_HOME is not None:
            paths.append(os.path.join(CUDNN_HOME, lib_dir))
    elif device_type == "xpu":
        if IS_WINDOWS:
            lib_dir = os.path.join('lib', 'x64')
        else:
            lib_dir = 'lib64'
            if (not os.path.exists(_join_sycl_home(lib_dir)) and
                    os.path.exists(_join_sycl_home('lib'))):
                lib_dir = 'lib'

        paths.append(_join_sycl_home(lib_dir))

    return paths


def load(name,
         sources: Union[str, List[str]],
         extra_cflags=None,
         extra_cuda_cflags=None,
         extra_ldflags=None,
         extra_include_paths=None,
         build_directory=None,
         verbose=False,
         with_cuda: Optional[bool] = None,
         is_python_module=True,
         is_standalone=False,
         keep_intermediates=True):
    """
    Load a PyTorch C++ extension just-in-time (JIT).

    To load an extension, a Ninja build file is emitted, which is used to
    compile the given sources into a dynamic library. This library is
    subsequently loaded into the current Python process as a module and
    returned from this function, ready for use.

    By default, the directory to which the build file is emitted and the
    resulting library compiled to is ``<tmp>/torch_extensions/<name>``, where
    ``<tmp>`` is the temporary folder on the current platform and ``<name>``
    the name of the extension. This location can be overridden in two ways.
    First, if the ``TORCH_EXTENSIONS_DIR`` environment variable is set, it
    replaces ``<tmp>/torch_extensions`` and all extensions will be compiled
    into subfolders of this directory. Second, if the ``build_directory``
    argument to this function is supplied, it overrides the entire path, i.e.
    the library will be compiled into that folder directly.

    To compile the sources, the default system compiler (``c++``) is used,
    which can be overridden by setting the ``CXX`` environment variable. To pass
    additional arguments to the compilation process, ``extra_cflags`` or
    ``extra_ldflags`` can be provided. For example, to compile your extension
    with optimizations, pass ``extra_cflags=['-O3']``. You can also use
    ``extra_cflags`` to pass further include directories.

    CUDA support with mixed compilation is provided. Simply pass CUDA source
    files (``.cu`` or ``.cuh``) along with other sources. Such files will be
    detected and compiled with nvcc rather than the C++ compiler. This includes
    passing the CUDA lib64 directory as a library directory, and linking
    ``cudart``. You can pass additional flags to nvcc via
    ``extra_cuda_cflags``, just like with ``extra_cflags`` for C++. Various
    heuristics for finding the CUDA install directory are used, which usually
    work fine. If not, setting the ``CUDA_HOME`` environment variable is the
    safest option.

    Args:
        name: The name of the extension to build. This MUST be the same as the
            name of the pybind11 module!
        sources: A list of relative or absolute paths to C++ source files.
        extra_cflags: optional list of compiler flags to forward to the build.
        extra_cuda_cflags: optional list of compiler flags to forward to nvcc
            when building CUDA sources.
        extra_ldflags: optional list of linker flags to forward to the build.
        extra_include_paths: optional list of include directories to forward
            to the build.
        build_directory: optional path to use as build workspace.
        verbose: If ``True``, turns on verbose logging of load steps.
        with_cuda: Determines whether CUDA headers and libraries are added to
            the build. If set to ``None`` (default), this value is
            automatically determined based on the existence of ``.cu`` or
            ``.cuh`` in ``sources``. Set it to `True`` to force CUDA headers
            and libraries to be included.
        is_python_module: If ``True`` (default), imports the produced shared
            library as a Python module. If ``False``, behavior depends on
            ``is_standalone``.
        is_standalone: If ``False`` (default) loads the constructed extension
            into the process as a plain dynamic library. If ``True``, build a
            standalone executable.

    Returns:
        If ``is_python_module`` is ``True``:
            Returns the loaded PyTorch extension as a Python module.

        If ``is_python_module`` is ``False`` and ``is_standalone`` is ``False``:
            Returns nothing. (The shared library is loaded into the process as
            a side effect.)

        If ``is_standalone`` is ``True``.
            Return the path to the executable. (On Windows, TORCH_LIB_PATH is
            added to the PATH environment variable as a side effect.)

    Example:
        >>> # xdoctest: +SKIP
        >>> from torch.utils.cpp_extension import load
        >>> module = load(
        ...     name='extension',
        ...     sources=['extension.cpp', 'extension_kernel.cu'],
        ...     extra_cflags=['-O2'],
        ...     verbose=True)
    """
    return _jit_compile(
        name,
        [sources] if isinstance(sources, str) else sources,
        extra_cflags,
        extra_cuda_cflags,
        extra_ldflags,
        extra_include_paths,
        build_directory or _get_build_directory(name, verbose),
        verbose,
        with_cuda,
        is_python_module,
        is_standalone,
        keep_intermediates=keep_intermediates)

def _get_pybind11_abi_build_flags():
    # Note [Pybind11 ABI constants]
    #
    # Pybind11 before 2.4 used to build an ABI strings using the following pattern:
    # f"__pybind11_internals_v{PYBIND11_INTERNALS_VERSION}{PYBIND11_INTERNALS_KIND}{PYBIND11_BUILD_TYPE}__"
    # Since 2.4 compier type, stdlib and build abi parameters are also encoded like this:
    # f"__pybind11_internals_v{PYBIND11_INTERNALS_VERSION}{PYBIND11_INTERNALS_KIND}{PYBIND11_COMPILER_TYPE}{PYBIND11_STDLIB}{PYBIND11_BUILD_ABI}{PYBIND11_BUILD_TYPE}__"
    #
    # This was done in order to further narrow down the chances of compiler ABI incompatibility
    # that can cause a hard to debug segfaults.
    # For PyTorch extensions we want to relax those restrictions and pass compiler, stdlib and abi properties
    # captured during PyTorch native library compilation in torch/csrc/Module.cpp

    abi_cflags = []
    for pname in ["COMPILER_TYPE", "STDLIB", "BUILD_ABI"]:
        pval = getattr(torch._C, f"_PYBIND11_{pname}")
        if pval is not None and not IS_WINDOWS:
            abi_cflags.append(f'-DPYBIND11_{pname}=\\"{pval}\\"')
    return abi_cflags

def _get_glibcxx_abi_build_flags():
    glibcxx_abi_cflags = ['-D_GLIBCXX_USE_CXX11_ABI=' + str(int(torch._C._GLIBCXX_USE_CXX11_ABI))]
    return glibcxx_abi_cflags

def check_compiler_is_gcc(compiler):
    if not IS_LINUX:
        return False

    env = os.environ.copy()
    env['LC_ALL'] = 'C'  # Don't localize output
    try:
        version_string = subprocess.check_output([compiler, '-v'], stderr=subprocess.STDOUT, env=env).decode(*SUBPROCESS_DECODE_ARGS)
    except Exception:
        try:
            version_string = subprocess.check_output([compiler, '--version'], stderr=subprocess.STDOUT, env=env).decode(*SUBPROCESS_DECODE_ARGS)
        except Exception:
            return False
    # Check for 'gcc' or 'g++' for sccache wrapper
    pattern = re.compile("^COLLECT_GCC=(.*)$", re.MULTILINE)
    results = re.findall(pattern, version_string)
    if len(results) != 1:
        return False
    compiler_path = os.path.realpath(results[0].strip())
    # On RHEL/CentOS c++ is a gcc compiler wrapper
    if os.path.basename(compiler_path) == 'c++' and 'gcc version' in version_string:
        return True
    return False

def _check_and_build_extension_h_precompiler_headers(
        extra_cflags,
        extra_include_paths,
        is_standalone=False):
    r'''
    Precompiled Headers(PCH) can pre-build the same headers and reduce build time for pytorch load_inline modules.
    GCC offical manual: https://gcc.gnu.org/onlinedocs/gcc-4.0.4/gcc/Precompiled-Headers.html
    PCH only works when built pch file(header.h.gch) and build target have the same build parameters. So, We need
    add a signature file to record PCH file parameters. If the build parameters(signature) changed, it should rebuild
    PCH file.

    Note:
    1. Windows and MacOS have different PCH mechanism. We only support Linux currently.
    2. It only works on GCC/G++.
    '''
    if not IS_LINUX:
        return

    compiler = get_cxx_compiler()

    b_is_gcc = check_compiler_is_gcc(compiler)
    if b_is_gcc is False:
        return

    head_file = os.path.join(_TORCH_PATH, 'include', 'torch', 'extension.h')
    head_file_pch = os.path.join(_TORCH_PATH, 'include', 'torch', 'extension.h.gch')
    head_file_signature = os.path.join(_TORCH_PATH, 'include', 'torch', 'extension.h.sign')

    def listToString(s):
        # initialize an empty string
        string = ""
        if s is None:
            return string

        # traverse in the string
        for element in s:
            string += (element + ' ')
        # return string
        return string

    def format_precompiler_header_cmd(compiler, head_file, head_file_pch, common_cflags, torch_include_dirs, extra_cflags, extra_include_paths):
        return re.sub(
            r"[ \n]+",
            " ",
            f"""
                {compiler} -x c++-header {head_file} -o {head_file_pch} {torch_include_dirs} {extra_include_paths} {extra_cflags} {common_cflags}
            """,
        ).strip()

    def command_to_signature(cmd):
        signature = cmd.replace(' ', '_')
        return signature

    def check_pch_signature_in_file(file_path, signature):
        b_exist = os.path.isfile(file_path)
        if b_exist is False:
            return False

        with open(file_path) as file:
            # read all content of a file
            content = file.read()
            # check if string present in a file
            return signature == content

    def _create_if_not_exist(path_dir):
        if not os.path.exists(path_dir):
            try:
                Path(path_dir).mkdir(parents=True, exist_ok=True)
            except OSError as exc:  # Guard against race condition
                if exc.errno != errno.EEXIST:
                    raise RuntimeError(f"Fail to create path {path_dir}") from exc

    def write_pch_signature_to_file(file_path, pch_sign):
        _create_if_not_exist(os.path.dirname(file_path))
        with open(file_path, "w") as f:
            f.write(pch_sign)
            f.close()

    def build_precompile_header(pch_cmd):
        try:
            subprocess.check_output(pch_cmd, shell=True, stderr=subprocess.STDOUT)
        except subprocess.CalledProcessError as e:
            raise RuntimeError(f"Compile PreCompile Header fail, command: {pch_cmd}") from e

    extra_cflags_str = listToString(extra_cflags)
    extra_include_paths_str = " ".join(
        [f"-I{include}" for include in extra_include_paths] if extra_include_paths else []
    )

    lib_include = os.path.join(_TORCH_PATH, 'include')
    torch_include_dirs = [
        f"-I {lib_include}",
        # Python.h
        "-I {}".format(sysconfig.get_path("include")),
        # torch/all.h
        "-I {}".format(os.path.join(lib_include, 'torch', 'csrc', 'api', 'include')),
    ]

    torch_include_dirs_str = listToString(torch_include_dirs)

    common_cflags = []
    if not is_standalone:
        common_cflags += ['-DTORCH_API_INCLUDE_EXTENSION_H']

    common_cflags += ['-std=c++17', '-fPIC']
    # common_cflags += [f"{x}" for x in _get_pybind11_abi_build_flags()]
    common_cflags += [f"{x}" for x in _get_glibcxx_abi_build_flags()]
    common_cflags_str = listToString(common_cflags)

    pch_cmd = format_precompiler_header_cmd(compiler, head_file, head_file_pch, common_cflags_str, torch_include_dirs_str, extra_cflags_str, extra_include_paths_str)
    pch_sign = command_to_signature(pch_cmd)

    if os.path.isfile(head_file_pch) is not True:
        build_precompile_header(pch_cmd)
        write_pch_signature_to_file(head_file_signature, pch_sign)
    else:
        b_same_sign = check_pch_signature_in_file(head_file_signature, pch_sign)
        if b_same_sign is False:
            build_precompile_header(pch_cmd)
            write_pch_signature_to_file(head_file_signature, pch_sign)

def remove_extension_h_precompiler_headers():
    def _remove_if_file_exists(path_file):
        if os.path.exists(path_file):
            os.remove(path_file)

    head_file_pch = os.path.join(_TORCH_PATH, 'include', 'torch', 'extension.h.gch')
    head_file_signature = os.path.join(_TORCH_PATH, 'include', 'torch', 'extension.h.sign')

    _remove_if_file_exists(head_file_pch)
    _remove_if_file_exists(head_file_signature)

def load_inline(name,
                cpp_sources,
                cuda_sources=None,
                functions=None,
                extra_cflags=None,
                extra_cuda_cflags=None,
                extra_ldflags=None,
                extra_include_paths=None,
                build_directory=None,
                verbose=False,
                with_cuda=None,
                is_python_module=True,
                with_pytorch_error_handling=True,
                keep_intermediates=True,
                use_pch=False):
    r'''
    Load a PyTorch C++ extension just-in-time (JIT) from string sources.

    This function behaves exactly like :func:`load`, but takes its sources as
    strings rather than filenames. These strings are stored to files in the
    build directory, after which the behavior of :func:`load_inline` is
    identical to :func:`load`.

    See `the
    tests <https://github.com/pytorch/pytorch/blob/master/test/test_cpp_extensions_jit.py>`_
    for good examples of using this function.

    Sources may omit two required parts of a typical non-inline C++ extension:
    the necessary header includes, as well as the (pybind11) binding code. More
    precisely, strings passed to ``cpp_sources`` are first concatenated into a
    single ``.cpp`` file. This file is then prepended with ``#include
    <torch/extension.h>``.

    Furthermore, if the ``functions`` argument is supplied, bindings will be
    automatically generated for each function specified. ``functions`` can
    either be a list of function names, or a dictionary mapping from function
    names to docstrings. If a list is given, the name of each function is used
    as its docstring.

    The sources in ``cuda_sources`` are concatenated into a separate ``.cu``
    file and  prepended with ``torch/types.h``, ``cuda.h`` and
    ``cuda_runtime.h`` includes. The ``.cpp`` and ``.cu`` files are compiled
    separately, but ultimately linked into a single library. Note that no
    bindings are generated for functions in ``cuda_sources`` per  se. To bind
    to a CUDA kernel, you must create a C++ function that calls it, and either
    declare or define this C++ function in one of the ``cpp_sources`` (and
    include its name in ``functions``).

    See :func:`load` for a description of arguments omitted below.

    Args:
        cpp_sources: A string, or list of strings, containing C++ source code.
        cuda_sources: A string, or list of strings, containing CUDA source code.
        functions: A list of function names for which to generate function
            bindings. If a dictionary is given, it should map function names to
            docstrings (which are otherwise just the function names).
        with_cuda: Determines whether CUDA headers and libraries are added to
            the build. If set to ``None`` (default), this value is
            automatically determined based on whether ``cuda_sources`` is
            provided. Set it to ``True`` to force CUDA headers
            and libraries to be included.
        with_pytorch_error_handling: Determines whether pytorch error and
            warning macros are handled by pytorch instead of pybind. To do
            this, each function ``foo`` is called via an intermediary ``_safe_foo``
            function. This redirection might cause issues in obscure cases
            of cpp. This flag should be set to ``False`` when this redirect
            causes issues.

    Example:
        >>> # xdoctest: +REQUIRES(env:TORCH_DOCTEST_CPP_EXT)
        >>> from torch.utils.cpp_extension import load_inline
        >>> source = """
        at::Tensor sin_add(at::Tensor x, at::Tensor y) {
          return x.sin() + y.sin();
        }
        """
        >>> module = load_inline(name='inline_extension',
        ...                      cpp_sources=[source],
        ...                      functions=['sin_add'])

    .. note::
        By default, the Ninja backend uses #CPUS + 2 workers to build the
        extension. This may use up too many resources on some systems. One
        can control the number of workers by setting the `MAX_JOBS` environment
        variable to a non-negative number.
    '''
    build_directory = build_directory or _get_build_directory(name, verbose)

    if isinstance(cpp_sources, str):
        cpp_sources = [cpp_sources]
    cuda_sources = cuda_sources or []
    if isinstance(cuda_sources, str):
        cuda_sources = [cuda_sources]

    cpp_sources.insert(0, '#include <torch/extension.h>')

    if use_pch is True:
        # Using PreCompile Header('torch/extension.h') to reduce compile time.
        _check_and_build_extension_h_precompiler_headers(extra_cflags, extra_include_paths)
    else:
        remove_extension_h_precompiler_headers()

    # If `functions` is supplied, we create the pybind11 bindings for the user.
    # Here, `functions` is (or becomes, after some processing) a map from
    # function names to function docstrings.
    if functions is not None:
        module_def = []
        module_def.append('PYBIND11_MODULE(TORCH_EXTENSION_NAME, m) {')
        if isinstance(functions, str):
            functions = [functions]
        if isinstance(functions, list):
            # Make the function docstring the same as the function name.
            functions = {f: f for f in functions}
        elif not isinstance(functions, dict):
            raise ValueError(f"Expected 'functions' to be a list or dict, but was {type(functions)}")
        for function_name, docstring in functions.items():
            if with_pytorch_error_handling:
                module_def.append(f'm.def("{function_name}", torch::wrap_pybind_function({function_name}), "{docstring}");')
            else:
                module_def.append(f'm.def("{function_name}", {function_name}, "{docstring}");')
        module_def.append('}')
        cpp_sources += module_def

    cpp_source_path = os.path.join(build_directory, 'main.cpp')
    _maybe_write(cpp_source_path, "\n".join(cpp_sources))

    sources = [cpp_source_path]

    if cuda_sources:
        cuda_sources.insert(0, '#include <torch/types.h>')
        cuda_sources.insert(1, '#include <cuda.h>')
        cuda_sources.insert(2, '#include <cuda_runtime.h>')

        cuda_source_path = os.path.join(build_directory, 'cuda.cu')
        _maybe_write(cuda_source_path, "\n".join(cuda_sources))

        sources.append(cuda_source_path)

    return _jit_compile(
        name,
        sources,
        extra_cflags,
        extra_cuda_cflags,
        extra_ldflags,
        extra_include_paths,
        build_directory,
        verbose,
        with_cuda,
        is_python_module,
        is_standalone=False,
        keep_intermediates=keep_intermediates)


def _jit_compile(name,
                 sources,
                 extra_cflags,
                 extra_cuda_cflags,
                 extra_ldflags,
                 extra_include_paths,
                 build_directory: str,
                 verbose: bool,
                 with_cuda: Optional[bool],
                 is_python_module,
                 is_standalone,
                 keep_intermediates=True) -> None:
    if is_python_module and is_standalone:
        raise ValueError("`is_python_module` and `is_standalone` are mutually exclusive.")

    if with_cuda is None:
        with_cuda = any(map(_is_cuda_file, sources))
    with_cudnn = any('cudnn' in f for f in extra_ldflags or [])
    old_version = JIT_EXTENSION_VERSIONER.get_version(name)
    version = JIT_EXTENSION_VERSIONER.bump_version_if_changed(
        name,
        sources,
        build_arguments=[extra_cflags, extra_cuda_cflags, extra_ldflags, extra_include_paths],
        build_directory=build_directory,
        with_cuda=with_cuda,
        is_python_module=is_python_module,
        is_standalone=is_standalone,
    )
    if version > 0:
        if version != old_version and verbose:
            print(f'The input conditions for extension module {name} have changed. ' +
                  f'Bumping to version {version} and re-building as {name}_v{version}...',
                  file=sys.stderr)
        name = f'{name}_v{version}'

    baton = FileBaton(os.path.join(build_directory, 'lock'))
    if baton.try_acquire():
        try:
            if version != old_version:
                with GeneratedFileCleaner(keep_intermediates=keep_intermediates) as clean_ctx:
                    if IS_HIP_EXTENSION and (with_cuda or with_cudnn):
                        hipify_result = hipify_python.hipify(
                            project_directory=build_directory,
                            output_directory=build_directory,
                            header_include_dirs=(extra_include_paths if extra_include_paths is not None else []),
                            extra_files=[os.path.abspath(s) for s in sources],
                            ignores=[_join_rocm_home('*'), os.path.join(_TORCH_PATH, '*')],  # no need to hipify ROCm or PyTorch headers
                            show_detailed=verbose,
                            show_progress=verbose,
                            is_pytorch_extension=True,
                            clean_ctx=clean_ctx
                        )

                        hipified_sources = set()
                        for source in sources:
                            s_abs = os.path.abspath(source)
                            hipified_sources.add(hipify_result[s_abs].hipified_path if s_abs in hipify_result else s_abs)

                        sources = list(hipified_sources)

                    _write_ninja_file_and_build_library(
                        name=name,
                        sources=sources,
                        extra_cflags=extra_cflags or [],
                        extra_cuda_cflags=extra_cuda_cflags or [],
                        extra_ldflags=extra_ldflags or [],
                        extra_include_paths=extra_include_paths or [],
                        build_directory=build_directory,
                        verbose=verbose,
                        with_cuda=with_cuda,
                        is_standalone=is_standalone)
            elif verbose:
                print('No modifications detected for re-loaded extension '
                      f'module {name}, skipping build step...', file=sys.stderr)
        finally:
            baton.release()
    else:
        baton.wait()

    if verbose:
        print(f'Loading extension module {name}...', file=sys.stderr)

    if is_standalone:
        return _get_exec_path(name, build_directory)

    return _import_module_from_library(name, build_directory, is_python_module)


def _write_ninja_file_and_compile_objects(
        sources: List[str],
        objects,
        cflags,
        post_cflags,
        cuda_cflags,
        cuda_post_cflags,
        cuda_dlink_post_cflags,
        build_directory: str,
        verbose: bool,
        with_cuda: Optional[bool]) -> None:
    verify_ninja_availability()

    compiler = get_cxx_compiler()

    get_compiler_abi_compatibility_and_version(compiler)
    if with_cuda is None:
        with_cuda = any(map(_is_cuda_file, sources))
    build_file_path = os.path.join(build_directory, 'build.ninja')
    if verbose:
        print(f'Emitting ninja build file {build_file_path}...', file=sys.stderr)
    _write_ninja_file(
        path=build_file_path,
        cflags=cflags,
        post_cflags=post_cflags,
        cuda_cflags=cuda_cflags,
        cuda_post_cflags=cuda_post_cflags,
        cuda_dlink_post_cflags=cuda_dlink_post_cflags,
        sources=sources,
        objects=objects,
        ldflags=None,
        library_target=None,
        with_cuda=with_cuda)
    if verbose:
        print('Compiling objects...', file=sys.stderr)
    _run_ninja_build(
        build_directory,
        verbose,
        # It would be better if we could tell users the name of the extension
        # that failed to build but there isn't a good way to get it here.
        error_prefix='Error compiling objects for extension')


def _write_ninja_file_and_build_library(
        name,
        sources: List[str],
        extra_cflags,
        extra_cuda_cflags,
        extra_ldflags,
        extra_include_paths,
        build_directory: str,
        verbose: bool,
        with_cuda: Optional[bool],
        is_standalone: bool = False) -> None:
    verify_ninja_availability()

    compiler = get_cxx_compiler()

    get_compiler_abi_compatibility_and_version(compiler)
    if with_cuda is None:
        with_cuda = any(map(_is_cuda_file, sources))
    extra_ldflags = _prepare_ldflags(
        extra_ldflags or [],
        with_cuda,
        verbose,
        is_standalone)
    build_file_path = os.path.join(build_directory, 'build.ninja')
    if verbose:
        print(f'Emitting ninja build file {build_file_path}...', file=sys.stderr)
    # NOTE: Emitting a new ninja build file does not cause re-compilation if
    # the sources did not change, so it's ok to re-emit (and it's fast).
    _write_ninja_file_to_build_library(
        path=build_file_path,
        name=name,
        sources=sources,
        extra_cflags=extra_cflags or [],
        extra_cuda_cflags=extra_cuda_cflags or [],
        extra_ldflags=extra_ldflags or [],
        extra_include_paths=extra_include_paths or [],
        with_cuda=with_cuda,
        is_standalone=is_standalone)

    if verbose:
        print(f'Building extension module {name}...', file=sys.stderr)
    _run_ninja_build(
        build_directory,
        verbose,
        error_prefix=f"Error building extension '{name}'")


def is_ninja_available():
    """Return ``True`` if the `ninja <https://ninja-build.org/>`_ build system is available on the system, ``False`` otherwise."""
    try:
        subprocess.check_output('ninja --version'.split())
    except Exception:
        return False
    else:
        return True


def verify_ninja_availability():
    """Raise ``RuntimeError`` if `ninja <https://ninja-build.org/>`_ build system is not available on the system, does nothing otherwise."""
    if not is_ninja_available():
        raise RuntimeError("Ninja is required to load C++ extensions")


def _prepare_ldflags(extra_ldflags, with_cuda, verbose, is_standalone):
    if IS_WINDOWS:
        python_lib_path = os.path.join(sys.base_exec_prefix, 'libs')

        extra_ldflags.append('c10.lib')
        if with_cuda:
            extra_ldflags.append('c10_cuda.lib')
        extra_ldflags.append('torch_cpu.lib')
        if with_cuda:
            extra_ldflags.append('torch_cuda.lib')
            # /INCLUDE is used to ensure torch_cuda is linked against in a project that relies on it.
            # Related issue: https://github.com/pytorch/pytorch/issues/31611
            extra_ldflags.append('-INCLUDE:?warp_size@cuda@at@@YAHXZ')
        extra_ldflags.append('torch.lib')
        extra_ldflags.append(f'/LIBPATH:{TORCH_LIB_PATH}')
        if not is_standalone:
            # extra_ldflags.append('torch_python.lib')
            extra_ldflags.append(f'/LIBPATH:{python_lib_path}')

    else:
        extra_ldflags.append(f'-L{TORCH_LIB_PATH}')
        extra_ldflags.append('-lc10')
        if with_cuda:
            extra_ldflags.append('-lc10_hip' if IS_HIP_EXTENSION else '-lc10_cuda')
        extra_ldflags.append('-ltorch_cpu')
        if with_cuda:
            extra_ldflags.append('-ltorch_hip' if IS_HIP_EXTENSION else '-ltorch_cuda')
        extra_ldflags.append('-ltorch')
        if not is_standalone:
            # extra_ldflags.append('-ltorch_python')
            print("whatever")

        if is_standalone:
            extra_ldflags.append(f"-Wl,-rpath,{TORCH_LIB_PATH}")

    if with_cuda:
        if verbose:
            print('Detected CUDA files, patching ldflags', file=sys.stderr)
        if IS_WINDOWS:
            extra_ldflags.append(f'/LIBPATH:{_join_cuda_home("lib", "x64")}')
            extra_ldflags.append('cudart.lib')
            if CUDNN_HOME is not None:
                extra_ldflags.append(f'/LIBPATH:{os.path.join(CUDNN_HOME, "lib", "x64")}')
        elif not IS_HIP_EXTENSION:
            extra_lib_dir = "lib64"
            if (not os.path.exists(_join_cuda_home(extra_lib_dir)) and
                    os.path.exists(_join_cuda_home("lib"))):
                # 64-bit CUDA may be installed in "lib"
                # Note that it's also possible both don't exist (see _find_cuda_home) - in that case we stay with "lib64"
                extra_lib_dir = "lib"
            extra_ldflags.append(f'-L{_join_cuda_home(extra_lib_dir)}')
            extra_ldflags.append('-lcudart')
            if CUDNN_HOME is not None:
                extra_ldflags.append(f'-L{os.path.join(CUDNN_HOME, "lib64")}')
        elif IS_HIP_EXTENSION:
            extra_ldflags.append(f'-L{_join_rocm_home("lib")}')
            extra_ldflags.append('-lamdhip64')
    return extra_ldflags


def _get_cuda_arch_flags(cflags: Optional[List[str]] = None) -> List[str]:
    """
    Determine CUDA arch flags to use.

    For an arch, say "6.1", the added compile flag will be
    ``-gencode=arch=compute_61,code=sm_61``.
    For an added "+PTX", an additional
    ``-gencode=arch=compute_xx,code=compute_xx`` is added.

    See select_compute_arch.cmake for corresponding named and supported arches
    when building with CMake.
    """
    # If cflags is given, there may already be user-provided arch flags in it
    # (from `extra_compile_args`)
    if cflags is not None:
        for flag in cflags:
            if 'TORCH_EXTENSION_NAME' in flag:
                continue
            if 'arch' in flag:
                return []

    # Note: keep combined names ("arch1+arch2") above single names, otherwise
    # string replacement may not do the right thing
    named_arches = collections.OrderedDict([
        ('Kepler+Tesla', '3.7'),
        ('Kepler', '3.5+PTX'),
        ('Maxwell+Tegra', '5.3'),
        ('Maxwell', '5.0;5.2+PTX'),
        ('Pascal', '6.0;6.1+PTX'),
        ('Volta+Tegra', '7.2'),
        ('Volta', '7.0+PTX'),
        ('Turing', '7.5+PTX'),
        ('Ampere+Tegra', '8.7'),
        ('Ampere', '8.0;8.6+PTX'),
        ('Ada', '8.9+PTX'),
        ('Hopper', '9.0+PTX'),
    ])

    supported_arches = ['3.5', '3.7', '5.0', '5.2', '5.3', '6.0', '6.1', '6.2',
                        '7.0', '7.2', '7.5', '8.0', '8.6', '8.7', '8.9', '9.0', '9.0a']
    valid_arch_strings = supported_arches + [s + "+PTX" for s in supported_arches]

    # The default is sm_30 for CUDA 9.x and 10.x
    # First check for an env var (same as used by the main setup.py)
    # Can be one or more architectures, e.g. "6.1" or "3.5;5.2;6.0;6.1;7.0+PTX"
    # See cmake/Modules_CUDA_fix/upstream/FindCUDA/select_compute_arch.cmake
    _arch_list = os.environ.get('TORCH_CUDA_ARCH_LIST', None)

    # If not given, determine what's best for the GPU / CUDA version that can be found
    if not _arch_list:
        warnings.warn(
            "TORCH_CUDA_ARCH_LIST is not set, all archs for visible cards are included for compilation. \n"
            "If this is not desired, please set os.environ['TORCH_CUDA_ARCH_LIST'].")
        arch_list = []
        # the assumption is that the extension should run on any of the currently visible cards,
        # which could be of different types - therefore all archs for visible cards should be included
        for i in range(torch.cuda.device_count()):
            capability = torch.cuda.get_device_capability(i)
            supported_sm = [int(arch.split('_')[1])
                            for arch in torch.cuda.get_arch_list() if 'sm_' in arch]
            max_supported_sm = max((sm // 10, sm % 10) for sm in supported_sm)
            # Capability of the device may be higher than what's supported by the user's
            # NVCC, causing compilation error. User's NVCC is expected to match the one
            # used to build pytorch, so we use the maximum supported capability of pytorch
            # to clamp the capability.
            capability = min(max_supported_sm, capability)
            arch = f'{capability[0]}.{capability[1]}'
            if arch not in arch_list:
                arch_list.append(arch)
        arch_list = sorted(arch_list)
        arch_list[-1] += '+PTX'
    else:
        # Deal with lists that are ' ' separated (only deal with ';' after)
        _arch_list = _arch_list.replace(' ', ';')
        # Expand named arches
        for named_arch, archval in named_arches.items():
            _arch_list = _arch_list.replace(named_arch, archval)

        arch_list = _arch_list.split(';')

    flags = []
    for arch in arch_list:
        if arch not in valid_arch_strings:
            raise ValueError(f"Unknown CUDA arch ({arch}) or GPU not supported")
        else:
            num = arch[0] + arch[2:].split("+")[0]
            flags.append(f'-gencode=arch=compute_{num},code=sm_{num}')
            if arch.endswith('+PTX'):
                flags.append(f'-gencode=arch=compute_{num},code=compute_{num}')

    return sorted(set(flags))


def _get_rocm_arch_flags(cflags: Optional[List[str]] = None) -> List[str]:
    # If cflags is given, there may already be user-provided arch flags in it
    # (from `extra_compile_args`)
    if cflags is not None:
        for flag in cflags:
            if 'amdgpu-target' in flag or 'offload-arch' in flag:
                return ['-fno-gpu-rdc']
    # Use same defaults as used for building PyTorch
    # Allow env var to override, just like during initial cmake build.
    _archs = os.environ.get('PYTORCH_ROCM_ARCH', None)
    if not _archs:
        archFlags = torch._C._cuda_getArchFlags()
        if archFlags:
            archs = archFlags.split()
        else:
            archs = []
    else:
        archs = _archs.replace(' ', ';').split(';')
    flags = [f'--offload-arch={arch}' for arch in archs]
    flags += ['-fno-gpu-rdc']
    return flags

def _get_build_directory(name: str, verbose: bool) -> str:
    root_extensions_directory = os.environ.get('TORCH_EXTENSIONS_DIR')
    if root_extensions_directory is None:
        root_extensions_directory = get_default_build_root()
        cu_str = ('cpu' if torch.version.cuda is None else
                  f'cu{torch.version.cuda.replace(".", "")}')  # type: ignore[attr-defined]
        python_version = f'py{sys.version_info.major}{sys.version_info.minor}{getattr(sys, "abiflags", "")}'
        build_folder = f'{python_version}_{cu_str}'

        root_extensions_directory = os.path.join(
            root_extensions_directory, build_folder)

    if verbose:
        print(f'Using {root_extensions_directory} as PyTorch extensions root...', file=sys.stderr)

    build_directory = os.path.join(root_extensions_directory, name)
    if not os.path.exists(build_directory):
        if verbose:
            print(f'Creating extension directory {build_directory}...', file=sys.stderr)
        # This is like mkdir -p, i.e. will also create parent directories.
        os.makedirs(build_directory, exist_ok=True)

    return build_directory


def _get_num_workers(verbose: bool) -> Optional[int]:
    max_jobs = os.environ.get('MAX_JOBS')
    if max_jobs is not None and max_jobs.isdigit():
        if verbose:
            print(f'Using envvar MAX_JOBS ({max_jobs}) as the number of workers...',
                  file=sys.stderr)
        return int(max_jobs)
    if verbose:
        print('Allowing ninja to set a default number of workers... '
              '(overridable by setting the environment variable MAX_JOBS=N)',
              file=sys.stderr)
    return None


def _run_ninja_build(build_directory: str, verbose: bool, error_prefix: str) -> None:
    command = ['ninja', '-v']
    num_workers = _get_num_workers(verbose)
    if num_workers is not None:
        command.extend(['-j', str(num_workers)])
    env = os.environ.copy()
    # Try to activate the vc env for the users
    if IS_WINDOWS and 'VSCMD_ARG_TGT_ARCH' not in env:
        from setuptools import distutils

        plat_name = distutils.util.get_platform()
        plat_spec = PLAT_TO_VCVARS[plat_name]

        vc_env = distutils._msvccompiler._get_vc_env(plat_spec)
        vc_env = {k.upper(): v for k, v in vc_env.items()}
        for k, v in env.items():
            uk = k.upper()
            if uk not in vc_env:
                vc_env[uk] = v
        env = vc_env
    try:
        sys.stdout.flush()
        sys.stderr.flush()
        # Warning: don't pass stdout=None to subprocess.run to get output.
        # subprocess.run assumes that sys.__stdout__ has not been modified and
        # attempts to write to it by default.  However, when we call _run_ninja_build
        # from ahead-of-time cpp extensions, the following happens:
        # 1) If the stdout encoding is not utf-8, setuptools detachs __stdout__.
        #    https://github.com/pypa/setuptools/blob/7e97def47723303fafabe48b22168bbc11bb4821/setuptools/dist.py#L1110
        #    (it probably shouldn't do this)
        # 2) subprocess.run (on POSIX, with no stdout override) relies on
        #    __stdout__ not being detached:
        #    https://github.com/python/cpython/blob/c352e6c7446c894b13643f538db312092b351789/Lib/subprocess.py#L1214
        # To work around this, we pass in the fileno directly and hope that
        # it is valid.
        stdout_fileno = 1
        subprocess.run(
            command,
            stdout=stdout_fileno if verbose else subprocess.PIPE,
            stderr=subprocess.STDOUT,
            cwd=build_directory,
            check=True,
            env=env)
    except subprocess.CalledProcessError as e:
        # Python 2 and 3 compatible way of getting the error object.
        _, error, _ = sys.exc_info()
        # error.output contains the stdout and stderr of the build attempt.
        message = error_prefix
        # `error` is a CalledProcessError (which has an `output`) attribute, but
        # mypy thinks it's Optional[BaseException] and doesn't narrow
        if hasattr(error, 'output') and error.output:  # type: ignore[union-attr]
            message += f": {error.output.decode(*SUBPROCESS_DECODE_ARGS)}"  # type: ignore[union-attr]
        raise RuntimeError(message) from e


def _get_exec_path(module_name, path):
    if IS_WINDOWS and TORCH_LIB_PATH not in os.getenv('PATH', '').split(';'):
        torch_lib_in_path = any(
            os.path.exists(p) and os.path.samefile(p, TORCH_LIB_PATH)
            for p in os.getenv('PATH', '').split(';')
        )
        if not torch_lib_in_path:
            os.environ['PATH'] = f"{TORCH_LIB_PATH};{os.getenv('PATH', '')}"
    return os.path.join(path, f'{module_name}{EXEC_EXT}')


def _import_module_from_library(module_name, path, is_python_module):
    filepath = os.path.join(path, f"{module_name}{LIB_EXT}")
    if is_python_module:
        # https://stackoverflow.com/questions/67631/how-to-import-a-module-given-the-full-path
        spec = importlib.util.spec_from_file_location(module_name, filepath)
        assert spec is not None
        module = importlib.util.module_from_spec(spec)
        assert isinstance(spec.loader, importlib.abc.Loader)
        spec.loader.exec_module(module)
        return module
    else:
        torch.ops.load_library(filepath)
        return filepath


def _write_ninja_file_to_build_library(path,
                                       name,
                                       sources,
                                       extra_cflags,
                                       extra_cuda_cflags,
                                       extra_ldflags,
                                       extra_include_paths,
                                       with_cuda,
                                       is_standalone) -> None:
    extra_cflags = [flag.strip() for flag in extra_cflags]
    extra_cuda_cflags = [flag.strip() for flag in extra_cuda_cflags]
    extra_ldflags = [flag.strip() for flag in extra_ldflags]
    extra_include_paths = [flag.strip() for flag in extra_include_paths]

    # Turn into absolute paths so we can emit them into the ninja build
    # file wherever it is.
    user_includes = [os.path.abspath(file) for file in extra_include_paths]

    # include_paths() gives us the location of torch/extension.h
    # TODO generalize with_cuda as specific device type.
    if with_cuda:
        system_includes = include_paths("cuda")
    else:
        system_includes = include_paths("cpu")
    # sysconfig.get_path('include') gives us the location of Python.h
    # Explicitly specify 'posix_prefix' scheme on non-Windows platforms to workaround error on some MacOS
    # installations where default `get_path` points to non-existing `/Library/Python/M.m/include` folder
    python_include_path = sysconfig.get_path('include', scheme='nt' if IS_WINDOWS else 'posix_prefix')
    if python_include_path is not None:
        system_includes.append(python_include_path)

    common_cflags = []
    if not is_standalone:
        common_cflags.append(f'-DTORCH_EXTENSION_NAME={name}')
        common_cflags.append('-DTORCH_API_INCLUDE_EXTENSION_H')

    # common_cflags += [f"{x}" for x in _get_pybind11_abi_build_flags()]

    # Windows does not understand `-isystem` and quotes flags later.
    if IS_WINDOWS:
        common_cflags += [f'-I{include}' for include in user_includes + system_includes]
    else:
        common_cflags += [f'-I{shlex.quote(include)}' for include in user_includes]
        common_cflags += [f'-isystem {shlex.quote(include)}' for include in system_includes]

    common_cflags += [f"{x}" for x in _get_glibcxx_abi_build_flags()]

    if IS_WINDOWS:
        cflags = common_cflags + COMMON_MSVC_FLAGS + ['/std:c++17'] + extra_cflags
        cflags = _nt_quote_args(cflags)
    else:
        cflags = common_cflags + ['-fPIC', '-std=c++17'] + extra_cflags

    if with_cuda and IS_HIP_EXTENSION:
        cuda_flags = ['-DWITH_HIP'] + cflags + COMMON_HIP_FLAGS + COMMON_HIPCC_FLAGS
        cuda_flags += extra_cuda_cflags
        cuda_flags += _get_rocm_arch_flags(cuda_flags)
    elif with_cuda:
        cuda_flags = common_cflags + COMMON_NVCC_FLAGS + _get_cuda_arch_flags()
        if IS_WINDOWS:
            for flag in COMMON_MSVC_FLAGS:
                cuda_flags = ['-Xcompiler', flag] + cuda_flags
            for ignore_warning in MSVC_IGNORE_CUDAFE_WARNINGS:
                cuda_flags = ['-Xcudafe', '--diag_suppress=' + ignore_warning] + cuda_flags
            cuda_flags = cuda_flags + ['-std=c++17']
            cuda_flags = _nt_quote_args(cuda_flags)
            cuda_flags += _nt_quote_args(extra_cuda_cflags)
        else:
            cuda_flags += ['--compiler-options', "'-fPIC'"]
            cuda_flags += extra_cuda_cflags
            if not any(flag.startswith('-std=') for flag in cuda_flags):
                cuda_flags.append('-std=c++17')
            cc_env = os.getenv("CC")
            if cc_env is not None:
                cuda_flags = ['-ccbin', cc_env] + cuda_flags
    else:
        cuda_flags = None

    def object_file_path(source_file: str) -> str:
        # '/path/to/file.cpp' -> 'file'
        file_name = os.path.splitext(os.path.basename(source_file))[0]
        if _is_cuda_file(source_file) and with_cuda:
            # Use a different object filename in case a C++ and CUDA file have
            # the same filename but different extension (.cpp vs. .cu).
            target = f'{file_name}.cuda.o'
        else:
            target = f'{file_name}.o'
        return target

    objects = [object_file_path(src) for src in sources]
    ldflags = ([] if is_standalone else [SHARED_FLAG]) + extra_ldflags

    # The darwin linker needs explicit consent to ignore unresolved symbols.
    if IS_MACOS:
        ldflags.append('-undefined dynamic_lookup')
    elif IS_WINDOWS:
        ldflags = _nt_quote_args(ldflags)

    ext = EXEC_EXT if is_standalone else LIB_EXT
    library_target = f'{name}{ext}'

    _write_ninja_file(
        path=path,
        cflags=cflags,
        post_cflags=None,
        cuda_cflags=cuda_flags,
        cuda_post_cflags=None,
        cuda_dlink_post_cflags=None,
        sources=sources,
        objects=objects,
        ldflags=ldflags,
        library_target=library_target,
        with_cuda=with_cuda)


def _write_ninja_file(path,
                      cflags,
                      post_cflags,
                      cuda_cflags,
                      cuda_post_cflags,
                      cuda_dlink_post_cflags,
                      sources,
                      objects,
                      ldflags,
                      library_target,
                      with_cuda) -> None:
    r"""Write a ninja file that does the desired compiling and linking.

    `path`: Where to write this file
    `cflags`: list of flags to pass to $cxx. Can be None.
    `post_cflags`: list of flags to append to the $cxx invocation. Can be None.
    `cuda_cflags`: list of flags to pass to $nvcc. Can be None.
    `cuda_postflags`: list of flags to append to the $nvcc invocation. Can be None.
    `sources`: list of paths to source files
    `objects`: list of desired paths to objects, one per source.
    `ldflags`: list of flags to pass to linker. Can be None.
    `library_target`: Name of the output library. Can be None; in that case,
                      we do no linking.
    `with_cuda`: If we should be compiling with CUDA.
    """
    def sanitize_flags(flags):
        if flags is None:
            return []
        else:
            return [flag.strip() for flag in flags]

    cflags = sanitize_flags(cflags)
    post_cflags = sanitize_flags(post_cflags)
    cuda_cflags = sanitize_flags(cuda_cflags)
    cuda_post_cflags = sanitize_flags(cuda_post_cflags)
    cuda_dlink_post_cflags = sanitize_flags(cuda_dlink_post_cflags)
    ldflags = sanitize_flags(ldflags)

    # Sanity checks...
    assert len(sources) == len(objects)
    assert len(sources) > 0

    compiler = get_cxx_compiler()

    # Version 1.3 is required for the `deps` directive.
    config = ['ninja_required_version = 1.3']
    config.append(f'cxx = {compiler}')
    if with_cuda or cuda_dlink_post_cflags:
        if "PYTORCH_NVCC" in os.environ:
            nvcc = os.getenv("PYTORCH_NVCC")    # user can set nvcc compiler with ccache using the environment variable here
        else:
            if IS_HIP_EXTENSION:
                nvcc = _join_rocm_home('bin', 'hipcc')
            else:
                nvcc = _join_cuda_home('bin', 'nvcc')
        config.append(f'nvcc = {nvcc}')

    if IS_HIP_EXTENSION:
        post_cflags = COMMON_HIP_FLAGS + post_cflags
    flags = [f'cflags = {" ".join(cflags)}']
    flags.append(f'post_cflags = {" ".join(post_cflags)}')
    if with_cuda:
        flags.append(f'cuda_cflags = {" ".join(cuda_cflags)}')
        flags.append(f'cuda_post_cflags = {" ".join(cuda_post_cflags)}')
    flags.append(f'cuda_dlink_post_cflags = {" ".join(cuda_dlink_post_cflags)}')
    flags.append(f'ldflags = {" ".join(ldflags)}')

    # Turn into absolute paths so we can emit them into the ninja build
    # file wherever it is.
    sources = [os.path.abspath(file) for file in sources]

    # See https://ninja-build.org/build.ninja.html for reference.
    compile_rule = ['rule compile']
    if IS_WINDOWS:
        compile_rule.append(
            '  command = cl /showIncludes $cflags -c $in /Fo$out $post_cflags')
        compile_rule.append('  deps = msvc')
    else:
        compile_rule.append(
            '  command = $cxx -MMD -MF $out.d $cflags -c $in -o $out $post_cflags')
        compile_rule.append('  depfile = $out.d')
        compile_rule.append('  deps = gcc')

    if with_cuda:
        cuda_compile_rule = ['rule cuda_compile']
        nvcc_gendeps = ''
        # --generate-dependencies-with-compile is not supported by ROCm
        # Nvcc flag `--generate-dependencies-with-compile` is not supported by sccache, which may increase build time.
        if torch.version.cuda is not None and os.getenv('TORCH_EXTENSION_SKIP_NVCC_GEN_DEPENDENCIES', '0') != '1':
            cuda_compile_rule.append('  depfile = $out.d')
            cuda_compile_rule.append('  deps = gcc')
            # Note: non-system deps with nvcc are only supported
            # on Linux so use --generate-dependencies-with-compile
            # to make this work on Windows too.
            nvcc_gendeps = '--generate-dependencies-with-compile --dependency-output $out.d'
        cuda_compile_rule.append(
            f'  command = $nvcc {nvcc_gendeps} $cuda_cflags -c $in -o $out $cuda_post_cflags')

    # Emit one build rule per source to enable incremental build.
    build = []
    for source_file, object_file in zip(sources, objects):
        is_cuda_source = _is_cuda_file(source_file) and with_cuda
        rule = 'cuda_compile' if is_cuda_source else 'compile'
        if IS_WINDOWS:
            source_file = source_file.replace(':', '$:')
            object_file = object_file.replace(':', '$:')
        source_file = source_file.replace(" ", "$ ")
        object_file = object_file.replace(" ", "$ ")
        build.append(f'build {object_file}: {rule} {source_file}')

    if cuda_dlink_post_cflags:
        devlink_out = os.path.join(os.path.dirname(objects[0]), 'dlink.o')
        devlink_rule = ['rule cuda_devlink']
        devlink_rule.append('  command = $nvcc $in -o $out $cuda_dlink_post_cflags')
        devlink = [f'build {devlink_out}: cuda_devlink {" ".join(objects)}']
        objects += [devlink_out]
    else:
        devlink_rule, devlink = [], []

    if library_target is not None:
        link_rule = ['rule link']
        if IS_WINDOWS:
            cl_paths = subprocess.check_output(['where',
                                                'cl']).decode(*SUBPROCESS_DECODE_ARGS).split('\r\n')
            if len(cl_paths) >= 1:
                cl_path = os.path.dirname(cl_paths[0]).replace(':', '$:')
            else:
                raise RuntimeError("MSVC is required to load C++ extensions")
            link_rule.append(f'  command = "{cl_path}/link.exe" $in /nologo $ldflags /out:$out')
        else:
            link_rule.append('  command = $cxx $in $ldflags -o $out')

        link = [f'build {library_target}: link {" ".join(objects)}']

        default = [f'default {library_target}']
    else:
        link_rule, link, default = [], [], []

    # 'Blocks' should be separated by newlines, for visual benefit.
    blocks = [config, flags, compile_rule]
    if with_cuda:
        blocks.append(cuda_compile_rule)  # type: ignore[possibly-undefined]
    blocks += [devlink_rule, link_rule, build, devlink, link, default]
    content = "\n\n".join("\n".join(b) for b in blocks)
    # Ninja requires a new lines at the end of the .ninja file
    content += "\n"
    _maybe_write(path, content)

def _join_cuda_home(*paths) -> str:
    """
    Join paths with CUDA_HOME, or raises an error if it CUDA_HOME is not set.

    This is basically a lazy way of raising an error for missing $CUDA_HOME
    only once we need to get any CUDA-specific path.
    """
    if CUDA_HOME is None:
        raise OSError('CUDA_HOME environment variable is not set. '
                      'Please set it to your CUDA install root.')
    return os.path.join(CUDA_HOME, *paths)


def _is_cuda_file(path: str) -> bool:
    valid_ext = ['.cu', '.cuh']
    if IS_HIP_EXTENSION:
        valid_ext.append('.hip')
    return os.path.splitext(path)[1] in valid_ext<|MERGE_RESOLUTION|>--- conflicted
+++ resolved
@@ -994,13 +994,8 @@
     libraries.append('c10')
     libraries.append('torch')
     libraries.append('torch_cpu')
-<<<<<<< HEAD
     # libraries.append('torch_python')
-    if IS_WINDOWS:
-=======
-    libraries.append('torch_python')
     if IS_WINDOWS and platform.machine().lower() != "arm64":
->>>>>>> 84052013
         libraries.append("sleef")
 
     kwargs['libraries'] = libraries
