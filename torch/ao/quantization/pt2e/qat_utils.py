import dataclasses
import itertools
import operator
from typing import Any, Callable, Dict, List, Tuple, TYPE_CHECKING

import torch
from torch.fx import Graph, GraphModule, Node
from torch.fx.subgraph_rewriter import (
    replace_pattern_with_filters,
    ReplacedPatterns,
)
import torch.nn.functional as F
from torch.ao.quantization.fx._decomposed import quantized_decomposed_lib  # noqa: F401
from torch.ao.quantization.pt2e.export_utils import _WrapperModule
from torch.ao.quantization.quantizer import (
    DerivedQuantizationSpec,
    EdgeOrNode,
    SharedQuantizationSpec,
    QuantizationSpecBase,
)
from .utils import (
    _conv1d_bn_example_inputs,
    _conv2d_bn_example_inputs,
<<<<<<< HEAD
    _is_conv_node,
=======
>>>>>>> f34905f6
    _is_bn_node,
    _is_conv_or_conv_transpose_node,
    _is_conv_transpose_fn,
    fold_bn_weights_into_conv_node,
    _get_aten_graph_module_for_pattern,
)

if TYPE_CHECKING:
    from torch.fx.passes.utils.matcher_with_name_node_map_utils import InternalMatch

__all__ = []  # type: ignore[var-annotated]


# Example inputs for quantized and folded conv-bn1d patterns used in convert
_quantized_conv1d_bn_example_inputs = (
    torch.randn(1, 1, 3),  # x
    torch.randn(1, 1, 1),  # conv_weight
    torch.randn(1),        # bn_weight
    torch.randn(1),        # bn_bias
    torch.randn(1),        # bn_running_mean
    torch.randn(1),        # bn_running_var
)

# Example inputs for quantized and folded conv-bn2d patterns used in convert
_quantized_conv2d_bn_example_inputs = (
    torch.randn(1, 1, 3, 3),  # x
    torch.randn(1, 1, 1, 1),  # conv_weight
    torch.randn(1),           # bn_weight
    torch.randn(1),           # bn_bias
    torch.randn(1),           # bn_running_mean
    torch.randn(1),           # bn_running_var
)


def _get_quantized_conv_bn_example_inputs_kwargs(
    is_per_channel: bool,
    has_bias: bool,
    is_cuda: bool,
) -> Dict[str, Any]:
    """
    Optional example inputs for quantized and folded conv-bn patterns
    used in convert, expressed as kwargs.
    """
    kwargs = {}
    # Per tensor quantization uses literals to represent scale and zero
    # point, so there is no need to include them here as kwargs
    if is_per_channel:
        kwargs["scale"] = torch.tensor([1], dtype=torch.float)
        kwargs["zero_point"] = torch.tensor([0], dtype=torch.int)
    if has_bias:
        kwargs["conv_bias"] = torch.randn(1)
    if is_cuda:
        for k, v in kwargs.items():
            if isinstance(v, torch.Tensor):
                kwargs[k] = v.cuda()
    return kwargs

def _get_conv_bn_pattern(conv_fn: Callable) -> Callable:
    def _conv_bn_pattern(
        x: torch.Tensor,
        conv_weight: torch.Tensor,
        conv_bias: torch.Tensor,
        bn_weight: torch.Tensor,
        bn_bias: torch.Tensor,
        bn_running_mean: torch.Tensor,
        bn_running_var: torch.Tensor,
    ) -> torch.Tensor:
        x = conv_fn(x, conv_weight, conv_bias)
        x = F.batch_norm(x, bn_running_mean, bn_running_var, bn_weight, bn_bias, training=True)
        return x
    return _WrapperModule(_conv_bn_pattern)

# TODO: merge this with the `no_conv_bias` case
def _get_qat_conv_bn_pattern(conv_fn: Callable) -> Callable:
    def _qat_conv_bn_pattern(
        x: torch.Tensor,
        conv_weight: torch.Tensor,
        conv_bias: torch.Tensor,
        bn_weight: torch.Tensor,
        bn_bias: torch.Tensor,
        bn_running_mean: torch.Tensor,
        bn_running_var: torch.Tensor,
    ) -> torch.Tensor:
        """
        Approximated method to fuse conv and bn. It requires only one forward pass.
        conv_orig = conv / scale_factor where scale_factor = bn.weight / running_std.
        This is based on `nniqat.ConvBn2d._forward_approximate`.
        """
        # TODO: allow setting eps
        bn_eps = 1e-5
        running_std = torch.sqrt(bn_running_var + bn_eps)
        scale_factor = bn_weight / running_std
        weight_shape = [1] * len(conv_weight.shape)
        weight_in_channel_axis = 1 if _is_conv_transpose_fn(conv_fn) else 0
        weight_shape[weight_in_channel_axis] = -1
        bias_shape = [1] * len(conv_weight.shape)
        bias_shape[1] = -1
        scaled_weight = conv_weight * scale_factor.reshape(weight_shape)
        zero_bias = torch.zeros_like(conv_bias, dtype=x.dtype)
        x = conv_fn(x, scaled_weight, zero_bias)
        x = x / scale_factor.reshape(bias_shape)
        x = x + conv_bias.reshape(bias_shape)
        x = F.batch_norm(x, bn_running_mean, bn_running_var, bn_weight, bn_bias, training=True, eps=bn_eps)
        return x
    return _WrapperModule(_qat_conv_bn_pattern)

def _get_qat_conv_bn_pattern_no_conv_bias(conv_fn: Callable) -> Callable:
    def _qat_conv_bn_pattern_no_conv_bias(
        x: torch.Tensor,
        conv_weight: torch.Tensor,
        # Not used, only for matching convenience
        conv_bias: torch.Tensor,
        bn_weight: torch.Tensor,
        bn_bias: torch.Tensor,
        bn_running_mean: torch.Tensor,
        bn_running_var: torch.Tensor,
    ) -> torch.Tensor:
        """
        Same as `_get_qat_conv_bn_pattern`, but handles the case with no conv bias.
        """
        # TODO: allow setting eps
        bn_eps = 1e-5
        running_std = torch.sqrt(bn_running_var + bn_eps)
        scale_factor = bn_weight / running_std
        weight_shape = [1] * len(conv_weight.shape)
        weight_in_channel_axis = 1 if _is_conv_transpose_fn(conv_fn) else 0
        weight_shape[weight_in_channel_axis] = -1
        bias_shape = [1] * len(conv_weight.shape)
        bias_shape[1] = -1
        scaled_weight = conv_weight * scale_factor.reshape(weight_shape)
        x = conv_fn(x, scaled_weight, None)
        x = x / scale_factor.reshape(bias_shape)
        x = F.batch_norm(x, bn_running_mean, bn_running_var, bn_weight, bn_bias, training=True, eps=bn_eps)
        return x
    return _WrapperModule(_qat_conv_bn_pattern_no_conv_bias)

def _append_qdq(x, is_per_channel, kwargs):
    """
    Helper function to append q-dq ops after `x`, using dummy values for the qparams
    and qmin/qmax. We use dummy values here because we match with `ignore_literals=True`
    and will manually replace these values after subgraph rewriting.

    Return the dq node.
    """
    # Dummy args to be passed into q-dq ops
    per_channel_axis = 0
    scale = kwargs["scale"] if is_per_channel else 1.0
    zp = kwargs["zero_point"] if is_per_channel else 0
    qmin = -127
    qmax = 127
    dtype = torch.int8

    qd = torch.ops.quantized_decomposed
    if is_per_channel:
        x = qd.quantize_per_channel(x, scale, zp, per_channel_axis, qmin, qmax, dtype)
        x = qd.dequantize_per_channel(x, scale, zp, per_channel_axis, qmin, qmax, dtype)
    else:
        x = qd.quantize_per_tensor(x, scale, zp, qmin, qmax, dtype)
        x = qd.dequantize_per_tensor(x, scale, zp, qmin, qmax, dtype)
    return x

def _get_quantized_qat_conv_bn_pattern(
    is_per_channel: bool,
    has_bias: bool,
    bias_is_quantized: bool,
    conv_fn: Callable,
    bn_is_training: bool,
) -> Callable:
    """
    Return the quantized version of QAT conv + BN pattern.
    This is based on `nniqat.ConvBn2d._forward_approximate`,
    used in QAT convert. We first match this pattern and replace
    it with the normal [conv - bn] pattern, then fold the BN
    weights into conv.
    """
    # TODO: allow setting eps
    bn_eps = 1e-5

    def _quantized_qat_conv_bn_pattern(
        x: torch.Tensor,
        conv_weight: torch.Tensor,
        bn_weight: torch.Tensor,
        bn_bias: torch.Tensor,
        bn_running_mean: torch.Tensor,
        bn_running_var: torch.Tensor,
        **kwargs,
    ) -> torch.Tensor:
        running_std = torch.sqrt(bn_running_var + bn_eps)
        scale_factor = bn_weight / running_std
        weight_shape = [1] * len(conv_weight.shape)
        weight_shape[0] = -1
        bias_shape = [1] * len(conv_weight.shape)
        bias_shape[1] = -1
        scaled_weight = conv_weight * scale_factor.reshape(weight_shape)
        scaled_weight = _append_qdq(scaled_weight, is_per_channel, kwargs)
        if has_bias:
            zero_bias = torch.zeros_like(kwargs["conv_bias"], dtype=x.dtype)
            if bias_is_quantized:
                zero_bias = _append_qdq(zero_bias, is_per_channel, kwargs)
            x = conv_fn(x, scaled_weight, zero_bias)
        else:
            x = conv_fn(x, scaled_weight, None)
        x = x / scale_factor.reshape(bias_shape)
        if has_bias:
            x = x + kwargs["conv_bias"].reshape(bias_shape)
        x = F.batch_norm(x, bn_running_mean, bn_running_var, bn_weight, bn_bias, training=bn_is_training, eps=bn_eps)
        return x
    return _WrapperModule(_quantized_qat_conv_bn_pattern)

def _get_folded_quantized_qat_conv_bn_pattern(
    is_per_channel: bool,
    has_bias: bool,
    bias_is_quantized: bool,
    conv_fn: Callable,
    bn_is_training: bool,
) -> Callable:
    """
    Quantized QAT conv - bn pattern with bn weights being folded into conv.
    """
    # TODO: allow setting eps
    bn_eps = 1e-5

    def _folded_quantized_qat_conv_bn_pattern(
        x: torch.Tensor,
        conv_weight: torch.Tensor,
        bn_weight: torch.Tensor,
        bn_bias: torch.Tensor,
        bn_running_mean: torch.Tensor,
        bn_running_var: torch.Tensor,
        **kwargs,
    ) -> torch.Tensor:
        conv_weight = _append_qdq(conv_weight, is_per_channel, kwargs)
        if has_bias:
            bias = kwargs["conv_bias"]
            if bias_is_quantized:
                bias = _append_qdq(bias, is_per_channel, kwargs)
        else:
            bias = None
        x = conv_fn(x, conv_weight, bias)
        x = F.batch_norm(x, bn_running_mean, bn_running_var, bn_weight, bn_bias, training=bn_is_training, eps=bn_eps)
        return x
    return _WrapperModule(_folded_quantized_qat_conv_bn_pattern)

def _has_conv_bias_filter(
    match: "InternalMatch",
    original_graph: Graph,
    pattern_graph: Graph,
) -> bool:
    """
    Match filter for the subgraph rewriter that returns True if the conv node in
    the original graph has bias.
    """
    for n in match.nodes_map.values():
<<<<<<< HEAD
        if _is_conv_node(n):
=======
        if _is_conv_or_conv_transpose_node(n):
>>>>>>> f34905f6
            return len(n.args) > 2 and n.args[2] is not None
    raise ValueError("Could not find conv node in matched conv + bn pattern")

def _no_conv_bias_filter(
    match: "InternalMatch",
    original_graph: Graph,
    pattern_graph: Graph,
) -> bool:
    """
    Match filter for the subgraph rewriter that returns True if the conv node in
    the original graph does NOT have bias.
    """
    return not _has_conv_bias_filter(match, original_graph, pattern_graph)

def _is_quantize(n: Node) -> bool:
    return n.target in [
        torch.ops.quantized_decomposed.quantize_per_tensor.default,
        torch.ops.quantized_decomposed.quantize_per_tensor.tensor,
        torch.ops.quantized_decomposed.quantize_per_channel.default,
    ]

def _is_dequantize(n: Node) -> bool:
    return n.target in [
        torch.ops.quantized_decomposed.dequantize_per_tensor.default,
        torch.ops.quantized_decomposed.dequantize_per_tensor.tensor,
        torch.ops.quantized_decomposed.dequantize_per_channel.default,
    ]

def _get_conv_bn_pattern_nodes(r: ReplacedPatterns) -> Dict[str, Tuple[Node, Node]]:
    """
    Helper function to extract the nodes in the conv-bn fusion pattern after
    subgraph rewriting, in the form of a map:

        {name: (original_node, replacement_node)}

    The following names must exist in the map:

        "conv", "conv_weight", "conv_input", "bn", "getitem"

    The following names may exist in the map:

        "conv_weight_q", "conv_weight_dq", "conv_bias",
        "conv_bias_q", "conv_bias_dq"
    """
    def _get_nodes(nodes: List[Node]) -> Tuple[Node, Node, Node]:
        """
        Return a 3-tuple of (conv_node, bn_node, getitem_node).
        This asserts that the match contains exactly one of each node.
        """
        conv_node, bn_node, getitem_node = None, None, None
        for n in nodes:
            if n.op != "call_function":
                continue
<<<<<<< HEAD
            if _is_conv_node(n):
=======
            if _is_conv_or_conv_transpose_node(n):
>>>>>>> f34905f6
                assert conv_node is None
                conv_node = n
            if _is_bn_node(n):
                assert bn_node is None
                bn_node = n
            if n.target == operator.getitem:
                assert getitem_node is None
                getitem_node = n
        assert conv_node is not None
        assert bn_node is not None
        assert getitem_node is not None
        return (conv_node, bn_node, getitem_node)

    def _get_q_dq_nodes(n: Node) -> Tuple[Node, Node, Node]:
        """
        Return a 3-tuple of (orig_node, q_node, dq_node).
        """
        assert _is_dequantize(n)
        q_node = n.args[0]
        assert isinstance(q_node, Node)
        assert _is_quantize(q_node)
        orig_node = q_node.args[0]
        assert isinstance(orig_node, Node)
        return (orig_node, q_node, n)

    original_nodes = list(_filter_nodes_map(r.nodes_map).values())
    o_conv, o_bn, o_getitem = _get_nodes(original_nodes)
    r_conv, r_bn, r_getitem = _get_nodes(r.replacements)

    # Create the mapping from original node to replacement node
    mapping = {
        "conv": (o_conv, r_conv),
        "bn": (o_bn, r_bn),
        "getitem": (o_getitem, r_getitem),
    }

    # Extract conv input and weight
    # Note: here we extract the original nodes indirectly through the pattern nodes
    # because the args of the original nodes are no longer available after replacement
    (p_conv, _, _) = _get_nodes(list(r.nodes_map.keys()))
    (p_conv_input, p_conv_weight, *_) = p_conv.args
    (r_conv_input, r_conv_weight, *_) = r_conv.args
    assert isinstance(p_conv_input, Node)
    assert isinstance(p_conv_weight, Node)
    assert isinstance(r_conv_input, Node)
    assert isinstance(r_conv_weight, Node)
    o_conv_input = r.nodes_map[p_conv_input]
    o_conv_weight = r.nodes_map[p_conv_weight]

    # If conv weight is quantized, extract the q - dq nodes
    if _is_dequantize(p_conv_weight):
        p_conv_weight, p_conv_weight_q, p_conv_weight_dq = _get_q_dq_nodes(p_conv_weight)
        r_conv_weight, r_conv_weight_q, r_conv_weight_dq = _get_q_dq_nodes(r_conv_weight)
        o_conv_weight = r.nodes_map[p_conv_weight]
        o_conv_weight_q = r.nodes_map[p_conv_weight_q]
        o_conv_weight_dq = r.nodes_map[p_conv_weight_dq]
        mapping["conv_weight_q"] = (o_conv_weight_q, r_conv_weight_q)
        mapping["conv_weight_dq"] = (o_conv_weight_dq, r_conv_weight_dq)
    mapping["conv_input"] = (o_conv_input, r_conv_input)
    mapping["conv_weight"] = (o_conv_weight, r_conv_weight)

    # Extract conv bias
    if len(p_conv.args) > 2 and len(r_conv.args) > 2:
        p_conv_bias = p_conv.args[2]
        r_conv_bias = r_conv.args[2]
        assert isinstance(p_conv_bias, Node)
        assert isinstance(r_conv_bias, Node)
        o_conv_bias = r.nodes_map[p_conv_bias]

        # If conv bias is quantized, extract the q - dq nodes
        if _is_dequantize(p_conv_bias):
            p_conv_bias, p_conv_bias_q, p_conv_bias_dq = _get_q_dq_nodes(p_conv_bias)
            r_conv_bias, r_conv_bias_q, r_conv_bias_dq = _get_q_dq_nodes(r_conv_bias)
            o_conv_bias = r.nodes_map[p_conv_bias]
            o_conv_bias_q = r.nodes_map[p_conv_bias_q]
            o_conv_bias_dq = r.nodes_map[p_conv_bias_dq]
            mapping["conv_bias_q"] = (o_conv_bias_q, r_conv_bias_q)
            mapping["conv_bias_dq"] = (o_conv_bias_dq, r_conv_bias_dq)
        mapping["conv_bias"] = (o_conv_bias, r_conv_bias)
    return mapping

def _filter_nodes_map(nodes_map: Dict[Node, Node]) -> Dict[Node, Node]:
    """
    Return a filtered `nodes_map` returned from the subgraph rewriter.
    The filtered `nodes_map` will contain only nodes that are actually
    matched in the pattern, excluding None or placeholder nodes.
    """
    new_nodes_map: Dict[Node, Node] = {}
    for pattern_node, graph_node in nodes_map.items():
        # bias can be None
        if graph_node is None:
            continue
        # skip pattern placeholder nodes
        if pattern_node.op == "placeholder":
            continue
        new_nodes_map[pattern_node] = graph_node
    return new_nodes_map

# TODO: this is error prone, use the replace_literals_with_placeholders hack instead
def _copy_over_literal_conv_args(original_node: Node, new_node: Node):
    """
    Copy over literal args in conv, such as stride and padding, from the matched node
    in the original graph to its replacement in the new graph.

    This is needed due to the following limitation in the subgraph rewriter when used
    with dynamo export: literal (non-tensor) args are not supported in the match and
    replacement patterns. This is because dynamo export automatically inlines these
    literal args, making them dead placeholder nodes. In the future, we should check
    if dynamo export can optionally disable this inlining, or if subgraph rewriter
    can do the copying for us. See https://github.com/pytorch/pytorch/issues/100419.

    Note: Unlike other tensor args like conv weights and biases, literal args are
    preserved in the original nodes after replacement, so we can access them here.
    """
<<<<<<< HEAD
    assert _is_conv_node(original_node)
    assert _is_conv_node(new_node)
=======
    assert _is_conv_or_conv_transpose_node(original_node)
    assert _is_conv_or_conv_transpose_node(new_node)
>>>>>>> f34905f6
    # x, weight, bias, [stride, padding, dilation, transposed, output_padding, groups]
    new_args = list(new_node.args)
    if len(new_args) < 3:
        # bias is optional, when it is not present, it means it is None
        new_args.append(None)
    new_node.args = tuple(new_args[:3]) + original_node.args[3:]

def _update_conv_input_qspec_map_after_replacement(original_node: Node, replacement_node: Node):
    """
    Update the `input_qspec_map` in the annotation after subgraph rewriting.

    The original annotation referred to the nodes in the original graph,
    so the keys in the `input_qspec_map` will need to be updated to reflect
    the corresponding nodes in the replacement graph.
    """
<<<<<<< HEAD
    assert _is_conv_node(original_node)
    assert _is_conv_node(replacement_node)
=======
    assert _is_conv_or_conv_transpose_node(original_node)
    assert _is_conv_or_conv_transpose_node(replacement_node)
>>>>>>> f34905f6
    if "quantization_annotation" not in original_node.meta:
        return
    original_input_qspec_map = original_node.meta["quantization_annotation"].input_qspec_map
    input_qspec_map = {}
    # get the list of configs, it should be ordered as input, weight, bias
    # note: this is really hacky, we need a better solution, hopefully
    # in subgraph_rewriter, issue tracking the problem: https://github.com/pytorch/pytorch/issues/101820
    all_configs = list(original_input_qspec_map.items())
    # input activation
    input_qspec_map[replacement_node.args[0]] = all_configs[0][1]
    # weight
    input_qspec_map[replacement_node.args[1]] = all_configs[1][1]
    # bias
    if len(replacement_node.args) > 2 and len(all_configs) > 2:
        input_qspec_map[replacement_node.args[2]] = all_configs[2][1]
    replacement_node.meta["quantization_annotation"].input_qspec_map = input_qspec_map

def _update_special_qspecs_after_replacement(
    node: Node,
    original_to_replacement_node: Dict[Node, Node],
):
    """
    Update the `SharedQuantizationSpec`s and `DerivedQuantizationSpec`s
    used in `node`'s quantization annotation after subgraph rewriting.

    The original annotation referred to the nodes in the original graph,
    so the nodes used in these special quantization specs will need to
    be updated to the corresponding nodes in the replacement graph.
    """
    def _get_new_edge_or_node(edge_or_node: EdgeOrNode):
        if isinstance(edge_or_node, Node):
            _node = edge_or_node
            return original_to_replacement_node.get(_node, _node)
        elif isinstance(edge_or_node, tuple) and len(edge_or_node) == 2 and all(isinstance(x, Node) for x in edge_or_node):
            src, dest = edge_or_node
            return (
                original_to_replacement_node.get(src, src),
                original_to_replacement_node.get(dest, dest),
            )
        else:
            raise ValueError("unexpected type for edge_or_node: ", type(edge_or_node))

    def _get_new_qspec(qspec: QuantizationSpecBase):
        if isinstance(qspec, SharedQuantizationSpec):
            new_edge_or_node = _get_new_edge_or_node(qspec.edge_or_node)
            return SharedQuantizationSpec(new_edge_or_node)
        elif isinstance(qspec, DerivedQuantizationSpec):
            new_derived_from = [_get_new_edge_or_node(x) for x in qspec.derived_from]
            return dataclasses.replace(qspec, derived_from=new_derived_from)
        else:
            return qspec

    if "quantization_annotation" not in node.meta:
        return
    annotation = node.meta["quantization_annotation"]
    for input_node, qspec in annotation.input_qspec_map.items():
        annotation.input_qspec_map[input_node] = _get_new_qspec(qspec)
    annotation.output_qspec = _get_new_qspec(annotation.output_qspec)

def _fuse_conv_bn_qat(m: GraphModule) -> GraphModule:
    has_bn = any(_is_bn_node(n) for n in m.graph.nodes)
    if not has_bn:
        return m
    is_cuda_options = [True, False] if torch.cuda.is_available() else [False]
    for is_cuda in is_cuda_options:
        m = _fuse_conv_bn_qat_helper(m, F.conv1d, _conv1d_bn_example_inputs, is_cuda=is_cuda)
        m = _fuse_conv_bn_qat_helper(m, F.conv2d, _conv2d_bn_example_inputs, is_cuda=is_cuda)
        m = _fuse_conv_bn_qat_helper(m, F.conv_transpose1d, _conv1d_bn_example_inputs, is_cuda=is_cuda)
        m = _fuse_conv_bn_qat_helper(m, F.conv_transpose2d, _conv2d_bn_example_inputs, is_cuda=is_cuda)
    return m

def _fuse_conv_bn_qat_helper(
    m: GraphModule,
    conv_fn: Callable,
    example_inputs: Tuple[Any, ...],
    is_cuda: bool,
) -> GraphModule:
    """
    Given a graph of decomposed aten ops, replace the (conv + bn) pattern with
    the fused QAT subgraph equivalent. The input graph should already be annotated.
    The annotations in the original nodes will be preserved in the corresponding
    nodes in the new subgraph.

    Note: This also handles the (conv + bn + relu) pattern.
    """
    m.graph.eliminate_dead_code()
    m.recompile()
    conv_bn_pattern = _get_conv_bn_pattern(conv_fn)
    match_pattern = _get_aten_graph_module_for_pattern(conv_bn_pattern, example_inputs, is_cuda)

    # Step (1): Replace patterns with conv bias
    #
    # Here we do replacement separately for cases with and without conv bias, since
    # the replacement patterns for these two cases are substantially different.
    # TODO: use the public replace_pattern API once it also returns replacement nodes

    qat_conv_bn_pattern = _get_qat_conv_bn_pattern(conv_fn)
    replacement_pattern_with_conv_bias = _get_aten_graph_module_for_pattern(
        qat_conv_bn_pattern,
        example_inputs,
        is_cuda,
    )
    replacements_with_conv_bias = replace_pattern_with_filters(
        m,
        match_pattern,
        replacement_pattern_with_conv_bias,
        match_filters=[_has_conv_bias_filter],
        ignore_literals=True,
    )
    m.recompile()

    # Step (2): Replace patterns without conv bias

    qat_conv_bn_pattern_no_conv_bias = _get_qat_conv_bn_pattern_no_conv_bias(conv_fn)
    replacement_pattern_no_conv_bias = _get_aten_graph_module_for_pattern(
        qat_conv_bn_pattern_no_conv_bias,
        example_inputs,
        is_cuda,
    )
    replacements_no_conv_bias = replace_pattern_with_filters(
        m,
        match_pattern,
        replacement_pattern_no_conv_bias,
        match_filters=[_no_conv_bias_filter],
        ignore_literals=True,
    )
    m.recompile()

    # Step (3): Post processing
    #
    # Due to limited functionality in the subgraph rewriter, here we manually
    # update the replacement graph as follows:
    #
    #   (a) Copy over metadata from original subgraph. This ensures the stack traces
    #       and annotations are preserved in the new subgraph
    #
    #   (b) Copy over literal args for conv from the original subgraph
    #       TODO: do this for literal args for batchnorm as well
    #
    #   (c) Update all references of the old nodes in the original subgraph to refer
    #       to the corresponding nodes in the new subgraph in the annotations
    #
    # In the future, we should try to push as much of this functionality into the
    # subgraph rewriter as possible, so we don't have to manually copy anything over.
    # For more detail, see https://github.com/pytorch/pytorch/issues/100419.

    all_original_to_replacement_nodes = {}
    for r in replacements_with_conv_bias + replacements_no_conv_bias:
        for original_node, replacement_node in _get_conv_bn_pattern_nodes(r).values():
            # Step (3a): Copy over metadata for all nodes in [conv - bn - getitem]
            replacement_node.meta = original_node.meta
<<<<<<< HEAD
            if _is_conv_node(original_node):
=======
            if _is_conv_or_conv_transpose_node(original_node):
>>>>>>> f34905f6
                # Step (3b): Copy over conv literal args
                _copy_over_literal_conv_args(original_node, replacement_node)
                # Step (3c): Update old references in the conv node's input_qspec_map
                _update_conv_input_qspec_map_after_replacement(original_node, replacement_node)
            all_original_to_replacement_nodes[original_node] = replacement_node

    # Step (3c): Update old references in the special qspecs for all nodes in the graph
    for n in m.graph.nodes:
        _update_special_qspecs_after_replacement(n, all_original_to_replacement_nodes)

    return m

def _duplicate_dequantize_node(m: GraphModule):
    """
    Helper function to duplicate all dequantize nodes in the graph if the
    node has more than one user. For example:

    Before:
      quantize -> dequantize -> a
                          \\--> b
                          \\--> c

    After:
      quantize -> dequantize_1 -> a
            \\--> dequantize_2 -> b
            \\--> dequantize_3 -> c

    This is useful for subgraph rewriting. E.g. if we wish to match the
    pattern [dequantize - a] above, subgraph matching would fail because
    the dequantize node has users outside the matched portion of the graph.
    Instead, we match [dequantize_1 - a], which is safe.
    """
    dq_op = torch.ops.quantized_decomposed.dequantize_per_tensor
    for n in m.graph.nodes:
        if n.op != "call_function" or n.target != dq_op or len(n.users) == 1:
            continue
        for user in list(n.users):
            with m.graph.inserting_before(n):
                new_node = m.graph.create_node("call_function", dq_op, n.args, n.kwargs)
            user.replace_input_with(n, new_node)
        m.graph.erase_node(n)
    m.recompile()

def _remove_extra_dequantize(m: GraphModule):
    """
    Removes duplicate dequant nodes in the graph, for an operator that has
    multiple dequant nodes as a user, replace them with a single dequant node
    that can be shared across all the uses. This should be seen as the "reverse"
    of `_duplicate_dequantize_node`.
    """
    dq_op = torch.ops.quantized_decomposed.dequantize_per_tensor
    for n in m.graph.nodes:
        dq_users = [user for user in n.users if user.op == "call_function" and user.target == dq_op]
        if len(dq_users) > 1:
            with m.graph.inserting_after(dq_users[0]):
                new_node = m.graph.create_node("call_function", dq_op, dq_users[0].args, {})
            for dq_user in dq_users:
                dq_user.replace_all_uses_with(new_node)
                m.graph.erase_node(dq_user)
    m.recompile()

def _copy_over_q_dq_args(original_node: Node, replacement_node: Node):
    """
    Given a pair of quantize or dequantize nodes, copy over all literal args
    from the original node to the replacement node.
    """
    # For quantize_per_tensor, scale and zp are literals and need to be copied
    # For quantize_per_channel, scale and zp are get_attr nodes and should be skipped
    assert original_node.target == replacement_node.target
    if original_node.target in (
        torch.ops.quantized_decomposed.quantize_per_tensor.default,
        torch.ops.quantized_decomposed.dequantize_per_tensor.default,
    ):
        # Args: input, [scale, zp, qmin, qmax, dtype]
        start_copy_arg_index = 1
    elif original_node.target in (
        torch.ops.quantized_decomposed.quantize_per_channel.default,
        torch.ops.quantized_decomposed.dequantize_per_channel.default,
    ):
        # Args: input, scale, zp, [axis, qmin, qmax, dtype]
        start_copy_arg_index = 3
    else:
        raise ValueError("Expected quantize/dequantize nodes, got '%s'" % original_node.target)
    replacement_node.args = (
        replacement_node.args[:start_copy_arg_index] + original_node.args[start_copy_arg_index:]
    )

def _fold_conv_bn_qat(m: GraphModule) -> GraphModule:
    has_bn = any(_is_bn_node(n) for n in m.graph.nodes)
    if not has_bn:
        return m
    is_cuda_options = [True, False] if torch.cuda.is_available() else [False]
    for is_cuda in is_cuda_options:
        m = _fold_conv_bn_qat_helper(m, F.conv1d, _quantized_conv1d_bn_example_inputs, is_cuda=is_cuda)
        m = _fold_conv_bn_qat_helper(m, F.conv2d, _quantized_conv2d_bn_example_inputs, is_cuda=is_cuda)
        m = _fold_conv_bn_qat_helper(m, F.conv_transpose1d, _quantized_conv1d_bn_example_inputs, is_cuda=is_cuda)
        m = _fold_conv_bn_qat_helper(m, F.conv_transpose2d, _quantized_conv2d_bn_example_inputs, is_cuda=is_cuda)
    return m

def _fold_conv_bn_qat_helper(
    m: GraphModule,
    conv_fn: Callable,
    example_inputs: Tuple[Any, ...],
    is_cuda: bool,
) -> GraphModule:
    """
    Replace the quantized (conv + bn) pattern with conv with bn weights folded into the weights of conv.
    """
    m.graph.eliminate_dead_code()
    m.recompile()
    _duplicate_dequantize_node(m)

    # Step (1): Replace QAT pattern with simple [conv - bn] pattern
    replacements = []
    replacement_options = itertools.product(
        [True, False],  # is_per_channel
        [True, False],  # has_bias
        [True, False],  # bias_is_quantized
        [True, False],  # bn_is_training
    )
    for is_per_channel, has_bias, bias_is_quantized, bn_is_training in replacement_options:
        # For the cases without bias, `bias_is_quantized` is irrelevant, so here we arbitrarily
        # filter out one of the values for this flag to avoid having duplicate patterns
        if not has_bias and bias_is_quantized:
            continue
        kwargs = _get_quantized_conv_bn_example_inputs_kwargs(is_per_channel, has_bias, is_cuda)
        match_pattern = _get_quantized_qat_conv_bn_pattern(
            is_per_channel, has_bias, bias_is_quantized, conv_fn, bn_is_training
        )
        match_pattern = _get_aten_graph_module_for_pattern(match_pattern, example_inputs, is_cuda, **kwargs)
        replacement_pattern = _get_folded_quantized_qat_conv_bn_pattern(
            is_per_channel, has_bias, bias_is_quantized, conv_fn, bn_is_training
        )
        replacement_pattern = _get_aten_graph_module_for_pattern(replacement_pattern, example_inputs, is_cuda, **kwargs)
        replacements.extend(
            replace_pattern_with_filters(
                m,
                match_pattern,
                replacement_pattern,
                ignore_literals=True,
            )
        )
    m.recompile()
    _remove_extra_dequantize(m)

    for r in replacements:
        node_map = _get_conv_bn_pattern_nodes(r)

        # Step (2): Copy over metadata from original subgraph
        for original_node, replacement_node in node_map.values():
            replacement_node.meta = original_node.meta

        # Step (3): Copy over args for weight (and optionally bias) q - dq nodes
        _copy_over_q_dq_args(*node_map["conv_weight_q"])
        _copy_over_q_dq_args(*node_map["conv_weight_dq"])
        if "conv_bias_q" in node_map:
            assert "conv_bias_dq" in node_map
            _copy_over_q_dq_args(*node_map["conv_bias_q"])
            _copy_over_q_dq_args(*node_map["conv_bias_dq"])

        # Step (4): Fold BN weights into conv
        conv_bias = None
        (_, conv_node) = node_map["conv"]
        (_, bn_node) = node_map["bn"]
        (_, conv_weight) = node_map["conv_weight"]
        if "conv_bias" in node_map:
            (_, conv_bias) = node_map["conv_bias"]
        fold_bn_weights_into_conv_node(conv_node, conv_weight, conv_bias, bn_node, m)

        # Copy over literal args for conv
        for original_node in _filter_nodes_map(r.nodes_map).values():
<<<<<<< HEAD
            if _is_conv_node(original_node):
=======
            if _is_conv_or_conv_transpose_node(original_node):
>>>>>>> f34905f6
                _copy_over_literal_conv_args(original_node, conv_node)

    m.graph.eliminate_dead_code()
    m.recompile()
    return m<|MERGE_RESOLUTION|>--- conflicted
+++ resolved
@@ -21,10 +21,6 @@
 from .utils import (
     _conv1d_bn_example_inputs,
     _conv2d_bn_example_inputs,
-<<<<<<< HEAD
-    _is_conv_node,
-=======
->>>>>>> f34905f6
     _is_bn_node,
     _is_conv_or_conv_transpose_node,
     _is_conv_transpose_fn,
@@ -278,11 +274,7 @@
     the original graph has bias.
     """
     for n in match.nodes_map.values():
-<<<<<<< HEAD
-        if _is_conv_node(n):
-=======
         if _is_conv_or_conv_transpose_node(n):
->>>>>>> f34905f6
             return len(n.args) > 2 and n.args[2] is not None
     raise ValueError("Could not find conv node in matched conv + bn pattern")
 
@@ -336,11 +328,7 @@
         for n in nodes:
             if n.op != "call_function":
                 continue
-<<<<<<< HEAD
-            if _is_conv_node(n):
-=======
             if _is_conv_or_conv_transpose_node(n):
->>>>>>> f34905f6
                 assert conv_node is None
                 conv_node = n
             if _is_bn_node(n):
@@ -455,13 +443,8 @@
     Note: Unlike other tensor args like conv weights and biases, literal args are
     preserved in the original nodes after replacement, so we can access them here.
     """
-<<<<<<< HEAD
-    assert _is_conv_node(original_node)
-    assert _is_conv_node(new_node)
-=======
     assert _is_conv_or_conv_transpose_node(original_node)
     assert _is_conv_or_conv_transpose_node(new_node)
->>>>>>> f34905f6
     # x, weight, bias, [stride, padding, dilation, transposed, output_padding, groups]
     new_args = list(new_node.args)
     if len(new_args) < 3:
@@ -477,13 +460,8 @@
     so the keys in the `input_qspec_map` will need to be updated to reflect
     the corresponding nodes in the replacement graph.
     """
-<<<<<<< HEAD
-    assert _is_conv_node(original_node)
-    assert _is_conv_node(replacement_node)
-=======
     assert _is_conv_or_conv_transpose_node(original_node)
     assert _is_conv_or_conv_transpose_node(replacement_node)
->>>>>>> f34905f6
     if "quantization_annotation" not in original_node.meta:
         return
     original_input_qspec_map = original_node.meta["quantization_annotation"].input_qspec_map
@@ -635,11 +613,7 @@
         for original_node, replacement_node in _get_conv_bn_pattern_nodes(r).values():
             # Step (3a): Copy over metadata for all nodes in [conv - bn - getitem]
             replacement_node.meta = original_node.meta
-<<<<<<< HEAD
-            if _is_conv_node(original_node):
-=======
             if _is_conv_or_conv_transpose_node(original_node):
->>>>>>> f34905f6
                 # Step (3b): Copy over conv literal args
                 _copy_over_literal_conv_args(original_node, replacement_node)
                 # Step (3c): Update old references in the conv node's input_qspec_map
@@ -811,11 +785,7 @@
 
         # Copy over literal args for conv
         for original_node in _filter_nodes_map(r.nodes_map).values():
-<<<<<<< HEAD
-            if _is_conv_node(original_node):
-=======
             if _is_conv_or_conv_transpose_node(original_node):
->>>>>>> f34905f6
                 _copy_over_literal_conv_args(original_node, conv_node)
 
     m.graph.eliminate_dead_code()
