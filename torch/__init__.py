"""
The torch package contains data structures for multi-dimensional
tensors and defines mathematical operations over these tensors.
Additionally, it provides many utilities for efficient serialization of
Tensors and arbitrary types, and other useful utilities.

It has a CUDA counterpart, that enables you to run your tensor computations
on an NVIDIA GPU with compute capability >= 3.0.
"""

# mypy: allow-untyped-defs

import builtins
import ctypes
import glob
import importlib
import inspect
import math
import os
import platform
import sys
import textwrap
import threading
from typing import (
    Any as _Any,
    Callable as _Callable,
    Dict as _Dict,
    Optional as _Optional,
    overload as _overload,
    Set as _Set,
    Tuple as _Tuple,
    Type as _Type,
    TYPE_CHECKING,
    TypeVar as _TypeVar,
    Union as _Union,
)
from typing_extensions import ParamSpec as _ParamSpec, TypeGuard as _TypeGuard


if TYPE_CHECKING:
    from .types import IntLikeType


# multipy/deploy is setting this import before importing torch, this is the most
# reliable way we have to detect if we're running within deploy.
# https://github.com/pytorch/multipy/blob/d60f34ad38c371e441fe7ffdb77a3c3dda5a5d19/multipy/runtime/interpreter/interpreter_impl.cpp#L134-L137
def _running_with_deploy() -> builtins.bool:
    return sys.modules.get("torch._meta_registrations", None) is object


from torch._utils import (
    _functionalize_sync as _sync,
    _import_dotted_name,
    classproperty,
)
from torch._utils_internal import (
    get_file_path,
    prepare_multiprocessing_environment,
    USE_GLOBAL_DEPS,
    USE_RTLD_GLOBAL_WITH_LIBTORCH,
)


# TODO(torch_deploy) figure out how to freeze version.py in fbcode build
if _running_with_deploy():
    __version__ = "torch-deploy-1.8"
else:
    from torch.torch_version import __version__ as __version__

__all__ = [
    "BoolStorage",
    "BoolTensor",
    "ByteStorage",
    "ByteTensor",
    "CharStorage",
    "CharTensor",
    "DoubleStorage",
    "DoubleTensor",
    "FloatStorage",
    "FloatTensor",
    "GradScaler",
    "IntStorage",
    "IntTensor",
    "LongStorage",
    "LongTensor",
    "ShortStorage",
    "ShortTensor",
    "SymBool",
    "SymFloat",
    "SymInt",
    "Tensor",
    "TypedStorage",
    "UntypedStorage",
    "are_deterministic_algorithms_enabled",
    "autocast",
    "chunk",
    "compile",
    "cond",
    "enable_grad",
    "export",
    "get_default_device",
    "get_deterministic_debug_mode",
    "get_device_module",
    "get_float32_matmul_precision",
    "get_rng_state",
    "inference_mode",
    "initial_seed",
    "is_deterministic_algorithms_warn_only_enabled",
    "is_storage",
    "is_tensor",
    "is_warn_always_enabled",
    "load",
    "lobpcg",
    "manual_seed",
    "matmul",
    "no_grad",
    "rand",
    "randn",
    "save",
    "seed",
    "set_default_device",
    "set_default_tensor_type",
    "set_deterministic_debug_mode",
    "set_float32_matmul_precision",
    "set_printoptions",
    "set_rng_state",
    "set_warn_always",
    "split",
    "stack",
    "sym_float",
    "sym_int",
    "sym_ite",
    "sym_max",
    "sym_min",
    "sym_not",
    "typename",
    "unravel_index",
    "use_deterministic_algorithms",
    "vmap",
]

# Please keep this list sorted
assert __all__ == sorted(__all__)

################################################################################
# Load the extension module
################################################################################

if sys.platform == "win32":

    def _load_dll_libraries() -> None:
        import sysconfig

        from torch.version import cuda as cuda_version

        pfiles_path = os.getenv("ProgramFiles", r"C:\Program Files")
        py_dll_path = os.path.join(sys.exec_prefix, "Library", "bin")
        th_dll_path = os.path.join(os.path.dirname(__file__), "lib")
        usebase_path = os.path.join(
            sysconfig.get_config_var("userbase"), "Library", "bin"
        )

        # When users create a virtualenv that inherits the base environment,
        # we will need to add the corresponding library directory into
        # DLL search directories. Otherwise, it will rely on `PATH` which
        # is dependent on user settings.
        if sys.exec_prefix != sys.base_exec_prefix:
            base_py_dll_path = os.path.join(sys.base_exec_prefix, "Library", "bin")
        else:
            base_py_dll_path = ""

        dll_paths = [
            p
            for p in (th_dll_path, py_dll_path, base_py_dll_path, usebase_path)
            if os.path.exists(p)
        ]

        if not builtins.any(
            os.path.exists(os.path.join(p, "nvToolsExt64_1.dll")) for p in dll_paths
        ):
            nvtoolsext_dll_path = os.path.join(
                os.getenv(
                    "NVTOOLSEXT_PATH",
                    os.path.join(pfiles_path, "NVIDIA Corporation", "NvToolsExt"),
                ),
                "bin",
                "x64",
            )
        else:
            nvtoolsext_dll_path = ""

        if cuda_version and builtins.all(
            not glob.glob(os.path.join(p, "cudart64*.dll")) for p in dll_paths
        ):
            cuda_version_1 = cuda_version.replace(".", "_")
            cuda_path_var = "CUDA_PATH_V" + cuda_version_1
            default_path = os.path.join(
                pfiles_path, "NVIDIA GPU Computing Toolkit", "CUDA", f"v{cuda_version}"
            )
            cuda_path = os.path.join(os.getenv(cuda_path_var, default_path), "bin")
        else:
            cuda_path = ""

        dll_paths.extend(
            p for p in (nvtoolsext_dll_path, cuda_path) if os.path.exists(p)
        )

        kernel32 = ctypes.WinDLL("kernel32.dll", use_last_error=True)
        with_load_library_flags = hasattr(kernel32, "AddDllDirectory")
        prev_error_mode = kernel32.SetErrorMode(0x0001)

        kernel32.LoadLibraryW.restype = ctypes.c_void_p
        if with_load_library_flags:
            kernel32.LoadLibraryExW.restype = ctypes.c_void_p

        for dll_path in dll_paths:
            os.add_dll_directory(dll_path)

        try:
            ctypes.CDLL("vcruntime140.dll")
            ctypes.CDLL("msvcp140.dll")
            ctypes.CDLL("vcruntime140_1.dll")
        except OSError:
            print(
                textwrap.dedent(
                    """
                    Microsoft Visual C++ Redistributable is not installed, this may lead to the DLL load failure.
                    It can be downloaded at https://aka.ms/vs/16/release/vc_redist.x64.exe
                    """
                ).strip()
            )

        dlls = glob.glob(os.path.join(th_dll_path, "*.dll"))
        path_patched = False
        for dll in dlls:
            is_loaded = False
            if with_load_library_flags:
                res = kernel32.LoadLibraryExW(dll, None, 0x00001100)
                last_error = ctypes.get_last_error()
                if res is None and last_error != 126:
                    err = ctypes.WinError(last_error)
                    err.strerror += (
                        f' Error loading "{dll}" or one of its dependencies.'
                    )
                    raise err
                elif res is not None:
                    is_loaded = True
            if not is_loaded:
                if not path_patched:
                    os.environ["PATH"] = ";".join(dll_paths + [os.environ["PATH"]])
                    path_patched = True
                res = kernel32.LoadLibraryW(dll)
                if res is None:
                    err = ctypes.WinError(ctypes.get_last_error())
                    err.strerror += (
                        f' Error loading "{dll}" or one of its dependencies.'
                    )
                    raise err

        kernel32.SetErrorMode(prev_error_mode)

    _load_dll_libraries()
    del _load_dll_libraries


def _preload_cuda_deps(lib_folder: str, lib_name: str) -> None:
    """Preloads cuda deps if they could not be found otherwise."""
    # Should only be called on Linux if default path resolution have failed
    assert platform.system() == "Linux", "Should only be called on Linux"

    lib_path = None
    for path in sys.path:
        nvidia_path = os.path.join(path, "nvidia")
        if not os.path.exists(nvidia_path):
            continue
        candidate_lib_paths = glob.glob(
            os.path.join(nvidia_path, lib_folder, "lib", lib_name)
        )
        if candidate_lib_paths and not lib_path:
            lib_path = candidate_lib_paths[0]
        if lib_path:
            break
    if not lib_path:
        raise ValueError(f"{lib_name} not found in the system path {sys.path}")
    ctypes.CDLL(lib_path)


# See Note [Global dependencies]
def _load_global_deps() -> None:
    if _running_with_deploy() or platform.system() == "Windows":
        return

    # Determine the file extension based on the platform
    lib_ext = ".dylib" if platform.system() == "Darwin" else ".so"
    lib_name = f"libtorch_global_deps{lib_ext}"
    here = os.path.abspath(__file__)
    global_deps_lib_path = os.path.join(os.path.dirname(here), "lib", lib_name)

    try:
        ctypes.CDLL(global_deps_lib_path, mode=ctypes.RTLD_GLOBAL)
    except OSError as err:
        # Can only happen for wheel with cuda libs as PYPI deps
        # As PyTorch is not purelib, but nvidia-*-cu12 is
        cuda_libs: _Dict[str, str] = {
            "cublas": "libcublas.so.*[0-9]",
            "cudnn": "libcudnn.so.*[0-9]",
            "cuda_nvrtc": "libnvrtc.so.*[0-9]",
            "cuda_runtime": "libcudart.so.*[0-9]",
            "cuda_cupti": "libcupti.so.*[0-9]",
            "cufft": "libcufft.so.*[0-9]",
            "cufile": "libcufile.so.*[0-9]",
            "curand": "libcurand.so.*[0-9]",
            "nvjitlink": "libnvJitLink.so.*[0-9]",
            "cusparse": "libcusparse.so.*[0-9]",
            "cusolver": "libcusolver.so.*[0-9]",
            "nccl": "libnccl.so.*[0-9]",
            "nvtx": "libnvToolsExt.so.*[0-9]",
        }
        is_cuda_lib_err = [
            lib for lib in cuda_libs.values() if lib.split(".")[0] in err.args[0]
        ]
        if not is_cuda_lib_err:
            raise err
        for lib_folder, lib_name in cuda_libs.items():
            _preload_cuda_deps(lib_folder, lib_name)
        ctypes.CDLL(global_deps_lib_path, mode=ctypes.RTLD_GLOBAL)


if (USE_RTLD_GLOBAL_WITH_LIBTORCH or os.getenv("TORCH_USE_RTLD_GLOBAL")) and (
    _running_with_deploy() or platform.system() != "Windows"
):
    # Do it the hard way.  You might want to load libtorch with RTLD_GLOBAL in a
    # few circumstances:
    #
    #   1. You're in a build environment (e.g., fbcode) where
    #      libtorch_global_deps is not available, but you still need
    #      to get mkl to link in with RTLD_GLOBAL or it will just
    #      not work.
    #
    #   2. You're trying to run PyTorch under UBSAN and you need
    #      to ensure that only one copy of libtorch is loaded, so
    #      vptr checks work properly
    #
    # If you're using this setting, you must verify that all the libraries
    # you load consistently use the same libstdc++, or you may have
    # mysterious segfaults.
    #
    old_flags = sys.getdlopenflags()
    sys.setdlopenflags(os.RTLD_GLOBAL | os.RTLD_LAZY)

    from torch._C import *  # noqa: F403

    sys.setdlopenflags(old_flags)
    del old_flags

else:
    # Easy way.  You want this most of the time, because it will prevent
    # C++ symbols from libtorch clobbering C++ symbols from other
    # libraries, leading to mysterious segfaults.
    #
    # If building in an environment where libtorch_global_deps isn't available
    # like parts of fbsource, but where RTLD_GLOBAL causes segfaults, you will
    # want USE_RTLD_GLOBAL_WITH_LIBTORCH = False and USE_GLOBAL_DEPS = False
    #
    # See Note [Global dependencies]
    if USE_GLOBAL_DEPS:
        _load_global_deps()
    from torch._C import *  # noqa: F403


class SymInt:
    """
    Like an int (including magic methods), but redirects all operations on the
    wrapped node. This is used in particular to symbolically record operations
    in the symbolic shape workflow.
    """

    def __init__(self, node):
        # This field MUST be named node; C++ binding code assumes that this
        # class has a field named node that stores SymNode
        self.node = node

    def __bool__(self):
        return builtins.bool(self != 0)

    def __int__(self):
        return self.node.int_()

    def __index__(self):
        return self.node.int_()

    # Magic methods installed by torch.fx.experimental.sym_node

    def __round__(self, ndigits=None):
        return self

    def __truediv__(self, other):
        if isinstance(other, (builtins.float, SymFloat)):
            return sym_float(self).__float_truediv__(other)
        if not isinstance(other, (builtins.int, SymInt)):
            return NotImplemented
        return self.__int_truediv__(other)

    def __rtruediv__(self, other):
        if isinstance(other, (builtins.float, SymFloat)):
            return sym_float(self).__rfloat_truediv__(other)
        if not isinstance(other, (builtins.int, SymInt)):
            return NotImplemented
        return self.__rint_truediv__(other)

    def __floordiv__(self, other):
        if isinstance(other, (builtins.float, SymFloat)):
            return sym_float(math.floor(sym_float(self) / other))
        if not isinstance(other, (builtins.int, SymInt)):
            return NotImplemented
        return self.__int_floordiv__(other)

    def __rfloordiv__(self, other):
        if isinstance(other, (builtins.float, SymFloat)):
            return sym_float(math.floor(other / sym_float(self)))
        if not isinstance(other, (builtins.int, SymInt)):
            return NotImplemented
        return self.__rint_floordiv__(other)

    # nb: complex is impossible to handle correctly lol, with
    # negative base and integral float need to diverge semantics and
    # just always return complex.  Neener neener pretend this problem
    # doesn't exist
    def __pow__(self, other):
        if isinstance(other, (builtins.float, SymFloat)):
            return sym_float(self).__pow__(other)
        if not isinstance(other, (builtins.int, SymInt)):
            return NotImplemented
        # Guards!  This guard is necessary because we need to know it to
        # determine the output type of this operation
        if other >= 0:
            return self.__pow_by_natural__(other)
        else:
            # Mercifully, when the exponent is negative, Python just promotes
            # to doubles and does a float pow:
            #
            #   if (Py_SIZE(b) < 0 && c == NULL) {
            #       /* if exponent is negative and there's no modulus:
            #              return a float.  This works because we know
            #              that this calls float_pow() which converts its
            #              arguments to double. */
            #       Py_DECREF(a);
            #       Py_DECREF(b);
            #       return PyFloat_Type.tp_as_number->nb_power(v, w, x);
            #   }
            return sym_float(self).__pow__(sym_float(other))

    def __rpow__(self, other):
        if isinstance(other, (builtins.float, SymFloat)):
            return sym_float(self).__rpow__(other)
        if not isinstance(other, (builtins.int, SymInt)):
            return NotImplemented
        if self >= 0:  # self is exponent
            return self.__rpow_by_natural__(other)
        else:
            return sym_float(self).__rpow__(sym_float(other))

    def __eq__(self, other: object) -> builtins.bool:
        raise TypeError("type stub not overridden")

    def __lt__(self, other) -> builtins.bool:
        raise TypeError("type stub not overridden")

    def __gt__(self, other) -> builtins.bool:
        raise TypeError("type stub not overridden")

    def __le__(self, other) -> builtins.bool:
        raise TypeError("type stub not overridden")

    def __ge__(self, other) -> builtins.bool:
        raise TypeError("type stub not overridden")

    def __add__(self, other) -> "SymInt":
        raise TypeError("type stub not overridden")

    def __radd__(self, other) -> "SymInt":
        raise TypeError("type stub not overridden")

    def __rmul__(self, other) -> "SymInt":
        raise TypeError("type stub not overridden")

    def __mod__(self, other: "IntLikeType") -> "SymInt":
        raise TypeError("type stub not overridden")

    def __mul__(self, other) -> "SymInt":
        raise TypeError("type stub not overridden")

    def __pow_by_natural__(self, other) -> "SymInt":
        raise TypeError("type stub not overridden")

    def __rpow_by_natural__(self, other) -> "SymInt":
        raise TypeError("type stub not overridden")

    def __int_truediv__(self, other) -> "SymFloat":
        raise TypeError("type stub not overridden")

    def __rint_truediv__(self, other) -> "SymFloat":
        raise TypeError("type stub not overridden")

    def __int_floordiv__(self, other) -> "SymFloat":
        raise TypeError("type stub not overridden")

    def __rint_floordiv__(self, other) -> "SymFloat":
        raise TypeError("type stub not overridden")

    def __sym_max__(self, other):
        raise TypeError("type stub not overridden")

    def __sym_min__(self, other):
        raise TypeError("type stub not overridden")

    def __sym_float__(self):
        raise TypeError("type stub not overridden")

    def __neg__(self):
        raise TypeError("type stub not overridden")

    def __sub__(self, other: "IntLikeType") -> "SymInt":
        raise TypeError("type stub not overridden")

    def __repr__(self):
        return self.node._graph_repr()

    def _sympy_(self):
        return self.node.expr

    def __hash__(self) -> builtins.int:
        if self.node.is_nested_int():
            return hash(self.node.nested_int())
        else:
            # We could support constant SymInts as well, but not doing it for now
            raise TypeError("unhashable type: non-nested SymInt")
            # TODO: Force specialization
            # This can't be done because the TypeError here is load bearing
            # for einops
            # https://github.com/arogozhnikov/einops/blob/6181e1e95dc58c00a3143c1726da1c6ee0463164/einops/einops.py#L237
            # return hash(builtins.int(self))

    def as_integer_ratio(self) -> _Tuple["SymInt", builtins.int]:
        """Represent this int as an exact integer ratio"""
        return self, 1

    def bit_length(self) -> builtins.int:
        # TODO: A more relaxed guard is possible here, where you guard to
        # allow all integer quantities which would result in the same bit
        # length.  We can also just make a dedicated Sympy function for
        # computing this quantity and represent it symbolically.
        return builtins.int(self).bit_length()

    def conjugate(self) -> "SymInt":
        return self


class SymFloat:
    """
    Like an float (including magic methods), but redirects all operations on the
    wrapped node. This is used in particular to symbolically record operations
    in the symbolic shape workflow.
    """

    def __init__(self, node):
        # This field MUST be named node; C++ binding code assumes that this
        # class has a field named node that stores SymNode
        self.node = node

    def __truediv__(self, other):
        if not isinstance(other, (builtins.int, builtins.float, SymInt, SymFloat)):
            return NotImplemented
        return self.__float_truediv__(sym_float(other))

    def __rtruediv__(self, other):
        if not isinstance(other, (builtins.int, builtins.float, SymInt, SymFloat)):
            return NotImplemented
        return self.__rfloat_truediv__(sym_float(other))

    def __floordiv__(self, other):
        if not isinstance(other, (builtins.int, builtins.float, SymInt, SymFloat)):
            return NotImplemented
        return sym_float(math.floor(self / sym_float(other)))

    def __rfloordiv__(self, other):
        if not isinstance(other, (builtins.int, builtins.float, SymInt, SymFloat)):
            return NotImplemented
        return sym_float(math.floor(sym_float(other) / self))

    def __bool__(self):
        return self.node.bool_()

    def __float__(self):
        return self.node.guard_float("", 0)

    # Symbolic power does NOT work with negative base, this is to avoid
    # potential complex outputs
    def __pow__(self, other):
        if not isinstance(other, (builtins.int, builtins.float, SymInt, SymFloat)):
            return NotImplemented
        torch._check(self >= 0)
        return self.__float_pow__(other)

    def __rpow__(self, other):
        if not isinstance(other, (builtins.int, builtins.float, SymInt, SymFloat)):
            return NotImplemented
        torch._check(other >= 0)
        return self.__rfloat_pow__(other)

    # Magic methods installed by torch.fx.experimental.sym_node

    def __eq__(self, other: object) -> builtins.bool:
        raise TypeError("type stub not overridden")

    def __lt__(self, other) -> builtins.bool:
        raise TypeError("type stub not overridden")

    def __gt__(self, other) -> builtins.bool:
        raise TypeError("type stub not overridden")

    def __le__(self, other) -> builtins.bool:
        raise TypeError("type stub not overridden")

    def __ge__(self, other) -> builtins.bool:
        raise TypeError("type stub not overridden")

    def __float_pow__(self, other) -> "SymFloat":
        raise TypeError("type stub not overridden")

    def __rfloat_pow__(self, other) -> "SymFloat":
        raise TypeError("type stub not overridden")

    def __float_truediv__(self, other) -> "SymFloat":
        raise TypeError("type stub not overridden")

    def __rfloat_truediv__(self, other) -> "SymFloat":
        raise TypeError("type stub not overridden")

    def __trunc__(self):
        raise TypeError("type stub not overridden")

    def __sym_max__(self, other):
        raise TypeError("type stub not overridden")

    def __sym_min__(self, other):
        raise TypeError("type stub not overridden")

    def __sym_int__(self):
        raise TypeError("type stub not overridden")

    def is_integer(self):
        """Return True if the float is an integer."""
        raise TypeError("type stub not overridden")

    def as_integer_ratio(self) -> _Tuple[builtins.int, builtins.int]:
        """Represent this float as an exact integer ratio"""
        return builtins.float(self).as_integer_ratio()

    def __repr__(self):
        return self.node._graph_repr()

    def _sympy_(self):
        return self.node.expr

    def __hash__(self):
        return hash(builtins.float(self))

<<<<<<< HEAD
=======
    def conjugate(self) -> "SymFloat":
        """Returns the complex conjugate of the float."""
        return self

    def hex(self) -> str:
        """Returns the hexadecimal representation of the float."""
        return self.node.guard_float("", 0).hex()

>>>>>>> 2ce2e4df

class SymBool:
    """
    Like an bool (including magic methods), but redirects all operations on the
    wrapped node. This is used in particular to symbolically record operations
    in the symbolic shape workflow.

    Unlike regular bools, regular boolean operators will force extra guards instead
    of symbolically evaluate.  Use the bitwise operators instead to handle this.
    """

    def __init__(self, node):
        # This field MUST be named node; C++ binding code assumes that this
        # class has a field named node that stores SymNode
        self.node = node

    def __bool__(self):
        return self.node.bool_()

    def __int__(self):
        return builtins.int(self.node.bool_())

    # Magic methods installed by torch.fx.experimental.sym_node
    def __and__(self, other) -> "SymBool":
        raise TypeError("type stub not overridden")

    def __or__(self, other) -> "SymBool":
        raise TypeError("type stub not overridden")

    # We very carefully define __sym_not__, and not a number of other
    # plausible alternatives:
    #
    #   - We do not override __not__ because this is not a real magic
    #     method; you cannot override the meaning of the not builtin in
    #     Python.  We use the name 'sym_not' to clarify that in user code you
    #     cannot use the builtin not or operator.not_ or operator.__not__ and
    #     hit this magic method; you must use our custom sym_not operator.
    #
    #   - We do not override the __invert__ method because SymBool is
    #     meant to be usable in situations where bool is expected.  However,
    #     bitwise negation ~a does the wrong thing with booleans (because
    #     bool is a subclass of int, so ~1 = -2 which is not falseish.)
    #     This would be a giant footgun, so we get around it by defining
    #     our own operator.  Note that bitwise and/or do the right thing,
    #     so we reuse the conventional operators there for readability.
    #
    def __sym_not__(self) -> "SymBool":
        raise TypeError("type stub not overridden")

    def __sym_ite__(self, then_val, else_val):
        raise TypeError("type stub not overridden")

    def __eq__(self, other) -> builtins.bool:
        raise TypeError("type stub not overridden")

    def __repr__(self):
        return self.node._graph_repr()

    def _sympy_(self):
        return self.node.expr

    def __hash__(self):
        if self.node.is_constant():
            return hash(self.node.bool_())
        else:
            # Force specialization
            return hash(builtins.bool(self))


def sym_not(a):
    r"""SymInt-aware utility for logical negation.

    Args:
        a (SymBool or bool): Object to negate
    """
    import sympy

    if overrides.has_torch_function_unary(a):
        return overrides.handle_torch_function(sym_not, (a,), a)
    if hasattr(a, "__sym_not__"):
        return a.__sym_not__()
    if isinstance(a, sympy.Basic):
        return ~a  # type: ignore[operator]
    return not a


def sym_float(a):
    r"""SymInt-aware utility for float casting.

    Args:
        a (SymInt, SymFloat, or object): Object to cast
    """
    if overrides.has_torch_function_unary(a):
        return overrides.handle_torch_function(sym_float, (a,), a)
    if isinstance(a, SymFloat):
        return a
    elif hasattr(a, "__sym_float__"):
        return a.__sym_float__()
    return builtins.float(a)  # type: ignore[operator]


def sym_int(a):
    r"""SymInt-aware utility for int casting.

    Args:
        a (SymInt, SymFloat, or object): Object to cast
    """
    if overrides.has_torch_function_unary(a):
        return overrides.handle_torch_function(sym_int, (a,), a)
    if isinstance(a, SymInt):
        return a
    elif isinstance(a, SymFloat):
        return math.trunc(a)
    return builtins.int(a)  # type: ignore[operator]


def sym_max(a, b):
    """
    SymInt-aware utility for max which avoids branching on a < b.
    Unlike builtins.max(), this only works for int/float, and it always
    promotes to float if any argument is float (unlike builtins.max, which
    will faithfully preserve the type of the input argument).
    """
    if overrides.has_torch_function((a, b)):
        return overrides.handle_torch_function(sym_max, (a, b), a, b)
    if isinstance(a, (SymInt, SymFloat)):
        return a.__sym_max__(b)
    elif isinstance(b, (SymInt, SymFloat)):
        # Due to promotion semantics, this is operator is commutative:
        # max(1, 1.0) === max(1.0, 1) === 1.0
        return b.__sym_max__(a)
    # TODO: Probably can make bool work too, just lazy

    all_types, float_types = __all_and_float_types()

    assert isinstance(a, all_types), type(a)
    assert isinstance(b, all_types), type(b)
    if isinstance(a, float_types) or isinstance(b, float_types):
        return builtins.float(builtins.max(a, b))
    else:
        return builtins.max(a, b)


def __all_and_float_types() -> _Tuple[_Tuple[_Type, ...], _Tuple[_Type, ...]]:
    try:
        import numpy as np

        all_types: _Tuple[_Type, ...] = (
            np.integer,
            np.floating,
            builtins.int,
            builtins.float,
        )
        float_types: _Tuple[_Type, ...] = (np.floating, builtins.float)
    except ModuleNotFoundError:
        all_types = (builtins.int, builtins.float)
        float_types = (builtins.float,)

    return all_types, float_types


def sym_min(a, b):
    """SymInt-aware utility for min()."""
    if overrides.has_torch_function((a, b)):
        return overrides.handle_torch_function(sym_min, (a, b), a, b)
    if isinstance(a, (SymInt, SymFloat)):
        return a.__sym_min__(b)
    elif isinstance(b, (SymInt, SymFloat)):
        return b.__sym_min__(a)

    all_types, float_types = __all_and_float_types()

    assert isinstance(a, all_types), type(a)
    assert isinstance(b, all_types), type(b)
    if isinstance(a, float_types) or isinstance(b, float_types):
        return builtins.float(builtins.min(a, b))
    else:
        return builtins.min(a, b)


# Drop in replacement for math.sqrt, math.sin, math.cos etc
def _get_sym_math_fn(name):
    def fn(a):
        if overrides.has_torch_function_unary(a):
            return overrides.handle_torch_function(fn, (a,), a)
        if hasattr(a, f"__sym_{name}__"):
            return getattr(a, f"__sym_{name}__")()
        return getattr(math, name)(a)

    return fn


__fn, __name, __sym_name = None, "", ""
for __name in (
    "sqrt",
    "cos",
    "cosh",
    "sin",
    "sinh",
    "tan",
    "tanh",
    "asin",
    "acos",
    "atan",
):
    __sym_name = f"_sym_{__name}"
    __fn = _get_sym_math_fn(__name)
    __fn.__qualname__ = __fn.__name__ = __sym_name
    globals()[__sym_name] = __fn

del __fn, __name, __sym_name, _get_sym_math_fn

# Adding temporary shortcut
sym_sqrt = globals()["_sym_sqrt"]
__all__.append("sym_sqrt")


def sym_ite(b, t, f):
    if overrides.has_torch_function((b, t, f)):
        return overrides.handle_torch_function(sym_ite, (b, t, f), b, t, f)
    assert isinstance(b, (SymBool, builtins.bool)) and type(t) == type(f)
    if isinstance(b, SymBool):
        return b.__sym_ite__(t, f)
    return t if b else f


# Check to see if we can load C extensions, and if not provide some guidance
# on what the problem might be.
try:
    # _initExtension is chosen (arbitrarily) as a sentinel.
    from torch._C import _initExtension
except ImportError:
    import torch._C as _C_for_compiled_check

    # The __file__ check only works for Python 3.7 and above.
    if _C_for_compiled_check.__file__ is None:
        raise ImportError(
            textwrap.dedent(
                """
                Failed to load PyTorch C extensions:
                    It appears that PyTorch has loaded the `torch/_C` folder
                    of the PyTorch repository rather than the C extensions which
                    are expected in the `torch._C` namespace. This can occur when
                    using the `install` workflow. e.g.
                        $ python setup.py install && python -c "import torch"

                    This error can generally be solved using the `develop` workflow
                        $ python setup.py develop && python -c "import torch"  # This should succeed
                    or by running Python from a different directory.
                """
            ).strip()
        ) from None
    raise  # If __file__ is not None the cause is unknown, so just re-raise.

# The torch._C submodule is already loaded via `from torch._C import *` above
# Make an explicit reference to the _C submodule to appease linters
from torch import _C as _C


__name, __obj = "", None
for __name in dir(_C):
    if __name[0] != "_" and not __name.endswith("Base"):
        __all__.append(__name)
        __obj = getattr(_C, __name)
        if callable(__obj) or inspect.isclass(__obj):
            if __obj.__module__ != __name__:  # "torch"
                # TODO: fix their module from C++ side
                if __name not in {
                    "DisableTorchFunctionSubclass",
                    "DisableTorchFunction",
                    "Generator",
                }:
                    __obj.__module__ = __name__  # "torch"
    elif __name == "TensorBase":
        # issue 109438 / pr 109940. Prevent TensorBase from being copied into torch.
        delattr(sys.modules[__name__], __name)

del __name, __obj

if not TYPE_CHECKING:
    # issue 38137 and python issue 43367. Submodules of a C extension are
    # non-standard, and attributes of those submodules cannot be pickled since
    # pickle expect to be able to import them as "from _C.sub import attr"
    # which fails with "_C is not a package
    def _import_extension_to_sys_modules(module, memo=None):
        if memo is None:
            memo = set()
        if module in memo:
            return
        memo.add(module)
        module_name = module.__name__
        for name in dir(module):
            member = getattr(module, name)
            member_name = getattr(member, "__name__", "")
            if inspect.ismodule(member) and member_name.startswith(module_name):
                sys.modules.setdefault(member_name, member)
                # Recurse for submodules (e.g., `_C._dynamo.eval_frame`)
                _import_extension_to_sys_modules(member, memo)

    _import_extension_to_sys_modules(_C)
    del _import_extension_to_sys_modules

################################################################################
# Define basic utilities
################################################################################


def typename(obj: _Any, /) -> str:
    """
    String representation of the type of an object.

    This function returns a fully qualified string representation of an object's type.
    Args:
        obj (object): The object whose type to represent
    Returns:
        str: the type of the object `o`
    Example:
        >>> x = torch.tensor([1, 2, 3])
        >>> torch.typename(x)
        'torch.LongTensor'
        >>> torch.typename(torch.nn.Parameter)
        'torch.nn.parameter.Parameter'
    """
    if isinstance(obj, torch.Tensor):
        return obj.type()

    module = getattr(obj, "__module__", "") or ""
    qualname = ""

    if hasattr(obj, "__qualname__"):
        qualname = obj.__qualname__
    elif hasattr(obj, "__name__"):
        qualname = obj.__name__
    else:
        module = obj.__class__.__module__ or ""
        qualname = obj.__class__.__qualname__

    if module in {"", "builtins"}:
        return qualname
    return f"{module}.{qualname}"


def is_tensor(obj: _Any, /) -> _TypeGuard["torch.Tensor"]:
    r"""Returns True if `obj` is a PyTorch tensor.

    Note that this function is simply doing ``isinstance(obj, Tensor)``.
    Using that ``isinstance`` check is better for typechecking with mypy,
    and more explicit - so it's recommended to use that instead of
    ``is_tensor``.

    Args:
        obj (object): Object to test
    Example::

        >>> x = torch.tensor([1, 2, 3])
        >>> torch.is_tensor(x)
        True

    """
    return isinstance(obj, torch.Tensor)


def is_storage(obj: _Any, /) -> _TypeGuard[_Union["TypedStorage", "UntypedStorage"]]:
    r"""Returns True if `obj` is a PyTorch storage object.

    Args:
        obj (Object): Object to test
    """
    return type(obj) in _storage_classes


_GLOBAL_DEVICE_CONTEXT = threading.local()


def get_default_device() -> "torch.device":
    r"""Gets the default ``torch.Tensor`` to be allocated on ``device``"""
    global _GLOBAL_DEVICE_CONTEXT

    if hasattr(_GLOBAL_DEVICE_CONTEXT, "device_context"):
        device = _GLOBAL_DEVICE_CONTEXT.device_context.device
        if device.index is not None:
            return device
        else:
            # TODO: Call like get_device_index() method corresponding to
            # each device type
            return torch.tensor([]).device
    else:
        return torch.device("cpu")


def set_default_device(
    device: _Optional[_Union["torch.device", str, builtins.int]],
) -> None:
    """Sets the default ``torch.Tensor`` to be allocated on ``device``.  This
    does not affect factory function calls which are called with an explicit
    ``device`` argument.  Factory calls will be performed as if they
    were passed ``device`` as an argument.

    To only temporarily change the default device instead of setting it
    globally, use ``with torch.device(device):`` instead.

    The default device is initially ``cpu``.  If you set the default tensor
    device to another device (e.g., ``cuda``) without a device index, tensors
    will be allocated on whatever the current device for the device type,
    even after :func:`torch.cuda.set_device` is called.

    .. warning::

        This function imposes a slight performance cost on every Python
        call to the torch API (not just factory functions).  If this
        is causing problems for you, please comment on
        https://github.com/pytorch/pytorch/issues/92701

    .. note::

        This doesn't affect functions that create tensors that share the same memory as the input, like:
        :func:`torch.from_numpy` and :func:`torch.frombuffer`

    Args:
        device (device or string): the device to set as default

    Example::

        >>> # xdoctest: +SKIP("requires cuda, changes global state")
        >>> torch.get_default_device()
        device(type='cpu')
        >>> torch.set_default_device('cuda')  # current device is 0
        >>> torch.get_default_device()
        device(type='cuda', index=0)
        >>> torch.set_default_device('cuda')
        >>> torch.cuda.set_device('cuda:1')  # current device is 1
        >>> torch.get_default_device()
        device(type='cuda', index=1)
        >>> torch.set_default_device('cuda:1')
        >>> torch.get_default_device()
        device(type='cuda', index=1)

    """
    global _GLOBAL_DEVICE_CONTEXT
    if hasattr(_GLOBAL_DEVICE_CONTEXT, "device_context"):
        device_context = _GLOBAL_DEVICE_CONTEXT.device_context
        if device_context is not None:
            device_context.__exit__(None, None, None)

    if device is None:
        device_context = None
    else:
        from torch.utils._device import DeviceContext

        device_context = DeviceContext(device)
        device_context.__enter__()
    _GLOBAL_DEVICE_CONTEXT.device_context = device_context


def set_default_tensor_type(t: _Union[_Type["torch.Tensor"], str], /) -> None:
    r"""
    .. warning::

        This function is deprecated as of PyTorch 2.1, please use :func:`torch.set_default_dtype()` and
        :func:`torch.set_default_device()` as alternatives.

    Sets the default ``torch.Tensor`` type to floating point tensor type
    ``t``. This type will also be used as default floating point type for
    type inference in :func:`torch.tensor`.

    The default floating point tensor type is initially ``torch.FloatTensor``.

    Args:
        t (type or string): the floating point tensor type or its name

    Example::

        >>> # xdoctest: +SKIP("Other tests may have changed the default type. Can we reset it?")
        >>> torch.tensor([1.2, 3]).dtype    # initial default for floating point is torch.float32
        torch.float32
        >>> torch.set_default_tensor_type(torch.DoubleTensor)
        >>> torch.tensor([1.2, 3]).dtype    # a new floating point tensor
        torch.float64

    """
    if isinstance(t, str):
        t = _import_dotted_name(t)
    _C._set_default_tensor_type(t)


def set_default_dtype(d: "torch.dtype", /) -> None:
    r"""

    Sets the default floating point dtype to :attr:`d`. Supports floating point dtype
    as inputs. Other dtypes will cause torch to raise an exception.

    When PyTorch is initialized its default floating point dtype is torch.float32,
    and the intent of set_default_dtype(torch.float64) is to facilitate NumPy-like
    type inference. The default floating point dtype is used to:

    1. Implicitly determine the default complex dtype. When the default floating type is float16,
       the default complex dtype is complex32. For float32, the default complex dtype is complex64.
       For float64, it is complex128. For bfloat16, an exception will be raised because
       there is no corresponding complex type for bfloat16.
    2. Infer the dtype for tensors constructed using Python floats or complex Python
       numbers. See examples below.
    3. Determine the result of type promotion between bool and integer tensors and
       Python floats and complex Python numbers.

    Args:
        d (:class:`torch.dtype`): the floating point dtype to make the default.

    Example:
        >>> # xdoctest: +SKIP("Other tests may have changed the default type. Can we reset it?")
        >>> # initial default for floating point is torch.float32
        >>> # Python floats are interpreted as float32
        >>> torch.tensor([1.2, 3]).dtype
        torch.float32
        >>> # initial default for floating point is torch.complex64
        >>> # Complex Python numbers are interpreted as complex64
        >>> torch.tensor([1.2, 3j]).dtype
        torch.complex64

        >>> torch.set_default_dtype(torch.float64)
        >>> # Python floats are now interpreted as float64
        >>> torch.tensor([1.2, 3]).dtype  # a new floating point tensor
        torch.float64
        >>> # Complex Python numbers are now interpreted as complex128
        >>> torch.tensor([1.2, 3j]).dtype  # a new complex tensor
        torch.complex128

        >>> torch.set_default_dtype(torch.float16)
        >>> # Python floats are now interpreted as float16
        >>> torch.tensor([1.2, 3]).dtype  # a new floating point tensor
        torch.float16
        >>> # Complex Python numbers are now interpreted as complex128
        >>> torch.tensor([1.2, 3j]).dtype  # a new complex tensor
        torch.complex32

    """
    _C._set_default_dtype(d)


def use_deterministic_algorithms(
    mode: builtins.bool,
    *,
    warn_only: builtins.bool = False,
) -> None:
    r"""Sets whether PyTorch operations must use "deterministic"
    algorithms. That is, algorithms which, given the same input, and when
    run on the same software and hardware, always produce the same output.
    When enabled, operations will use deterministic algorithms when available,
    and if only nondeterministic algorithms are available they will throw a
    :class:`RuntimeError` when called.

    .. note:: This setting alone is not always enough to make an application
        reproducible. Refer to :ref:`reproducibility` for more information.

    .. note:: :func:`torch.set_deterministic_debug_mode` offers an alternative
        interface for this feature.

    The following normally-nondeterministic operations will act
    deterministically when ``mode=True``:

        * :class:`torch.nn.Conv1d` when called on CUDA tensor
        * :class:`torch.nn.Conv2d` when called on CUDA tensor
        * :class:`torch.nn.Conv3d` when called on CUDA tensor
        * :class:`torch.nn.ConvTranspose1d` when called on CUDA tensor
        * :class:`torch.nn.ConvTranspose2d` when called on CUDA tensor
        * :class:`torch.nn.ConvTranspose3d` when called on CUDA tensor
        * :class:`torch.nn.ReplicationPad2d` when attempting to differentiate a CUDA tensor
        * :func:`torch.bmm` when called on sparse-dense CUDA tensors
        * :func:`torch.Tensor.__getitem__` when attempting to differentiate a CPU tensor
          and the index is a list of tensors
        * :func:`torch.Tensor.index_put` with ``accumulate=False``
        * :func:`torch.Tensor.index_put` with ``accumulate=True`` when called on a CPU
          tensor
        * :func:`torch.Tensor.put_` with ``accumulate=True`` when called on a CPU
          tensor
        * :func:`torch.Tensor.scatter_add_` when called on a CUDA tensor
        * :func:`torch.cumsum` when called on a CUDA tensor
        * :func:`torch.gather` when called on a CUDA tensor that requires grad
        * :func:`torch.index_add` when called on CUDA tensor
        * :func:`torch.index_select` when attempting to differentiate a CUDA tensor
        * :func:`torch.repeat_interleave` when attempting to differentiate a CUDA tensor
        * :func:`torch.Tensor.index_copy` when called on a CPU or CUDA tensor
        * :func:`torch.Tensor.scatter` when `src` type is Tensor and called on CUDA tensor
        * :func:`torch.Tensor.scatter_reduce` when ``reduce='sum'`` or ``reduce='mean'`` and called on CUDA tensor

    The following normally-nondeterministic operations will throw a
    :class:`RuntimeError` when ``mode=True``:

        * :class:`torch.nn.AvgPool3d` when attempting to differentiate a CUDA tensor
        * :class:`torch.nn.AdaptiveAvgPool2d` when attempting to differentiate a CUDA tensor
        * :class:`torch.nn.AdaptiveAvgPool3d` when attempting to differentiate a CUDA tensor
        * :class:`torch.nn.MaxPool3d` when attempting to differentiate a CUDA tensor
        * :class:`torch.nn.AdaptiveMaxPool2d` when attempting to differentiate a CUDA tensor
        * :class:`torch.nn.FractionalMaxPool2d` when attempting to differentiate a CUDA tensor
        * :class:`torch.nn.FractionalMaxPool3d` when attempting to differentiate a CUDA tensor
        * :class:`torch.nn.MaxUnpool1d`
        * :class:`torch.nn.MaxUnpool2d`
        * :class:`torch.nn.MaxUnpool3d`
        * :func:`torch.nn.functional.interpolate` when attempting to differentiate a CUDA tensor
          and one of the following modes is used:

          - ``linear``
          - ``bilinear``
          - ``bicubic``
          - ``trilinear``

        * :class:`torch.nn.ReflectionPad1d` when attempting to differentiate a CUDA tensor
        * :class:`torch.nn.ReflectionPad2d` when attempting to differentiate a CUDA tensor
        * :class:`torch.nn.ReflectionPad3d` when attempting to differentiate a CUDA tensor
        * :class:`torch.nn.ReplicationPad1d` when attempting to differentiate a CUDA tensor
        * :class:`torch.nn.ReplicationPad3d` when attempting to differentiate a CUDA tensor
        * :class:`torch.nn.NLLLoss` when called on a CUDA tensor
        * :class:`torch.nn.CTCLoss` when attempting to differentiate a CUDA tensor
        * :class:`torch.nn.EmbeddingBag` when attempting to differentiate a CUDA tensor when
          ``mode='max'``
        * :func:`torch.Tensor.put_` when ``accumulate=False``
        * :func:`torch.Tensor.put_` when ``accumulate=True`` and called on a CUDA tensor
        * :func:`torch.histc` when called on a CUDA tensor
        * :func:`torch.bincount` when called on a CUDA tensor and ``weights``
          tensor is given
        * :func:`torch.kthvalue` with called on a CUDA tensor
        * :func:`torch.median` with indices output when called on a CUDA tensor
        * :func:`torch.nn.functional.grid_sample` when attempting to differentiate a CUDA tensor
        * :func:`torch.Tensor.scatter_reduce` when ``reduce='prod'`` and called on CUDA tensor
        * :func:`torch.Tensor.resize_` when called with a quantized tensor

    In addition, several operations fill uninitialized memory when this setting
    is turned on and when
    :attr:`torch.utils.deterministic.fill_uninitialized_memory` is turned on.
    See the documentation for that attribute for more information.

    A handful of CUDA operations are nondeterministic if the CUDA version is
    10.2 or greater, unless the environment variable ``CUBLAS_WORKSPACE_CONFIG=:4096:8``
    or ``CUBLAS_WORKSPACE_CONFIG=:16:8`` is set. See the CUDA documentation for more
    details: `<https://docs.nvidia.com/cuda/cublas/index.html#results-reproducibility>`_
    If one of these environment variable configurations is not set, a :class:`RuntimeError`
    will be raised from these operations when called with CUDA tensors:

        * :func:`torch.mm`
        * :func:`torch.mv`
        * :func:`torch.bmm`

    Note that deterministic operations tend to have worse performance than
    nondeterministic operations.

    .. note::

        This flag does not detect or prevent nondeterministic behavior caused
        by calling an inplace operation on a tensor with an internal memory
        overlap or by giving such a tensor as the :attr:`out` argument for an
        operation. In these cases, multiple writes of different data may target
        a single memory location, and the order of writes is not guaranteed.

    Args:
        mode (:class:`bool`): If True, makes potentially nondeterministic
            operations switch to a deterministic algorithm or throw a runtime
            error. If False, allows nondeterministic operations.

    Keyword args:
        warn_only (:class:`bool`, optional): If True, operations that do not
            have a deterministic implementation will throw a warning instead of
            an error. Default: ``False``

    Example::

        >>> # xdoctest: +SKIP
        >>> torch.use_deterministic_algorithms(True)

        # Forward mode nondeterministic error
        >>> torch.randn(10, device='cuda').kthvalue(1)
        ...
        RuntimeError: kthvalue CUDA does not have a deterministic implementation...

        # Backward mode nondeterministic error
        >>> torch.nn.AvgPool3d(1)(torch.randn(3, 4, 5, 6, requires_grad=True).cuda()).sum().backward()
        ...
        RuntimeError: avg_pool3d_backward_cuda does not have a deterministic implementation...
    """
    _C._set_deterministic_algorithms(mode, warn_only=warn_only)


def are_deterministic_algorithms_enabled() -> builtins.bool:
    r"""Returns True if the global deterministic flag is turned on. Refer to
    :func:`torch.use_deterministic_algorithms` documentation for more details.
    """
    return _C._get_deterministic_algorithms()


def is_deterministic_algorithms_warn_only_enabled() -> builtins.bool:
    r"""Returns True if the global deterministic flag is set to warn only.
    Refer to :func:`torch.use_deterministic_algorithms` documentation for more
    details.
    """
    return _C._get_deterministic_algorithms_warn_only()


def set_deterministic_debug_mode(debug_mode: _Union[builtins.int, str]) -> None:
    r"""Sets the debug mode for deterministic operations.

    .. note:: This is an alternative interface for
        :func:`torch.use_deterministic_algorithms`. Refer to that function's
        documentation for details about affected operations.

    Args:
        debug_mode(str or int): If "default" or 0, don't error or warn on
            nondeterministic operations. If "warn" or 1, warn on
            nondeterministic operations. If "error" or 2, error on
            nondeterministic operations.
    """

    # NOTE: builtins.int is used here because int in this scope resolves
    # to torch.int
    if not isinstance(debug_mode, (builtins.int, str)):
        raise TypeError(f"debug_mode must be str or int, but got {type(debug_mode)}")

    if isinstance(debug_mode, str):
        if debug_mode == "default":
            debug_mode = 0
        elif debug_mode == "warn":
            debug_mode = 1
        elif debug_mode == "error":
            debug_mode = 2
        else:
            raise RuntimeError(
                "invalid value of debug_mode, expected one of `default`, "
                f"`warn`, `error`, but got {debug_mode}"
            )

    if debug_mode == 0:
        _C._set_deterministic_algorithms(False)
    elif debug_mode == 1:
        _C._set_deterministic_algorithms(True, warn_only=True)
    elif debug_mode == 2:
        _C._set_deterministic_algorithms(True)
    else:
        raise RuntimeError(
            "invalid value of debug_mode, expected 0, 1, or 2, " f"but got {debug_mode}"
        )


def get_deterministic_debug_mode() -> builtins.int:
    r"""Returns the current value of the debug mode for deterministic
    operations. Refer to :func:`torch.set_deterministic_debug_mode`
    documentation for more details.
    """

    if _C._get_deterministic_algorithms():
        if _C._get_deterministic_algorithms_warn_only():
            return 1
        else:
            return 2
    else:
        return 0


def get_float32_matmul_precision() -> str:
    r"""Returns the current value of float32 matrix multiplication precision. Refer to
    :func:`torch.set_float32_matmul_precision` documentation for more details.
    """
    return _C._get_float32_matmul_precision()


def set_float32_matmul_precision(precision: str) -> None:
    r"""Sets the internal precision of float32 matrix multiplications.

    Running float32 matrix multiplications in lower precision may significantly increase
    performance, and in some programs the loss of precision has a negligible impact.

    Supports three settings:

        * "highest", float32 matrix multiplications use the float32 datatype (24 mantissa
          bits with 23 bits explicitly stored) for internal computations.
        * "high", float32 matrix multiplications either use the TensorFloat32 datatype (10
          mantissa bits explicitly stored) or treat each float32 number as the sum of two bfloat16 numbers
          (approximately 16 mantissa bits with 14 bits explicitly stored), if the appropriate fast matrix multiplication
          algorithms are available.  Otherwise float32 matrix multiplications are computed
          as if the precision is "highest".  See below for more information on the bfloat16
          approach.
        * "medium", float32 matrix multiplications use the bfloat16 datatype (8 mantissa
          bits with 7 bits explicitly stored) for internal computations, if a fast matrix multiplication algorithm
          using that datatype internally is available. Otherwise float32
          matrix multiplications are computed as if the precision is "high".

    When using "high" precision, float32 multiplications may use a bfloat16-based algorithm
    that is more complicated than simply truncating to some smaller number mantissa bits
    (e.g. 10 for TensorFloat32, 7 for bfloat16 explicitly stored).  Refer to [Henry2019]_ for a complete
    description of this algorithm.  To briefly explain here, the first step is to realize
    that we can perfectly encode a single float32 number as the sum of three bfloat16
    numbers (because float32 has 23 mantissa bits while bfloat16 has 7 explicitly stored, and both have the
    same number of exponent bits).  This means that the product of two float32 numbers can
    be exactly given by the sum of nine products of bfloat16 numbers.  We can then trade
    accuracy for speed by dropping some of these products.  The "high" precision algorithm
    specifically keeps only the three most significant products, which conveniently excludes
    all of the products involving the last 8 mantissa bits of either input.  This means that
    we can represent our inputs as the sum of two bfloat16 numbers rather than three.
    Because bfloat16 fused-multiply-add (FMA) instructions are typically >10x faster than
    float32 ones, it's faster to do three multiplications and 2 additions with bfloat16
    precision than it is to do a single multiplication with float32 precision.

    .. [Henry2019] http://arxiv.org/abs/1904.06376

    .. note::

        This does not change the output dtype of float32 matrix multiplications,
        it controls how the internal computation of the matrix multiplication is performed.

    .. note::

        This does not change the precision of convolution operations. Other flags,
        like `torch.backends.cudnn.allow_tf32`, may control the precision of convolution
        operations.

    .. note::

        This flag currently only affects one native device type: CUDA.
        If "high" or "medium" are set then the TensorFloat32 datatype will be used
        when computing float32 matrix multiplications, equivalent to setting
        `torch.backends.cuda.matmul.allow_tf32 = True`. When "highest" (the default)
        is set then the float32 datatype is used for internal computations, equivalent
        to setting `torch.backends.cuda.matmul.allow_tf32 = False`.

    Args:
        precision(str): can be set to "highest" (default), "high", or "medium" (see above).

    """
    _C._set_float32_matmul_precision(precision)


def set_warn_always(b: builtins.bool, /) -> None:
    r"""When this flag is False (default) then some PyTorch warnings may only
    appear once per process. This helps avoid excessive warning information.
    Setting it to True causes these warnings to always appear, which may be
    helpful when debugging.

    Args:
        b (:class:`bool`): If True, force warnings to always be emitted
                           If False, set to the default behaviour
    """
    _C._set_warnAlways(b)


def is_warn_always_enabled() -> builtins.bool:
    r"""Returns True if the global warn_always flag is turned on. Refer to
    :func:`torch.set_warn_always` documentation for more details.
    """
    return _C._get_warnAlways()


################################################################################
# Define error checking functions
################################################################################

# These error checking functions must be kept consistent with their C++
# equivalents. Their C++ equivalents are mentioned where applicable.


def _check_with(
    error_type,
    cond: _Union[builtins.bool, SymBool],
    message: _Callable[[], str],
):  # noqa: F811
    if not isinstance(cond, (builtins.bool, SymBool)):
        raise TypeError(f"cond must be a bool, but got {type(cond)}")

    from torch.fx.experimental.symbolic_shapes import expect_true

    if expect_true(cond):
        return

    # error_type must be a subclass of Exception and not subclass of Warning
    assert issubclass(error_type, Exception) and not issubclass(error_type, Warning)

    if message is None:
        message_evaluated = (
            "Expected cond to be True, but got False. (Could this error "
            "message be improved? If so, please report an enhancement request "
            "to PyTorch.)"
        )

    else:
        if not callable(message):
            raise TypeError("message must be a callable")

        message_evaluated = str(message())

    raise error_type(message_evaluated)


def _check(cond, message=None):  # noqa: F811
    r"""Throws error containing an optional message if the specified condition
    is False.

    Error type: ``RuntimeError``

    C++ equivalent: ``TORCH_CHECK``

    Args:
        cond (:class:`bool`): If False, throw error

        message (Callable, optional): Callable that returns either a string or
            an object that has a ``__str__()`` method to be used as the error
            message. Default: ``None``
    """
    _check_with(RuntimeError, cond, message)


def _check_is_size(i, message=None):
    """Checks that a given integer is a valid size (i.e., is non-negative).
    You should use this over _check(i >= 0) because we can use the semantic
    information (that i is a size) to make some further inferences in case
    i is an unbacked SymInt.

    NB: Do NOT use this in contexts where a -1 size would be valid (indicating
    to infer the size from context, or if you should wrap-around or truncate).
    Only use this if the only valid value is an honest to goodness size.
    """
    # This is responsible for the expect_true
    _check(i >= 0, message)
    from torch.fx.experimental.symbolic_shapes import _advise_is_size

    _advise_is_size(i)


def _check_index(cond, message=None):  # noqa: F811
    r"""Throws error containing an optional message if the specified condition
    is False.

    Error type: ``IndexError``

    C++ equivalent: ``TORCH_CHECK_INDEX``

    Args:
        cond (:class:`bool`): If False, throw error

        message (Callable, optional): Callable that returns either a string or
            an object that has a ``__str__()`` method to be used as the error
            message. Default: ``None``
    """
    _check_with(IndexError, cond, message)


def _check_value(cond, message=None):  # noqa: F811
    r"""Throws error containing an optional message if the specified condition
    is False.

    Error type: ``ValueError``

    C++ equivalent: ``TORCH_CHECK_VALUE``

    Args:
        cond (:class:`bool`): If False, throw error

        message (Callable, optional): Callable that returns either a string or
            an object that has a ``__str__()`` method to be used as the error
            message. Default: ``None``
    """
    _check_with(ValueError, cond, message)


def _check_type(cond, message=None):  # noqa: F811
    r"""Throws error containing an optional message if the specified condition
    is False.

    Error type: ``TypeError``

    C++ equivalent: ``TORCH_CHECK_TYPE``

    Args:
        cond (:class:`bool`): If False, throw error

        message (Callable, optional): Callable that returns either a string or
            an object that has a ``__str__()`` method to be used as the error
            message. Default: ``None``
    """
    _check_with(TypeError, cond, message)


def _check_not_implemented(cond, message=None):  # noqa: F811
    r"""Throws error containing an optional message if the specified condition
    is False.

    Error type: ``NotImplementedError``

    C++ equivalent: ``TORCH_CHECK_NOT_IMPLEMENTED``

    Args:
        cond (:class:`bool`): If False, throw error

        message (Callable, optional): Callable that returns either a string or
            an object that has a ``__str__()`` method to be used as the error
            message. Default: ``None``
    """
    _check_with(NotImplementedError, cond, message)


def _check_tensor_all_with(error_type, cond, message=None):  # noqa: F811
    if not is_tensor(cond):
        raise TypeError(f"cond must be a tensor, but got {type(cond)}")

    if not cond.dtype == torch.bool:
        raise TypeError(f"cond tensor must have dtype torch.bool, but got {cond.dtype}")

    _check_with(error_type, cond._is_all_true().item(), message)  # type: ignore[arg-type]


# C++ equivalent: `TORCH_CHECK_TENSOR_ALL`
def _check_tensor_all(cond, message=None):  # noqa: F811
    r"""Throws error containing an optional message if the specified condition
    is False.

    Error type: ``RuntimeError``

    C++ equivalent: ``TORCH_CHECK_TENSOR_ALL``

    Args:
        cond (:class:`torch.Tensor`): Tensor of dtype ``torch.bool``. If any
            element is ``False``, throw error

        message (Callable, optional): Callable that returns either a string or
            an object that has a ``__str__()`` method to be used as the error
            message. Default: ``None``
    """
    _check_tensor_all_with(RuntimeError, cond, message)


################################################################################
# Define numeric constants
################################################################################

# For Python Array API (https://data-apis.org/array-api/latest/API_specification/constants.html) and
# NumPy consistency (https://numpy.org/devdocs/reference/constants.html)
from math import e, inf, nan, pi


newaxis: None = None

__all__.extend(["e", "pi", "nan", "inf", "newaxis"])

################################################################################
# Define Storage and Tensor classes
################################################################################

from torch._tensor import Tensor  # usort: skip

# needs to be after torch.Tensor is defined to avoid circular dependencies
from torch import storage as storage  # usort: skip
from torch.storage import (
    _LegacyStorage,
    _StorageBase,
    _warn_typed_storage_removal,
    TypedStorage,
    UntypedStorage,
)


# NOTE: New <type>Storage classes should never be added. When adding a new
# dtype, use torch.storage.TypedStorage directly.
class ByteStorage(_LegacyStorage):
    @classproperty
    def dtype(self):
        _warn_typed_storage_removal(stacklevel=3)
        return self._dtype

    @classproperty
    def _dtype(self):
        return torch.uint8


class DoubleStorage(_LegacyStorage):
    @classproperty
    def dtype(self):
        _warn_typed_storage_removal(stacklevel=3)
        return self._dtype

    @classproperty
    def _dtype(self):
        return torch.double


class FloatStorage(_LegacyStorage):
    @classproperty
    def dtype(self):
        _warn_typed_storage_removal(stacklevel=3)
        return self._dtype

    @classproperty
    def _dtype(self):
        return torch.float


class HalfStorage(_LegacyStorage):
    @classproperty
    def dtype(self):
        _warn_typed_storage_removal(stacklevel=3)
        return self._dtype

    @classproperty
    def _dtype(self):
        return torch.half


class LongStorage(_LegacyStorage):
    @classproperty
    def dtype(self):
        _warn_typed_storage_removal(stacklevel=3)
        return self._dtype

    @classproperty
    def _dtype(self):
        return torch.long


class IntStorage(_LegacyStorage):
    @classproperty
    def dtype(self):
        _warn_typed_storage_removal(stacklevel=3)
        return self._dtype

    @classproperty
    def _dtype(self):
        return torch.int


class ShortStorage(_LegacyStorage):
    @classproperty
    def dtype(self):
        _warn_typed_storage_removal(stacklevel=3)
        return self._dtype

    @classproperty
    def _dtype(self):
        return torch.short


class CharStorage(_LegacyStorage):
    @classproperty
    def dtype(self):
        _warn_typed_storage_removal(stacklevel=3)
        return self._dtype

    @classproperty
    def _dtype(self):
        return torch.int8


class BoolStorage(_LegacyStorage):
    @classproperty
    def dtype(self):
        _warn_typed_storage_removal(stacklevel=3)
        return self._dtype

    @classproperty
    def _dtype(self):
        return torch.bool


class BFloat16Storage(_LegacyStorage):
    @classproperty
    def dtype(self):
        _warn_typed_storage_removal(stacklevel=3)
        return self._dtype

    @classproperty
    def _dtype(self):
        return torch.bfloat16


class ComplexDoubleStorage(_LegacyStorage):
    @classproperty
    def dtype(self):
        _warn_typed_storage_removal(stacklevel=3)
        return self._dtype

    @classproperty
    def _dtype(self):
        return torch.cdouble


class ComplexFloatStorage(_LegacyStorage):
    @classproperty
    def dtype(self):
        _warn_typed_storage_removal(stacklevel=3)
        return self._dtype

    @classproperty
    def _dtype(self):
        return torch.cfloat


class QUInt8Storage(_LegacyStorage):
    @classproperty
    def dtype(self):
        _warn_typed_storage_removal(stacklevel=3)
        return self._dtype

    @classproperty
    def _dtype(self):
        return torch.quint8


class QInt8Storage(_LegacyStorage):
    @classproperty
    def dtype(self):
        _warn_typed_storage_removal(stacklevel=3)
        return self._dtype

    @classproperty
    def _dtype(self):
        return torch.qint8


class QInt32Storage(_LegacyStorage):
    @classproperty
    def dtype(self):
        _warn_typed_storage_removal(stacklevel=3)
        return self._dtype

    @classproperty
    def _dtype(self):
        return torch.qint32


class QUInt4x2Storage(_LegacyStorage):
    @classproperty
    def dtype(self):
        _warn_typed_storage_removal(stacklevel=3)
        return self._dtype

    @classproperty
    def _dtype(self):
        return torch.quint4x2


class QUInt2x4Storage(_LegacyStorage):
    @classproperty
    def dtype(self):
        _warn_typed_storage_removal(stacklevel=3)
        return self._dtype

    @classproperty
    def _dtype(self):
        return torch.quint2x4


_storage_classes: _Set[_Type[_Union[TypedStorage, UntypedStorage]]] = {
    UntypedStorage,
    DoubleStorage,
    FloatStorage,
    LongStorage,
    IntStorage,
    ShortStorage,
    CharStorage,
    ByteStorage,
    HalfStorage,
    BoolStorage,
    QUInt8Storage,
    QInt8Storage,
    QInt32Storage,
    BFloat16Storage,
    ComplexFloatStorage,
    ComplexDoubleStorage,
    QUInt4x2Storage,
    QUInt2x4Storage,
    TypedStorage,
}

# The _tensor_classes set is initialized by the call to initialize_python_bindings.
_tensor_classes: _Set[_Type["torch.Tensor"]] = set()

# If you edit these imports, please update torch/__init__.py.in as well
from torch import amp as amp, random as random, serialization as serialization
from torch._tensor_str import set_printoptions
from torch.amp import autocast, GradScaler
from torch.random import get_rng_state, initial_seed, manual_seed, seed, set_rng_state
from torch.serialization import load, save


################################################################################
# Initialize extension
################################################################################


# Shared memory manager needs to know the exact location of manager executable
def _manager_path():
    if _running_with_deploy() or platform.system() == "Windows":
        return b""
    path = get_file_path("torch", "bin", "torch_shm_manager")
    prepare_multiprocessing_environment(get_file_path("torch"))
    if not os.path.exists(path):
        raise RuntimeError("Unable to find torch_shm_manager at " + path)
    return path.encode("utf-8")


_C._initExtension(_manager_path())

del _manager_path

# Appease the type checker: it can't deal with direct setting of globals().
# Note that we will see "too many" functions when reexporting this way; there
# is not a good way to fix this problem.  Perhaps, try to redesign VariableFunctions
# so that this import is good enough
if TYPE_CHECKING:
    # Some type signatures pulled in from _VariableFunctions here clash with
    # signatures already imported. For now these clashes are ignored; see
    # PR #43339 for details.
    from torch._C._VariableFunctions import *  # type: ignore[assignment, misc] # noqa: F403

    # Fixup segment_reduce visibility
    _segment_reduce = segment_reduce
    del segment_reduce  # noqa: F821

# Ops not to be exposed in `torch` namespace,
# mostly helper ops.
PRIVATE_OPS = ("unique_dim",)

__name, __obj = "", None
for __name in dir(_C._VariableFunctions):
    if __name.startswith("__") or __name in PRIVATE_OPS:
        continue
    __obj = getattr(_C._VariableFunctions, __name)
    __obj.__module__ = __name__  # "torch"
    # Hide some APIs that should not be public
    if __name == "segment_reduce":
        # TODO: Once the undocumented FC window is passed, remove the line bellow
        globals()[__name] = __obj
        __name = "_" + __name
    globals()[__name] = __obj
    if not __name.startswith("_"):
        __all__.append(__name)

del __name, __obj

################################################################################
# Add torch.dtype instances to the public API
################################################################################

import torch


__all__.extend(
    name for name in dir(torch) if isinstance(getattr(torch, name), torch.dtype)
)

################################################################################
# Import TorchDynamo's lazy APIs to avoid circular dependenices
################################################################################

# needs to be before from torch.functional import * to avoid circular dependencies
from torch._compile import _disable_dynamo  # usort: skip

################################################################################
# Import interface functions defined in Python
################################################################################

# needs to be after the above ATen bindings so we can overwrite from Python side
from torch import _VF as _VF, functional as functional  # usort: skip
from torch.functional import *  # usort: skip # noqa: F403

################################################################################
# Remove unnecessary members
################################################################################

del _StorageBase
del _LegacyStorage

################################################################################
# Define _assert
################################################################################


# needs to be before the submodule imports to avoid circular dependencies
def _assert(condition, message):
    r"""A wrapper around Python's assert which is symbolically traceable."""
    if type(condition) is not torch.Tensor and overrides.has_torch_function(
        (condition,)
    ):
        return overrides.handle_torch_function(
            _assert, (condition,), condition, message
        )
    assert condition, message


################################################################################
# Import most common subpackages
################################################################################

# Use the redundant form so that type checkers know that these are a part of
# the public API. The "regular" import lines are there solely for the runtime
# side effect of adding to the imported module's members for other users.

# needs to be before import torch.nn as nn to avoid circular dependencies
from torch.autograd import (  # usort: skip
    enable_grad as enable_grad,
    inference_mode as inference_mode,
    no_grad as no_grad,
    set_grad_enabled as set_grad_enabled,
)

from torch import (
    __config__ as __config__,
    __future__ as __future__,
    _awaits as _awaits,
    autograd as autograd,
    backends as backends,
    cpu as cpu,
    cuda as cuda,
    distributed as distributed,
    distributions as distributions,
    fft as fft,
    futures as futures,
    hub as hub,
    jit as jit,
    linalg as linalg,
    mps as mps,
    mtia as mtia,
    multiprocessing as multiprocessing,
    nested as nested,
    nn as nn,
    optim as optim,
    overrides as overrides,
    profiler as profiler,
    sparse as sparse,
    special as special,
    testing as testing,
    types as types,
    utils as utils,
    xpu as xpu,
)
from torch.signal import windows as windows


# Quantized, sparse, AO, etc. should be last to get imported, as nothing
# is expected to depend on them.
from torch import ao as ao  # usort: skip

# nn.quant* depends on ao -- so should be after those.
import torch.nn.intrinsic
import torch.nn.qat
import torch.nn.quantizable
import torch.nn.quantized


_C._init_names(list(_storage_classes))

# attach docstrings to torch and tensor functions
from torch import _size_docs, _storage_docs, _tensor_docs, _torch_docs


del _torch_docs, _tensor_docs, _storage_docs, _size_docs


def compiled_with_cxx11_abi() -> builtins.bool:
    r"""Returns whether PyTorch was built with _GLIBCXX_USE_CXX11_ABI=1"""
    return _C._GLIBCXX_USE_CXX11_ABI


from torch import _library as _library, _ops as _ops


# Import the ops and classes "namespace"
from torch._ops import ops as ops  # usort: skip
from torch._classes import classes as classes  # usort: skip

sys.modules.setdefault(f"{__name__}.ops", ops)
sys.modules.setdefault(f"{__name__}.classes", classes)

# quantization depends on torch.fx and torch.ops
# Import quantization
from torch import quantization as quantization  # usort: skip

# Import the quasi random sampler
from torch import quasirandom as quasirandom  # usort: skip

# If you are seeing this, it means that this call site was not checked if
# the memory format could be preserved, and it was switched to old default
# behaviour of contiguous
legacy_contiguous_format = contiguous_format  # defined by _C._initExtension()

# Register fork handler to initialize OpenMP in child processes (see gh-28389)
from torch.multiprocessing._atfork import register_after_fork


register_after_fork(torch.get_num_threads)
del register_after_fork

# Import tools that require fully imported torch (for applying
# torch.jit.script as a decorator, for instance):
from torch._lobpcg import lobpcg as lobpcg


# These were previously defined in native_functions.yaml and appeared on the
# `torch` namespace, but we moved them to c10 dispatch to facilitate custom
# class usage. We add these lines here to preserve backward compatibility.
quantized_lstm = ops.aten.quantized_lstm
quantized_gru = ops.aten.quantized_gru

# Import experimental masked operations support. See
# [RFC-0016](https://github.com/pytorch/rfcs/pull/27) for more
# information.
from torch import masked as masked

# Import removed ops with error message about removal
from torch._linalg_utils import (  # type: ignore[misc]
    _symeig as symeig,
    eig,
    lstsq,
    matrix_rank,
    solve,
)
from torch.utils.dlpack import from_dlpack, to_dlpack


class _TorchCompileInductorWrapper:
    compiler_name = "inductor"

    def __init__(self, mode, options, dynamic):
        self.config: _Dict[str, _Any] = {}
        self.dynamic = dynamic
        self.apply_mode(mode)
        self.apply_options(options)

        if self.config.get("triton.cudagraphs", False):
            os.environ["DISABLE_CUPTI_LAZY_REINIT"] = "1"
            # FIXME: CUDA Graph does not work well with CUPTI teardown.
            #   1) crashes on 1st lazy CUPTI re-init after teardown (CUDA 11)
            #   2) crashes on 2nd non-lazy CUPTI re-init after teardown (CUDA 12)
            # Workaround: turn off CUPTI teardown when using CUDA Graphs.
            os.environ["TEARDOWN_CUPTI"] = "0"

    def __eq__(self, other):
        return (
            isinstance(other, _TorchCompileInductorWrapper)
            and self.config == other.config
            and self.dynamic == other.dynamic
        )

    def apply_mode(self, mode: _Optional[str]):
        if mode is None or mode == "default":
            pass
        elif mode in {"reduce-overhead", "max-autotune", "max-autotune-no-cudagraphs"}:
            from torch._inductor import list_mode_options

            self.apply_options(list_mode_options(mode, self.dynamic))
        else:
            raise RuntimeError(
                f"Unrecognized mode={mode}, should be one of: default, reduce-overhead, max-autotune, max-autotune-no-cudagraphs"
            )

    def apply_options(self, options: _Optional[_Dict[str, _Any]]):
        from torch._inductor.compiler_bisector import CompilerBisector

        if bisect_changes := CompilerBisector.get_config_change("inductor"):
            options = {} if options is None else options
            options = (
                {**bisect_changes} if options is None else {**options, **bisect_changes}  # type: ignore[dict-item]
            )

        if not options:
            return

        from torch._inductor import config

        current_config: _Dict[str, _Any] = config.shallow_copy_dict()

        for key, val in options.items():
            attr_name = key.replace("-", "_")
            if attr_name not in current_config:
                raise RuntimeError(
                    f"Unexpected optimization option {key}, known options are {list(current_config.keys())}"
                )
            if type(val) is not type(current_config[attr_name]):
                val_type_str = type(val).__name__
                expected_type_str = type(current_config[attr_name]).__name__
                raise RuntimeError(
                    f"Unexpected type of attr {key}, got {val_type_str} should be {expected_type_str}"
                )
            self.config[attr_name] = val

    def __call__(self, model_, inputs_):
        from torch._inductor.compile_fx import compile_fx

        return compile_fx(model_, inputs_, config_patches=self.config)

    def get_compiler_config(self):
        from torch._inductor.compile_fx import get_patched_config_dict

        return get_patched_config_dict(config_patches=self.config)

    def reset(self):
        from torch._inductor import config

        if "triton.cudagraphs" in self.config or config.triton.cudagraphs:
            if self.config.get("triton.cudagraphs", True):
                from torch._inductor.cudagraph_trees import reset_cudagraph_trees

                reset_cudagraph_trees()


class _TorchCompileWrapper:
    def __init__(self, backend, mode, options, dynamic):
        from torch._dynamo.backends.registry import lookup_backend

        if isinstance(backend, str):
            self.compiler_name = backend
        elif hasattr(backend, "__name__"):
            self.compiler_name = backend.__name__
        else:
            self.compiler_name = str(backend)
        self.dynamic = dynamic
        self.compiler_fn = lookup_backend(backend)
        self.kwargs = {}
        # only pass the args if they non-empty
        if mode and mode != "default":
            self.kwargs["mode"] = mode
        if options:
            self.kwargs["options"] = options

    def __eq__(self, other):
        return (
            isinstance(other, _TorchCompileWrapper)
            and self.compiler_fn == other.compiler_fn
            and self.kwargs == other.kwargs
            and self.dynamic == other.dynamic
        )

    def __call__(self, model_, inputs_):
        return self.compiler_fn(model_, inputs_, **self.kwargs)

    def reset(self):
        if hasattr(self.compiler_fn, "reset"):
            self.compiler_fn.reset()


_InputT = _ParamSpec("_InputT")
_RetT = _TypeVar("_RetT")


@_overload
def compile(
    model: _Callable[_InputT, _RetT],
    *,
    fullgraph: builtins.bool = False,
    dynamic: _Optional[builtins.bool] = None,
    backend: _Union[str, _Callable] = "inductor",
    mode: _Union[str, None] = None,
    options: _Optional[_Dict[str, _Union[str, builtins.int, builtins.bool]]] = None,
    disable: builtins.bool = False,
) -> _Callable[_InputT, _RetT]: ...


@_overload
def compile(
    model: None = None,
    *,
    fullgraph: builtins.bool = False,
    dynamic: _Optional[builtins.bool] = None,
    backend: _Union[str, _Callable] = "inductor",
    mode: _Union[str, None] = None,
    options: _Optional[_Dict[str, _Union[str, builtins.int, builtins.bool]]] = None,
    disable: builtins.bool = False,
) -> _Callable[[_Callable[_InputT, _RetT]], _Callable[_InputT, _RetT]]: ...


def compile(
    model: _Optional[_Callable] = None,
    *,
    fullgraph: builtins.bool = False,
    dynamic: _Optional[builtins.bool] = None,
    backend: _Union[str, _Callable] = "inductor",
    mode: _Union[str, None] = None,
    options: _Optional[_Dict[str, _Union[str, builtins.int, builtins.bool]]] = None,
    disable: builtins.bool = False,
) -> _Union[
    _Callable[[_Callable[_InputT, _RetT]], _Callable[_InputT, _RetT]],
    _Callable[_InputT, _RetT],
]:
    """
    Optimizes given model/function using TorchDynamo and specified backend.
    If you are compiling an :class:`torch.nn.Module`, you can also use :meth:`torch.nn.Module.compile`
    to compile the module inplace without changing its structure.

    Concretely, for every frame executed within the compiled region, we will attempt
    to compile it and cache the compiled result on the code object for future
    use.  A single frame may be compiled multiple times if previous compiled
    results are not applicable for subsequent calls (this is called a "guard
    failure), you can use TORCH_LOGS=guards to debug these situations.
    Multiple compiled results can be associated with a frame up to
    ``torch._dynamo.config.cache_size_limit``, which defaults to 8; at which
    point we will fall back to eager.  Note that compile caches are per
    *code object*, not frame; if you dynamically create multiple copies of a
    function, they will all share the same code cache.

    Args:
       model (Callable): Module/function to optimize
       fullgraph (bool): If False (default), torch.compile attempts to discover compileable regions
        in the function that it will optimize. If True, then we require that the entire function be
        capturable into a single graph. If this is not possible (that is, if there are graph breaks),
        then this will raise an error.
       dynamic (bool or None): Use dynamic shape tracing.  When this is True, we will up-front attempt
        to generate a kernel that is as dynamic as possible to avoid recompilations when
        sizes change.  This may not always work as some operations/optimizations will
        force specialization; use TORCH_LOGS=dynamic to debug overspecialization.
        When this is False, we will NEVER generate dynamic kernels, we will always specialize.
        By default (None), we automatically detect if dynamism has occurred and compile a more
        dynamic kernel upon recompile.
       backend (str or Callable): backend to be used

        - "inductor" is the default backend, which is a good balance between performance and overhead

        - Non experimental in-tree backends can be seen with `torch._dynamo.list_backends()`

        - Experimental or debug in-tree backends can be seen with `torch._dynamo.list_backends(None)`

        - To register an out-of-tree custom backend:
          https://pytorch.org/docs/main/torch.compiler_custom_backends.html#registering-custom-backends
       mode (str): Can be either "default", "reduce-overhead", "max-autotune" or "max-autotune-no-cudagraphs"

        - "default" is the default mode, which is a good balance between performance and overhead

        - "reduce-overhead" is a mode that reduces the overhead of python with CUDA graphs,
          useful for small batches.  Reduction of overhead can come at the cost of more memory
          usage, as we will cache the workspace memory required for the invocation so that we
          do not have to reallocate it on subsequent runs.  Reduction of overhead is not guaranteed
          to work; today, we only reduce overhead for CUDA only graphs which do not mutate inputs.
          There are other circumstances where CUDA graphs are not applicable; use TORCH_LOG=perf_hints
          to debug.

        - "max-autotune" is a mode that leverages Triton or template based matrix multiplications
          on supported devices and Triton based convolutions on GPU.
          It enables CUDA graphs by default on GPU.

        - "max-autotune-no-cudagraphs" is a mode similar to "max-autotune" but without CUDA graphs

        - To see the exact configs that each mode sets you can call `torch._inductor.list_mode_options()`

       options (dict): A dictionary of options to pass to the backend. Some notable ones to try out are

        - `epilogue_fusion` which fuses pointwise ops into templates. Requires `max_autotune` to also be set

        - `max_autotune` which will profile to pick the best matmul configuration

        - `fallback_random` which is useful when debugging accuracy issues

        - `shape_padding` which pads matrix shapes to better align loads on GPUs especially for tensor cores

        - `triton.cudagraphs` which will reduce the overhead of python with CUDA graphs

        - `trace.enabled` which is the most useful debugging flag to turn on

        - `trace.graph_diagram` which will show you a picture of your graph after fusion

        - For inductor you can see the full list of configs that it supports by calling `torch._inductor.list_options()`
       disable (bool): Turn torch.compile() into a no-op for testing

    Example::

        @torch.compile(options={"triton.cudagraphs": True}, fullgraph=True)
        def foo(x):
            return torch.sin(x) + torch.cos(x)

    """
    _C._log_api_usage_once("torch.compile")
    if sys.version_info >= (3, 13):
        raise RuntimeError("Dynamo is not supported on Python 3.13+")

    # Decorator mode
    if model is None:

        def fn(model: _Callable[_InputT, _RetT]) -> _Callable[_InputT, _RetT]:
            if model is None:
                raise RuntimeError("Model can't be None")
            return compile(
                model,
                fullgraph=fullgraph,
                dynamic=dynamic,
                backend=backend,
                mode=mode,
                options=options,
                disable=disable,
            )

        return fn

    if mode is not None and options is not None:
        raise RuntimeError(
            "Either mode or options can be specified, but both can't be specified at the same time."
        )
    if mode is None and options is None:
        mode = "default"

    from torch._inductor.compiler_bisector import CompilerBisector

    if bisect_backend := CompilerBisector.get_backend():
        backend = bisect_backend

    if backend == "inductor":
        backend = _TorchCompileInductorWrapper(mode, options, dynamic)
    else:
        backend = _TorchCompileWrapper(backend, mode, options, dynamic)

    return torch._dynamo.optimize(
        backend=backend,
        nopython=fullgraph,
        dynamic=dynamic,
        disable=disable,
    )(model)  # type: ignore[return-value]


def _register_device_module(device_type, module):
    r"""Register an external runtime module of the specific :attr:`device_type`
    supported by torch.

    After the :attr:`module` is registered correctly, the user can refer
    the external runtime module as part of torch with attribute torch.xxx.
    """
    # Make sure the device_type represent a supported device type for torch.
    device_type = torch.device(device_type).type
    m = sys.modules[__name__]
    if hasattr(m, device_type):
        raise RuntimeError(
            f"The runtime module of '{device_type}' has already "
            f"been registered with '{getattr(m, device_type)}'"
        )
    setattr(m, device_type, module)
    torch_module_name = ".".join([__name__, device_type])
    sys.modules[torch_module_name] = module


from torch import (
    export as export,
    func as func,
    library as library,
    return_types as return_types,
)
from torch._higher_order_ops import cond as cond, while_loop as while_loop
from torch.func import vmap as vmap


if not TYPE_CHECKING:
    from torch import _meta_registrations

# Enable CUDA Sanitizer
if "TORCH_CUDA_SANITIZER" in os.environ:
    import torch.cuda._sanitizer as csan

    csan.enable_cuda_sanitizer()

# Populate magic methods on SymInt and SymFloat
import torch.fx.experimental.sym_node


# Register MPS specific decomps
torch.backends.mps._init()

if not _running_with_deploy():
    from torch import compiler as compiler

    class _TritonLibrary:
        lib = torch.library.Library("triton", "DEF")
        ops_table: _Dict[_Tuple[str, str], _Callable] = {}

        @classmethod
        def registerOp(cls, op_key, full_schema, op_impl, dispatch_key):
            if (op_key, dispatch_key) not in cls.ops_table:
                cls.lib.define(full_schema)
                cls.lib.impl("triton::" + op_key, op_impl, dispatch_key)
                cls.ops_table[(op_key, dispatch_key)] = op_impl

            return cls.ops_table[(op_key, dispatch_key)]


# Deprecated attributes
_deprecated_attrs = {
    "has_mps": torch.backends.mps.is_built,
    "has_cuda": torch.backends.cuda.is_built,
    "has_cudnn": torch.backends.cudnn.is_available,
    "has_mkldnn": torch.backends.mkldnn.is_available,
}

if TYPE_CHECKING:
    # Import the following modules during type checking to enable code intelligence features,
    # such as auto-completion in tools like pylance, even when these modules are not explicitly
    # imported in user code.
    from torch import (
        _dynamo as _dynamo,
        _inductor as _inductor,
        _subclasses as _subclasses,
        onnx as onnx,
    )

else:
    _lazy_modules = {
        "_dynamo",
        "_inductor",
        "_export",
        # ONNX must be imported after _dynamo, _ops, _subclasses, fx, func and jit
        "onnx",
    }

    def __getattr__(name):
        # Deprecated attrs
        replacement = _deprecated_attrs.get(name)
        if replacement is not None:
            import warnings

            warnings.warn(
                f"'{name}' is deprecated, please use '{replacement.__module__}.{replacement.__name__}()'",
                stacklevel=2,
            )
            return replacement()

        # Lazy modules
        if name in _lazy_modules:
            return importlib.import_module(f".{name}", __name__)

        raise AttributeError(f"module '{__name__}' has no attribute '{name}'")


def get_device_module(device: _Optional[_Union[torch.device, str]] = None):
    """
    Returns the module associated with a given device(e.g., torch.device('cuda'), "mtia:0", "xpu", ...).
    If no device is given, return the module for the current accelerator or CPU if none is present.
    """
    if isinstance(device, torch.device):
        device_module_name = device.type
    elif isinstance(device, str):
        device_module_name = torch.device(device).type
    elif device is None:
        # Using default accelerator type. If no accelerator is available, it automatically returns CPU device.
        device_module_name = torch._C._get_accelerator().type
    else:
        raise RuntimeError(
            f"Invalid value of device '{device}', expect torch.device, str, or None"
        )
    device_module = getattr(torch, device_module_name, None)
    if device_module is None:
        raise RuntimeError(
            f"Device '{device_module_name}' does not have a corresponding module registered as 'torch.{device_module_name}'."
        )
    return device_module


def _constrain_as_size(
    symbol,
    min: _Optional[builtins.int] = None,
    max: _Optional[builtins.int] = None,
):
    """
    This indicates that a given int is size-like, and can be used in any context where a size is expected.
    You will typically use this when reading out integers from Tensors, e.g., max.item() or lengths.tolist()
    which then need to be used as tensor constructors. Providing these assertions to PyTorch can help resolve
      GuardOnDataDependentSymNode errors upon export, since we cannot guard on unbacked SymInts.

    This function has unusual semantics in some circumstances in framework
    code, we will treat this int as >= 2 (when we do a size-oblivious guard).
    This makes it easier to use the unbacked int in size contexts,
    as we will often attempt to guard on a size being zero/one
    (e.g., when computing the contiguity of a tensor, or testing if
    broadcasting can occur), which will not work on unbacked SymInts.
    However, if we conservatively assume that the size is not zero/one, we will
    end up with a graph that will still work even if the size is zero/one.

    For more details, see https://docs.google.com/document/d/1HSuTTVvYH1pTew89Rtpeu84Ht3nQEFTYhAX3Ypa_xJs/edit
    ```
    """
    torch.sym_constrain_range_for_size(symbol, min=min, max=max)


from torch import _logging


_logging._init_logs()


def _import_device_backends():
    """
    Leverage the Python plugin mechanism to load out-of-the-tree device extensions.
    See this RFC: https://github.com/pytorch/pytorch/issues/122468
    """
    from importlib.metadata import entry_points

    group_name = "torch.backends"
    if sys.version_info < (3, 10):
        backend_extensions = entry_points().get(group_name, ())
    else:
        backend_extensions = entry_points(group=group_name)

    for backend_extension in backend_extensions:
        try:
            # Load the extension
            entrypoint = backend_extension.load()
            # Call the entrypoint
            entrypoint()
        except Exception as err:
            raise RuntimeError(
                f"Failed to load the backend extension: {backend_extension.name}. "
                f"You can disable extension auto-loading with TORCH_DEVICE_BACKEND_AUTOLOAD=0."
            ) from err


def _is_device_backend_autoload_enabled() -> builtins.bool:
    """
    Whether autoloading out-of-the-tree device extensions is enabled.
    The switch depends on the value of the environment variable
    `TORCH_DEVICE_BACKEND_AUTOLOAD`.

    Returns:
        bool: Whether to enable autoloading the extensions. Enabled by default.

    Examples:
        >>> torch._is_device_backend_autoload_enabled()
        True
    """
    # enabled by default
    return os.getenv("TORCH_DEVICE_BACKEND_AUTOLOAD", "1") == "1"


if _is_device_backend_autoload_enabled():
    _import_device_backends()


def _as_tensor_fullprec(t):
    """
    Like torch.as_tensor, but when given Python data types it will keep
    them in full precision.  Used for calling convention for Dynamo.
    """
    ty = type(t)
    if ty is builtins.float:
        return torch.as_tensor(t, dtype=torch.float64)
    elif ty is builtins.int:
        return torch.as_tensor(t, dtype=torch.int64)
    else:
        return torch.as_tensor(t)<|MERGE_RESOLUTION|>--- conflicted
+++ resolved
@@ -34,7 +34,7 @@
     TypeVar as _TypeVar,
     Union as _Union,
 )
-from typing_extensions import ParamSpec as _ParamSpec, TypeGuard as _TypeGuard
+from typing_extensions import ParamSpec as _ParamSpec
 
 
 if TYPE_CHECKING:
@@ -64,7 +64,15 @@
 # TODO(torch_deploy) figure out how to freeze version.py in fbcode build
 if _running_with_deploy():
     __version__ = "torch-deploy-1.8"
+    # TODO: Remove this ugly hack when deploy typing extensions are updated to 4.10+
+    if not TYPE_CHECKING:
+        import typing_extensions
+
+        _TypeIs = typing_extensions.TypeGuard
+        typing_extensions.TypeIs = _TypeIs
 else:
+    from typing_extensions import TypeIs as _TypeIs
+
     from torch.torch_version import __version__ as __version__
 
 __all__ = [
@@ -133,6 +141,7 @@
     "sym_max",
     "sym_min",
     "sym_not",
+    "sym_sum",
     "typename",
     "unravel_index",
     "use_deterministic_algorithms",
@@ -308,7 +317,6 @@
             "cuda_runtime": "libcudart.so.*[0-9]",
             "cuda_cupti": "libcupti.so.*[0-9]",
             "cufft": "libcufft.so.*[0-9]",
-            "cufile": "libcufile.so.*[0-9]",
             "curand": "libcurand.so.*[0-9]",
             "nvjitlink": "libnvJitLink.so.*[0-9]",
             "cusparse": "libcusparse.so.*[0-9]",
@@ -523,6 +531,9 @@
     def __sub__(self, other: "IntLikeType") -> "SymInt":
         raise TypeError("type stub not overridden")
 
+    def __rsub__(self, other: "IntLikeType") -> "SymInt":
+        raise TypeError("type stub not overridden")
+
     def __repr__(self):
         return self.node._graph_repr()
 
@@ -666,8 +677,6 @@
     def __hash__(self):
         return hash(builtins.float(self))
 
-<<<<<<< HEAD
-=======
     def conjugate(self) -> "SymFloat":
         """Returns the complex conjugate of the float."""
         return self
@@ -676,7 +685,6 @@
         """Returns the hexadecimal representation of the float."""
         return self.node.guard_float("", 0).hex()
 
->>>>>>> 2ce2e4df
 
 class SymBool:
     """
@@ -857,11 +865,35 @@
         return builtins.min(a, b)
 
 
+def sym_sum(args):
+    """
+    N-ary add which is faster to compute for long lists than iterated binary
+    addition.  Only does something special for integers.
+    """
+    if overrides.has_torch_function(args):
+        return overrides.handle_torch_function(sym_sum, args, args)
+
+    found = None
+    for a in args:
+        if not isinstance(a, (SymInt, builtins.int)):
+            return builtins.sum(args)
+        if isinstance(a, SymInt):
+            found = a.node
+    if found is None:
+        return builtins.sum(args)
+
+    from torch.fx.experimental.sym_node import to_node, wrap_node
+
+    return wrap_node(found.sym_sum(tuple(to_node(found, a) for a in args)))
+
+
 # Drop in replacement for math.sqrt, math.sin, math.cos etc
 def _get_sym_math_fn(name):
     def fn(a):
         if overrides.has_torch_function_unary(a):
             return overrides.handle_torch_function(fn, (a,), a)
+        if isinstance(a, SymInt):
+            a = torch.sym_float(a)
         if hasattr(a, f"__sym_{name}__"):
             return getattr(a, f"__sym_{name}__")()
         return getattr(math, name)(a)
@@ -881,6 +913,7 @@
     "asin",
     "acos",
     "atan",
+    "log2",
 ):
     __sym_name = f"_sym_{__name}"
     __fn = _get_sym_math_fn(__name)
@@ -1019,7 +1052,7 @@
     return f"{module}.{qualname}"
 
 
-def is_tensor(obj: _Any, /) -> _TypeGuard["torch.Tensor"]:
+def is_tensor(obj: _Any, /) -> _TypeIs["torch.Tensor"]:
     r"""Returns True if `obj` is a PyTorch tensor.
 
     Note that this function is simply doing ``isinstance(obj, Tensor)``.
@@ -1039,7 +1072,7 @@
     return isinstance(obj, torch.Tensor)
 
 
-def is_storage(obj: _Any, /) -> _TypeGuard[_Union["TypedStorage", "UntypedStorage"]]:
+def is_storage(obj: _Any, /) -> _TypeIs[_Union["TypedStorage", "UntypedStorage"]]:
     r"""Returns True if `obj` is a PyTorch storage object.
 
     Args:
@@ -1252,7 +1285,6 @@
         * :func:`torch.Tensor.put_` with ``accumulate=True`` when called on a CPU
           tensor
         * :func:`torch.Tensor.scatter_add_` when called on a CUDA tensor
-        * :func:`torch.cumsum` when called on a CUDA tensor
         * :func:`torch.gather` when called on a CUDA tensor that requires grad
         * :func:`torch.index_add` when called on CUDA tensor
         * :func:`torch.index_select` when attempting to differentiate a CUDA tensor
@@ -1299,6 +1331,7 @@
         * :func:`torch.kthvalue` with called on a CUDA tensor
         * :func:`torch.median` with indices output when called on a CUDA tensor
         * :func:`torch.nn.functional.grid_sample` when attempting to differentiate a CUDA tensor
+        * :func:`torch.cumsum` when called on a CUDA tensor when dtype is floating point or complex
         * :func:`torch.Tensor.scatter_reduce` when ``reduce='prod'`` and called on CUDA tensor
         * :func:`torch.Tensor.resize_` when called with a quantized tensor
 
@@ -2078,6 +2111,7 @@
     __config__ as __config__,
     __future__ as __future__,
     _awaits as _awaits,
+    accelerator as accelerator,
     autograd as autograd,
     backends as backends,
     cpu as cpu,
@@ -2238,7 +2272,7 @@
 
         from torch._inductor import config
 
-        current_config: _Dict[str, _Any] = config.shallow_copy_dict()
+        current_config: _Dict[str, _Any] = config.get_config_copy()
 
         for key, val in options.items():
             attr_name = key.replace("-", "_")
@@ -2525,6 +2559,7 @@
 
 # Populate magic methods on SymInt and SymFloat
 import torch.fx.experimental.sym_node
+from torch import fx as fx
 
 
 # Register MPS specific decomps
