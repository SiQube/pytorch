# mypy: ignore-errors

r"""Importing this file must **not** initialize CUDA context. test_distributed
relies on this assumption to properly run. This means that when this is imported
no CUDA calls shall be made, including torch.cuda.device_count(), etc.

torch.testing._internal.common_cuda.py can freely initialize CUDA context when imported.
"""

import argparse
import contextlib
import copy
import ctypes
import errno
import functools
import gc
import hashlib
import inspect
import io
import json
import logging
import math
import operator
import os
import platform
import random
import re
import shutil
import signal
import socket
import subprocess
import sys
import tempfile
import threading
import time
import types
import unittest
import warnings
from collections.abc import Mapping, Sequence
from contextlib import closing, contextmanager
from copy import deepcopy
from dataclasses import dataclass
from enum import Enum
from functools import partial, wraps
from itertools import product, chain
from pathlib import Path
from statistics import mean
from typing import (
    Any,
    Callable,
    Dict,
    Iterable,
    Iterator,
    List,
    Optional,
    Tuple,
    Type,
    TypeVar,
    Union,
)
from unittest.mock import MagicMock

import expecttest
import numpy as np

import __main__  # type: ignore[import]
import torch
import torch.backends.cudnn
import torch.backends.mkl
import torch.backends.mps
import torch.backends.xnnpack
import torch.cuda
from torch import Tensor
from torch._C import ScriptDict, ScriptList  # type: ignore[attr-defined]
from torch._dynamo.trace_rules import _as_posix_path
from torch._utils_internal import get_writable_path
from torch.nn import (
    ModuleDict,
    ModuleList,
    ParameterDict,
    ParameterList,
    Sequential,
)
from torch.onnx import (
    register_custom_op_symbolic,
    unregister_custom_op_symbolic,
)
from torch.testing import make_tensor
from torch.testing._comparison import (
    BooleanPair,
    NonePair,
    NumberPair,
    Pair,
    TensorLikePair,
)
from torch.testing._comparison import not_close_error_metas
from torch.testing._internal.common_dtype import get_all_dtypes
from torch.utils._import_utils import _check_module_exists
import torch.utils._pytree as pytree
from torch.utils import cpp_extension
try:
    import pytest
    has_pytest = True
except ImportError:
    has_pytest = False


MI300_ARCH = ("gfx940", "gfx941", "gfx942")


def freeze_rng_state(*args, **kwargs):
    return torch.testing._utils.freeze_rng_state(*args, **kwargs)


# Class to keep track of test flags configurable by environment variables.
# Flags set here are intended to be read-only and should not be modified after
# definition.
# TODO: Expand this class to handle abritrary settings in addition to boolean flags?
class TestEnvironment:
    # Set of env vars to set for the repro command that is output on test failure.
    # Specifically, this includes env vars that are set to non-default values and
    # are not implied. Maps from env var name -> value (int)
    repro_env_vars: dict = {}

    # Defines a flag usable throughout the test suite, determining its value by querying
    # the specified environment variable.
    #
    # Args:
    #     name (str): The name of the flag. A global variable with this name will be set
    #         for convenient access throughout the test suite.
    #     env_var (str): The name of the primary environment variable from which to
    #         determine the value of this flag. If this is None or the environment variable
    #         is unset, the default value will be used unless otherwise implied (see
    #         implied_by_fn). Default: None
    #     default (bool): The default value to use for the flag if unset by the environment
    #         variable and unimplied. Default: False
    #     include_in_repro (bool): Indicates whether this flag should be included in the
    #         repro command that is output on test failure (i.e. whether it is possibly
    #         relevant to reproducing the test failure). Default: True
    #     enabled_fn (Callable): Callable returning whether the flag should be enabled
    #         given the environment variable value and the default value. Default: Lambda
    #         requiring "0" to disable if on by default OR "1" to enable if off by default.
    #     implied_by_fn (Callable): Thunk returning a bool to imply this flag as enabled
    #         by something outside of its primary environment variable setting. For example,
    #         this can be useful if the value of another environment variable implies the flag
    #         as enabled. Default: Lambda returning False to indicate no implications.
    @staticmethod
    def def_flag(
        name,
        env_var=None,
        default=False,
        include_in_repro=True,
        enabled_fn=lambda env_var_val, default: (
            (env_var_val != "0") if default else (env_var_val == "1")),
        implied_by_fn=lambda: False,
    ):
        enabled = default
        if env_var is not None:
            env_var_val = os.getenv(env_var)
            enabled = enabled_fn(env_var_val, default)
        implied = implied_by_fn()
        enabled = enabled or implied
        if include_in_repro and (env_var is not None) and (enabled != default) and not implied:
            TestEnvironment.repro_env_vars[env_var] = env_var_val

        # export flag globally for convenience
        assert name not in globals(), f"duplicate definition of flag '{name}'"
        globals()[name] = enabled
        return enabled

    # Defines a setting usable throughout the test suite, determining its value by querying
    # the specified environment variable. This differs from a flag in that it's not restricted
    # to a boolean value.
    #
    # Args:
    #     name (str): The name of the setting. A global variable with this name will be set
    #         for convenient access throughout the test suite.
    #     env_var (str): The name of the primary environment variable from which to
    #         determine the value of this setting. If this is None or the environment variable
    #         is unset, the default value will be used. Default: None
    #     default (Any): The default value to use for the setting if unset by the environment
    #         variable. Default: None
    #     include_in_repro (bool): Indicates whether this setting should be included in the
    #         repro command that is output on test failure (i.e. whether it is possibly
    #         relevant to reproducing the test failure). Default: True
    #     parse_fn (Callable): Callable parsing the env var string. Default value just uses
    #         the string itself.
    @staticmethod
    def def_setting(
        name,
        env_var=None,
        default=None,
        include_in_repro=True,
        parse_fn=lambda maybe_val_str: maybe_val_str,
    ):
        value = default if env_var is None else os.getenv(env_var)
        value = parse_fn(value)
        if include_in_repro and (value != default):
            TestEnvironment.repro_env_vars[env_var] = value

        # export setting globally for convenience
        assert name not in globals(), f"duplicate definition of setting '{name}'"
        globals()[name] = value
        return value

    # Returns a string prefix usable to set environment variables for any test
    # settings that should be explicitly set to match this instantiation of the
    # test suite.
    # Example: "PYTORCH_TEST_WITH_ASAN=1 PYTORCH_TEST_WITH_ROCM=1"
    @staticmethod
    def repro_env_var_prefix() -> str:
        return " ".join([f"{env_var}={value}"
                         for env_var, value in TestEnvironment.repro_env_vars.items()])


log = logging.getLogger(__name__)
torch.backends.disable_global_flags()

FILE_SCHEMA = "file://"
if sys.platform == 'win32':
    FILE_SCHEMA = "file:///"

# NB: This flag differs semantically from others in that setting the env var to any
# non-empty value will cause it to be true:
#   CI=1, CI="true", CI=0, etc. all set the flag to be true.
#   CI= and an unset CI set the flag to be false.
# GitHub sets the value to CI="true" to enable it.
IS_CI: bool = TestEnvironment.def_flag(
    "IS_CI",
    env_var="CI",
    include_in_repro=False,
    enabled_fn=lambda env_var_value, _: bool(env_var_value),
)
IS_SANDCASTLE: bool = TestEnvironment.def_flag(
    "IS_SANDCASTLE",
    env_var="SANDCASTLE",
    implied_by_fn=lambda: os.getenv("TW_JOB_USER") == "sandcastle",
    include_in_repro=False,
)

_is_fbcode_default = (
    hasattr(torch._utils_internal, "IS_FBSOURCE") and
    torch._utils_internal.IS_FBSOURCE
)

IS_FBCODE: bool = TestEnvironment.def_flag(
    "IS_FBCODE",
    env_var="PYTORCH_TEST_FBCODE",
    default=_is_fbcode_default,
    include_in_repro=False,
)
IS_REMOTE_GPU: bool = TestEnvironment.def_flag(
    "IS_REMOTE_GPU",
    env_var="PYTORCH_TEST_REMOTE_GPU",
    include_in_repro=False,
)

DISABLE_RUNNING_SCRIPT_CHK: bool = TestEnvironment.def_flag(
    "DISABLE_RUNNING_SCRIPT_CHK",
    env_var="PYTORCH_DISABLE_RUNNING_SCRIPT_CHK",
    include_in_repro=False,
)
# NB: enabled by default unless in an fbcode context.
PRINT_REPRO_ON_FAILURE: bool = TestEnvironment.def_flag(
    "PRINT_REPRO_ON_FAILURE",
    env_var="PYTORCH_PRINT_REPRO_ON_FAILURE",
    default=(not IS_FBCODE),
    include_in_repro=False,
)

# possibly restrict OpInfo tests to a single sample input
OPINFO_SAMPLE_INPUT_INDEX: Optional[int] = TestEnvironment.def_setting(
    "OPINFO_SAMPLE_INPUT_INDEX",
    env_var="PYTORCH_OPINFO_SAMPLE_INPUT_INDEX",
    default=None,
    # Don't include the env var value in the repro command because the info will
    # be queried from the tracked sample input instead
    include_in_repro=False,
    parse_fn=lambda val: None if val is None else int(val),
)

DEFAULT_DISABLED_TESTS_FILE = '.pytorch-disabled-tests.json'
DEFAULT_SLOW_TESTS_FILE = 'slow_tests.json'

disabled_tests_dict = {}
slow_tests_dict = {}

def maybe_load_json(filename):
    if os.path.isfile(filename):
        with open(filename) as fp:
            return json.load(fp)
    log.warning("Attempted to load json file '%s' but it does not exist.", filename)
    return {}

# set them here in case the tests are running in a subprocess that doesn't call run_tests
if os.getenv("SLOW_TESTS_FILE", ""):
    slow_tests_dict = maybe_load_json(os.getenv("SLOW_TESTS_FILE", ""))
if os.getenv("DISABLED_TESTS_FILE", ""):
    disabled_tests_dict = maybe_load_json(os.getenv("DISABLED_TESTS_FILE", ""))

NATIVE_DEVICES = ('cpu', 'cuda', 'xpu', 'meta', torch._C._get_privateuse1_backend_name())

check_names = ['orin', 'concord', 'galen', 'xavier', 'nano', 'jetson', 'tegra']
IS_JETSON = any(name in platform.platform() for name in check_names)

def gcIfJetson(fn):
    # Irregular Jetson host/device memory setup requires cleanup to avoid tests being killed
    @functools.wraps(fn)
    def wrapper(*args, **kwargs):
        if IS_JETSON:
            gc.collect()
            torch.cuda.empty_cache()
        fn(*args, **kwargs)
    return wrapper

# Tries to extract the current test function by crawling the stack.
# If unsuccessful, return None.
def extract_test_fn() -> Optional[Callable]:
    try:
        stack = inspect.stack()
        for frame_info in stack:
            frame = frame_info.frame
            if "self" not in frame.f_locals:
                continue
            self_val = frame.f_locals["self"]
            if isinstance(self_val, unittest.TestCase):
                test_id = self_val.id()
                test_name = test_id.split('.')[2]
                test_fn = getattr(self_val, test_name).__func__
                return test_fn
    except Exception:
        pass
    return None

# Contains tracked input data useful for debugging purposes
@dataclass
class TrackedInput:
    index: int
    val: Any
    type_desc: str

# Attempt to pull out tracked input information from the test function.
# A TrackedInputIter is used to insert this information.
def get_tracked_input() -> Optional[TrackedInput]:
    test_fn = extract_test_fn()
    if test_fn is None:
        return None
    if not hasattr(test_fn, "tracked_input"):
        return None
    return test_fn.tracked_input

def clear_tracked_input():
    test_fn = extract_test_fn()
    if test_fn is None:
        return
    if not hasattr(test_fn, "tracked_input"):
        return None
    test_fn.tracked_input = None

# Wraps an iterator and tracks the most recent value the iterator produces
# for debugging purposes. Tracked values are stored on the test function.
class TrackedInputIter:
    def __init__(self, child_iter, input_type_desc,
                 callback=lambda x: x, set_seed=True, restrict_to_index=None):
        self.child_iter = enumerate(child_iter)
        # Input type describes the things we're tracking (e.g. "sample input", "error input").
        self.input_type_desc = input_type_desc
        # Callback is run on each iterated thing to get the thing to track.
        self.callback = callback
        self.test_fn = extract_test_fn()
        # Indicates whether the random seed should be set before each call to the iterator
        self.set_seed = set_seed
        # Indicates that iteration should be restricted to only the provided index.
        # If None, no restriction is done
        self.restrict_to_index = restrict_to_index

    def __iter__(self):
        return self

    def __next__(self):
        while True:
            if self.set_seed:
                # use a test-name-specific hash for the seed if possible
                seed = (
                    int.from_bytes(hashlib.sha256(
                        self.test_fn.__qualname__.encode("utf-8")).digest()[:4], 'little')
                    if self.test_fn is not None else SEED
                )
                set_rng_seed(seed)

            # allow StopIteration to bubble up
            input_idx, input_val = next(self.child_iter)
            if (self.restrict_to_index is None) or (input_idx == self.restrict_to_index):
                break

        self._set_tracked_input(
            TrackedInput(
                index=input_idx, val=self.callback(input_val), type_desc=self.input_type_desc
            )
        )
        return input_val

    def _set_tracked_input(self, tracked_input: TrackedInput):
        if self.test_fn is None:
            return
        if not hasattr(self.test_fn, "tracked_input"):
            return
        self.test_fn.tracked_input = tracked_input

class _TestParametrizer:
    """
    Decorator class for parametrizing a test function, yielding a set of new tests spawned
    from the original generic test, each specialized for a specific set of test inputs. For
    example, parametrizing a test across the set of ops will result in a test function per op.

    The decision of how to parametrize / what to parametrize over is intended to be implemented
    by each derived class.

    In the details, the decorator adds a 'parametrize_fn' property to the test function. This function
    is intended to be called later by one of:
      * Device-specific test instantiation via instantiate_device_type_tests(). Note that for this
        case there is no need to explicitly parametrize over device type, as that is handled separately.
      * Device-agnostic parametrized test instantiation via instantiate_parametrized_tests().

    If the decorator is applied to a test function that already has a 'parametrize_fn' property, a new
    composite 'parametrize_fn' will be created that generates tests with the product of the parameters
    generated by the old and new parametrize_fns. This allows for convenient composability of decorators.
    """
    def _parametrize_test(self, test, generic_cls, device_cls):
        """
        Parametrizes the given test function across whatever dimension is specified by the derived class.
        Tests can be parametrized over any arbitrary dimension or combination of dimensions, such as all
        ops, all modules, or all ops + their associated dtypes.

        Args:
            test (fn): Test function to parametrize over
            generic_cls (class): Generic test class object containing tests (e.g. TestFoo)
            device_cls (class): Device-specialized test class object (e.g. TestFooCPU); set to None
                if the tests are not part of a device-specific set

        Returns:
            Generator object returning 4-tuples of:
                test (fn): Parametrized test function; must support a device arg and args for any params
                test_name (str): Parametrized suffix for the test (e.g. opname_int64); will be appended to
                    the base name of the test
                param_kwargs (dict): Param kwargs to pass to the test (e.g. {'op': 'add', 'dtype': torch.int64})
                decorator_fn (callable): Callable[[Dict], List] for list of decorators to apply given param_kwargs
        """
        raise NotImplementedError

    def __call__(self, fn):
        if hasattr(fn, 'parametrize_fn'):
            # Do composition with the product of args.
            old_parametrize_fn = fn.parametrize_fn
            new_parametrize_fn = self._parametrize_test
            fn.parametrize_fn = compose_parametrize_fns(old_parametrize_fn, new_parametrize_fn)
        else:
            fn.parametrize_fn = self._parametrize_test
        return fn


def compose_parametrize_fns(old_parametrize_fn, new_parametrize_fn):
    """
    Returns a parametrize_fn that parametrizes over the product of the parameters handled
    by the given parametrize_fns. Each given parametrize_fn should each have the signature
    f(test, generic_cls, device_cls).

    The test names will be a combination of the names produced by the parametrize_fns in
    "<new_name>_<old_name>" order. This order is done to match intuition for constructed names
    when composing multiple decorators; the names will be built in top to bottom order when stacking
    parametrization decorators.

    Args:
        old_parametrize_fn (callable) - First parametrize_fn to compose.
        new_parametrize_fn (callable) - Second parametrize_fn to compose.
    """

    def composite_fn(test, generic_cls, device_cls,
                     old_parametrize_fn=old_parametrize_fn,
                     new_parametrize_fn=new_parametrize_fn):
        old_tests = list(old_parametrize_fn(test, generic_cls, device_cls))
        for (old_test, old_test_name, old_param_kwargs, old_dec_fn) in old_tests:
            for (new_test, new_test_name, new_param_kwargs, new_dec_fn) in \
                    new_parametrize_fn(old_test, generic_cls, device_cls):
                redundant_params = set(old_param_kwargs.keys()).intersection(new_param_kwargs.keys())
                if redundant_params:
                    raise RuntimeError('Parametrization over the same parameter by multiple parametrization '
                                       f'decorators is not supported. For test "{test.__name__}", the following parameters '
                                       f'are handled multiple times: {redundant_params}')
                full_param_kwargs = {**old_param_kwargs, **new_param_kwargs}
                merged_test_name = '{}{}{}'.format(new_test_name,
                                                   '_' if old_test_name != '' and new_test_name != '' else '',
                                                   old_test_name)

                def merged_decorator_fn(param_kwargs, old_dec_fn=old_dec_fn, new_dec_fn=new_dec_fn):
                    return list(old_dec_fn(param_kwargs)) + list(new_dec_fn(param_kwargs))

                yield (new_test, merged_test_name, full_param_kwargs, merged_decorator_fn)

    return composite_fn


def instantiate_parametrized_tests(generic_cls):
    """
    Instantiates tests that have been decorated with a parametrize_fn. This is generally performed by a
    decorator subclass of _TestParametrizer. The generic test will be replaced on the test class by
    parametrized tests with specialized names. This should be used instead of
    instantiate_device_type_tests() if the test class contains device-agnostic tests.

    You can also use it as a class decorator. E.g.

    ```
    @instantiate_parametrized_tests
    class TestFoo(TestCase):
        ...
    ```

    Args:
        generic_cls (class): Generic test class object containing tests (e.g. TestFoo)
    """
    for attr_name in tuple(dir(generic_cls)):
        class_attr = getattr(generic_cls, attr_name)
        if not hasattr(class_attr, 'parametrize_fn'):
            continue

        # Remove the generic test from the test class.
        delattr(generic_cls, attr_name)

        # Add parametrized tests to the test class.
        def instantiate_test_helper(cls, name, test, param_kwargs):
            @wraps(test)
            def instantiated_test(self, param_kwargs=param_kwargs):
                test(self, **param_kwargs)

            assert not hasattr(generic_cls, name), f"Redefinition of test {name}"
            setattr(generic_cls, name, instantiated_test)

        for (test, test_suffix, param_kwargs, decorator_fn) in class_attr.parametrize_fn(
                class_attr, generic_cls=generic_cls, device_cls=None):
            full_name = f'{test.__name__}_{test_suffix}'

            # Apply decorators based on full param kwargs.
            for decorator in decorator_fn(param_kwargs):
                test = decorator(test)

            instantiate_test_helper(cls=generic_cls, name=full_name, test=test, param_kwargs=param_kwargs)
    return generic_cls


class subtest:
    """
    Explicit subtest case for use with test parametrization.
    Allows for explicit naming of individual subtest cases as well as applying
    decorators to the parametrized test.

    Args:
        arg_values (iterable): Iterable of arg values (e.g. range(10)) or
            tuples of arg values (e.g. [(1, 2), (3, 4)]).
        name (str): Optional name to use for the test.
        decorators (iterable): Iterable of decorators to apply to the generated test.
    """
    __slots__ = ['arg_values', 'name', 'decorators']

    def __init__(self, arg_values, name=None, decorators=None):
        self.arg_values = arg_values
        self.name = name
        self.decorators = decorators if decorators else []


class parametrize(_TestParametrizer):
    """
    Decorator for applying generic test parametrizations.

    The interface for this decorator is modeled after `@pytest.mark.parametrize`.
    Basic usage between this decorator and pytest's is identical. The first argument
    should be a string containing comma-separated names of parameters for the test, and
    the second argument should be an iterable returning values or tuples of values for
    the case of multiple parameters.

    Beyond this basic usage, the decorator provides some additional functionality that
    pytest does not.

    1. Parametrized tests end up as generated test functions on unittest test classes.
    Since this differs from how pytest works, this decorator takes on the additional
    responsibility of naming these test functions. The default test names consists of
    the test's base name followed by each parameter name + value (e.g. "test_bar_x_1_y_foo"),
    but custom names can be defined using `name_fn` or the `subtest` structure (see below).

    2. The decorator specially handles parameter values of type `subtest`, which allows for
    more fine-grained control over both test naming and test execution. In particular, it can
    be used to tag subtests with explicit test names or apply arbitrary decorators (see examples
    below).

    Examples::

        @parametrize("x", range(5))
        def test_foo(self, x):
            ...

        @parametrize("x,y", [(1, 'foo'), (2, 'bar'), (3, 'baz')])
        def test_bar(self, x, y):
            ...

        @parametrize("x,y", [(1, 'foo'), (2, 'bar'), (3, 'baz')],
                     name_fn=lambda x, y: '{}_{}'.format(x, y))
        def test_bar_custom_names(self, x, y):
            ...

        @parametrize("x, y", [subtest((1, 2), name='double'),
                              subtest((1, 3), name='triple', decorators=[unittest.expectedFailure]),
                              subtest((1, 4), name='quadruple')])
        def test_baz(self, x, y):
            ...

    To actually instantiate the parametrized tests, one of instantiate_parametrized_tests() or
    instantiate_device_type_tests() should be called. The former is intended for test classes
    that contain device-agnostic tests, while the latter should be used for test classes that
    contain device-specific tests. Both support arbitrary parametrizations using the decorator.

    Args:
        arg_str (str): String of arg names separate by commas (e.g. "x,y").
        arg_values (iterable): Iterable of arg values (e.g. range(10)) or
            tuples of arg values (e.g. [(1, 2), (3, 4)]).
        name_fn (Callable): Optional function that takes in parameters and returns subtest name.
    """
    def __init__(self, arg_str, arg_values, name_fn=None):
        self.arg_names: List[str] = [s.strip() for s in arg_str.split(',') if s != '']
        self.arg_values = arg_values
        self.name_fn = name_fn

    def _formatted_str_repr(self, idx, name, value):
        """ Returns a string representation for the given arg that is suitable for use in test function names. """
        if isinstance(value, torch.dtype):
            return dtype_name(value)
        elif isinstance(value, torch.device):
            return str(value)
        # Can't use isinstance as it would cause a circular import
        elif type(value).__name__ in {'OpInfo', 'ModuleInfo'}:
            return value.formatted_name
        elif isinstance(value, (int, float, str)):
            return f"{name}_{str(value).replace('.', '_')}"
        else:
            return f"{name}{idx}"

    def _default_subtest_name(self, idx, values):
        return '_'.join([self._formatted_str_repr(idx, a, v) for a, v in zip(self.arg_names, values)])

    def _get_subtest_name(self, idx, values, explicit_name=None):
        if explicit_name:
            subtest_name = explicit_name
        elif self.name_fn:
            subtest_name = self.name_fn(*values)
        else:
            subtest_name = self._default_subtest_name(idx, values)
        return subtest_name

    def _parametrize_test(self, test, generic_cls, device_cls):
        if len(self.arg_names) == 0:
            # No additional parameters needed for the test.
            test_name = ''
            yield (test, test_name, {}, lambda _: [])
        else:
            # Each "values" item is expected to be either:
            # * A tuple of values with one for each arg. For a single arg, a single item is expected.
            # * A subtest instance with arg_values matching the previous.
            values = check_exhausted_iterator = object()
            for idx, values in enumerate(self.arg_values):
                maybe_name = None

                decorators = []
                if isinstance(values, subtest):
                    sub = values
                    values = sub.arg_values
                    maybe_name = sub.name

                    @wraps(test)
                    def test_wrapper(*args, **kwargs):
                        return test(*args, **kwargs)

                    decorators = sub.decorators
                    gen_test = test_wrapper
                else:
                    gen_test = test

                values = list(values) if len(self.arg_names) > 1 else [values]
                if len(values) != len(self.arg_names):
                    raise RuntimeError(f'Expected # values == # arg names, but got: {len(values)} '
                                       f'values and {len(self.arg_names)} names for test "{test.__name__}"')

                param_kwargs = dict(zip(self.arg_names, values))

                test_name = self._get_subtest_name(idx, values, explicit_name=maybe_name)

                def decorator_fn(_, decorators=decorators):
                    return decorators

                yield (gen_test, test_name, param_kwargs, decorator_fn)

            if values is check_exhausted_iterator:
                raise ValueError(f'{test}: An empty arg_values was passed to @parametrize. '
                                 'Note that this may result from reuse of a generator.')


class decorateIf(_TestParametrizer):
    """
    Decorator for applying parameter-specific conditional decoration.
    Composes with other test parametrizers (e.g. @modules, @ops, @parametrize, etc.).

    Examples::

        @decorateIf(unittest.skip, lambda params: params["x"] == 2)
        @parametrize("x", range(5))
        def test_foo(self, x):
            ...

        @parametrize("x,y", [(1, 'foo'), (2, 'bar'), (3, 'baz')])
        @decorateIf(
            unittest.expectedFailure,
            lambda params: params["x"] == 3 and params["y"] == "baz"
        )
        def test_bar(self, x, y):
            ...

        @decorateIf(
            unittest.expectedFailure,
            lambda params: params["op"].name == "add" and params["dtype"] == torch.float16
        )
        @ops(op_db)
        def test_op_foo(self, device, dtype, op):
            ...

        @decorateIf(
            unittest.skip,
            lambda params: params["module_info"].module_cls is torch.nn.Linear and \
                params["device"] == "cpu"
        )
        @modules(module_db)
        def test_module_foo(self, device, dtype, module_info):
            ...

    Args:
        decorator: Test decorator to apply if the predicate is satisfied.
        predicate_fn (Callable): Function taking in a dict of params and returning a boolean
            indicating whether the decorator should be applied or not.
    """
    def __init__(self, decorator, predicate_fn):
        self.decorator = decorator
        self.predicate_fn = predicate_fn

    def _parametrize_test(self, test, generic_cls, device_cls):

        # Leave test as-is and return the appropriate decorator_fn.
        def decorator_fn(params, decorator=self.decorator, predicate_fn=self.predicate_fn):
            if predicate_fn(params):
                return [decorator]
            else:
                return []

        @wraps(test)
        def test_wrapper(*args, **kwargs):
            return test(*args, **kwargs)

        test_name = ''
        yield (test_wrapper, test_name, {}, decorator_fn)


class ProfilingMode(Enum):
    LEGACY = 1
    SIMPLE = 2
    PROFILING = 3

def cppProfilingFlagsToProfilingMode():
    old_prof_exec_state = torch._C._jit_set_profiling_executor(True)
    old_prof_mode_state = torch._C._get_graph_executor_optimize(True)
    torch._C._jit_set_profiling_executor(old_prof_exec_state)
    torch._C._get_graph_executor_optimize(old_prof_mode_state)

    if old_prof_exec_state:
        if old_prof_mode_state:
            return ProfilingMode.PROFILING
        else:
            return ProfilingMode.SIMPLE
    else:
        return ProfilingMode.LEGACY

@contextmanager
def enable_profiling_mode_for_profiling_tests():
    if GRAPH_EXECUTOR == ProfilingMode.PROFILING:
        old_prof_exec_state = torch._C._jit_set_profiling_executor(True)
        old_prof_mode_state = torch._C._get_graph_executor_optimize(True)
    try:
        yield
    finally:
        if GRAPH_EXECUTOR == ProfilingMode.PROFILING:
            torch._C._jit_set_profiling_executor(old_prof_exec_state)
            torch._C._get_graph_executor_optimize(old_prof_mode_state)

@contextmanager
def enable_profiling_mode():
    old_prof_exec_state = torch._C._jit_set_profiling_executor(True)
    old_prof_mode_state = torch._C._get_graph_executor_optimize(True)
    try:
        yield
    finally:
        torch._C._jit_set_profiling_executor(old_prof_exec_state)
        torch._C._get_graph_executor_optimize(old_prof_mode_state)

@contextmanager
def num_profiled_runs(num_runs):
    old_num_runs = torch._C._jit_set_num_profiled_runs(num_runs)
    try:
        yield
    finally:
        torch._C._jit_set_num_profiled_runs(old_num_runs)

func_call = torch._C.ScriptFunction.__call__
meth_call = torch._C.ScriptMethod.__call__

def prof_callable(callable, *args, **kwargs):
    if 'profile_and_replay' in kwargs:
        del kwargs['profile_and_replay']
        if GRAPH_EXECUTOR == ProfilingMode.PROFILING:
            with enable_profiling_mode_for_profiling_tests():
                callable(*args, **kwargs)
                return callable(*args, **kwargs)

    return callable(*args, **kwargs)

def prof_func_call(*args, **kwargs):
    return prof_callable(func_call, *args, **kwargs)

def prof_meth_call(*args, **kwargs):
    return prof_callable(meth_call, *args, **kwargs)

torch._C.ScriptFunction.__call__ = prof_func_call  # type: ignore[method-assign]
torch._C.ScriptMethod.__call__ = prof_meth_call  # type: ignore[method-assign]

def _get_test_report_path():
    # allow users to override the test file location. We need this
    # because the distributed tests run the same test file multiple
    # times with different configurations.
    override = os.environ.get('TEST_REPORT_SOURCE_OVERRIDE')
    test_source = override if override is not None else 'python-unittest'
    return os.path.join('test-reports', test_source)

is_running_via_run_test = "run_test.py" in getattr(__main__, "__file__", "")
parser = argparse.ArgumentParser(add_help=not is_running_via_run_test, allow_abbrev=False)
parser.add_argument('--subprocess', action='store_true',
                    help='whether to run each test in a subprocess')
parser.add_argument('--seed', type=int, default=1234)
parser.add_argument('--accept', action='store_true')
parser.add_argument('--jit-executor', '--jit_executor', type=str)
parser.add_argument('--repeat', type=int, default=1)
parser.add_argument('--test-bailouts', '--test_bailouts', action='store_true')
parser.add_argument('--use-pytest', action='store_true')
parser.add_argument('--save-xml', nargs='?', type=str,
                    const=_get_test_report_path(),
                    default=_get_test_report_path() if IS_CI else None)
parser.add_argument('--discover-tests', action='store_true')
parser.add_argument('--log-suffix', type=str, default="")
parser.add_argument('--run-parallel', type=int, default=1)
parser.add_argument('--import-slow-tests', type=str, nargs='?', const=DEFAULT_SLOW_TESTS_FILE)
parser.add_argument('--import-disabled-tests', type=str, nargs='?', const=DEFAULT_DISABLED_TESTS_FILE)
parser.add_argument('--rerun-disabled-tests', action='store_true')
parser.add_argument('--pytest-single-test', type=str, nargs=1)
if sys.version_info >= (3, 9):
    parser.add_argument('--showlocals', action=argparse.BooleanOptionalAction, default=False)
else:
    parser.add_argument('--showlocals', action='store_true', default=False)
    parser.add_argument('--no-showlocals', dest='showlocals', action='store_false')

# Only run when -h or --help flag is active to display both unittest and parser help messages.
def run_unittest_help(argv):
    unittest.main(argv=argv)

if '-h' in sys.argv or '--help' in sys.argv:
    help_thread = threading.Thread(target=run_unittest_help, args=(sys.argv,))
    help_thread.start()
    help_thread.join()

args, remaining = parser.parse_known_args()
if args.jit_executor == 'legacy':
    GRAPH_EXECUTOR = ProfilingMode.LEGACY
elif args.jit_executor == 'profiling':
    GRAPH_EXECUTOR = ProfilingMode.PROFILING
elif args.jit_executor == 'simple':
    GRAPH_EXECUTOR = ProfilingMode.SIMPLE
else:
    # infer flags based on the default settings
    GRAPH_EXECUTOR = cppProfilingFlagsToProfilingMode()

RERUN_DISABLED_TESTS = args.rerun_disabled_tests

SLOW_TESTS_FILE = args.import_slow_tests
DISABLED_TESTS_FILE = args.import_disabled_tests
LOG_SUFFIX = args.log_suffix
RUN_PARALLEL = args.run_parallel
TEST_BAILOUTS = args.test_bailouts
USE_PYTEST = args.use_pytest
PYTEST_SINGLE_TEST = args.pytest_single_test
TEST_DISCOVER = args.discover_tests
TEST_IN_SUBPROCESS = args.subprocess
TEST_SAVE_XML = args.save_xml
REPEAT_COUNT = args.repeat
SEED = args.seed
SHOWLOCALS = args.showlocals
if not getattr(expecttest, "ACCEPT", False):
    expecttest.ACCEPT = args.accept
UNITTEST_ARGS = [sys.argv[0]] + remaining
torch.manual_seed(SEED)

# CI Prefix path used only on CI environment
CI_TEST_PREFIX = str(Path(os.getcwd()))
CI_PT_ROOT = str(Path(os.getcwd()).parent)
CI_FUNCTORCH_ROOT = str(os.path.join(Path(os.getcwd()).parent, "functorch"))

def wait_for_process(p, timeout=None):
    try:
        return p.wait(timeout=timeout)
    except KeyboardInterrupt:
        # Give `p` a chance to handle KeyboardInterrupt. Without this,
        # `pytest` can't print errors it collected so far upon KeyboardInterrupt.
        exit_status = p.wait(timeout=5)
        if exit_status is not None:
            return exit_status
        else:
            p.kill()
            raise
    except subprocess.TimeoutExpired:
        # send SIGINT to give pytest a chance to make xml
        p.send_signal(signal.SIGINT)
        exit_status = None
        try:
            exit_status = p.wait(timeout=5)
        # try to handle the case where p.wait(timeout=5) times out as well as
        # otherwise the wait() call in the finally block can potentially hang
        except subprocess.TimeoutExpired:
            pass
        if exit_status is not None:
            return exit_status
        else:
            p.kill()
        raise
    except:  # noqa: B001,E722, copied from python core library
        p.kill()
        raise
    finally:
        # Always call p.wait() to ensure exit
        p.wait()

def shell(command, cwd=None, env=None, stdout=None, stderr=None, timeout=None):
    sys.stdout.flush()
    sys.stderr.flush()
    # The following cool snippet is copied from Py3 core library subprocess.call
    # only the with
    #   1. `except KeyboardInterrupt` block added for SIGINT handling.
    #   2. In Py2, subprocess.Popen doesn't return a context manager, so we do
    #      `p.wait()` in a `final` block for the code to be portable.
    #
    # https://github.com/python/cpython/blob/71b6c1af727fbe13525fb734568057d78cea33f3/Lib/subprocess.py#L309-L323
    assert not isinstance(command, str), "Command to shell should be a list or tuple of tokens"
    p = subprocess.Popen(command, universal_newlines=True, cwd=cwd, env=env, stdout=stdout, stderr=stderr)
    return wait_for_process(p, timeout=timeout)


def retry_shell(
    command,
    cwd=None,
    env=None,
    stdout=None,
    stderr=None,
    timeout=None,
    retries=1,
    was_rerun=False,
) -> Tuple[int, bool]:
    # Returns exicode + whether it was rerun
    assert (
        retries >= 0
    ), f"Expecting non negative number for number of retries, got {retries}"
    try:
        exit_code = shell(
            command, cwd=cwd, env=env, stdout=stdout, stderr=stderr, timeout=timeout
        )
        if exit_code == 0 or retries == 0:
            return exit_code, was_rerun
        print(
            f"Got exit code {exit_code}, retrying (retries left={retries})",
            file=stdout,
            flush=True,
        )
    except subprocess.TimeoutExpired:
        if retries == 0:
            print(
                f"Command took >{timeout // 60}min, returning 124",
                file=stdout,
                flush=True,
            )
            return 124, was_rerun
        print(
            f"Command took >{timeout // 60}min, retrying (retries left={retries})",
            file=stdout,
            flush=True,
        )
    return retry_shell(
        command,
        cwd=cwd,
        env=env,
        stdout=stdout,
        stderr=stderr,
        timeout=timeout,
        retries=retries - 1,
        was_rerun=True,
    )


def discover_test_cases_recursively(suite_or_case):
    if isinstance(suite_or_case, unittest.TestCase):
        return [suite_or_case]
    rc = []
    for element in suite_or_case:
        print(element)
        rc.extend(discover_test_cases_recursively(element))
    return rc

def get_test_names(test_cases):
    return ['.'.join(case.id().split('.')[-2:]) for case in test_cases]

def _print_test_names():
    suite = unittest.TestLoader().loadTestsFromModule(__main__)
    test_cases = discover_test_cases_recursively(suite)
    for name in get_test_names(test_cases):
        print(name)

def chunk_list(lst, nchunks):
    return [lst[i::nchunks] for i in range(nchunks)]

# sanitize filename e.g., distributed/pipeline/sync/skip/test_api.py -> distributed.pipeline.sync.skip.test_api
def sanitize_test_filename(filename):
    # inspect.getfile returns absolute path in some CI jobs, converting it to relative path if needed
    if filename.startswith(CI_TEST_PREFIX):
        filename = filename[len(CI_TEST_PREFIX) + 1:]
    strip_py = re.sub(r'.py$', '', filename)
    return re.sub('/', r'.', strip_py)

def lint_test_case_extension(suite):
    succeed = True
    for test_case_or_suite in suite:
        test_case = test_case_or_suite
        if isinstance(test_case_or_suite, unittest.TestSuite):
            first_test = test_case_or_suite._tests[0] if len(test_case_or_suite._tests) > 0 else None
            if first_test is not None and isinstance(first_test, unittest.TestSuite):
                return succeed and lint_test_case_extension(test_case_or_suite)
            test_case = first_test

        if test_case is not None:
            test_class = test_case.id().split('.', 1)[1].split('.')[0]
            if not isinstance(test_case, TestCase):
                err = "This test class should extend from torch.testing._internal.common_utils.TestCase but it doesn't."
                print(f"{test_class} - failed. {err}")
                succeed = False
    return succeed


def get_report_path(argv=UNITTEST_ARGS, pytest=False):
    test_filename = sanitize_test_filename(argv[0])
    test_report_path = TEST_SAVE_XML + LOG_SUFFIX
    test_report_path = os.path.join(test_report_path, test_filename)
    if pytest:
        test_report_path = test_report_path.replace('python-unittest', 'python-pytest')
        os.makedirs(test_report_path, exist_ok=True)
        test_report_path = os.path.join(test_report_path, f"{test_filename}-{os.urandom(8).hex()}.xml")
        return test_report_path
    os.makedirs(test_report_path, exist_ok=True)
    return test_report_path


def sanitize_pytest_xml(xml_file: str):
    # pytext xml is different from unittext xml, this function makes pytest xml more similar to unittest xml
    # consider somehow modifying the XML logger in conftest to do this instead
    import xml.etree.ElementTree as ET
    tree = ET.parse(xml_file)
    for testcase in tree.iter('testcase'):
        full_classname = testcase.attrib.get("classname")
        if full_classname is None:
            continue
        # The test prefix is optional
        regex_result = re.search(r"^(test\.)?(?P<file>.*)\.(?P<classname>[^\.]*)$", full_classname)
        if regex_result is None:
            continue
        classname = regex_result.group("classname")
        file = regex_result.group("file").replace(".", "/")
        testcase.set("classname", classname)
        testcase.set("file", f"{file}.py")
    tree.write(xml_file)


def get_pytest_test_cases(argv: List[str]) -> List[str]:
    class TestCollectorPlugin:
        def __init__(self) -> None:
            self.tests = []

        def pytest_collection_finish(self, session):
            for item in session.items:
                self.tests.append(session.config.cwd_relative_nodeid(item.nodeid))

    test_collector_plugin = TestCollectorPlugin()
    import pytest
    pytest.main(
        [arg for arg in argv if arg != '-vv'] + ['--collect-only', '-qq', '--use-main-module'],
        plugins=[test_collector_plugin]
    )
    return test_collector_plugin.tests


def run_tests(argv=UNITTEST_ARGS):
    # import test files.
    if SLOW_TESTS_FILE:
        if os.path.exists(SLOW_TESTS_FILE):
            with open(SLOW_TESTS_FILE) as fp:
                global slow_tests_dict
                slow_tests_dict = json.load(fp)
                # use env vars so pytest-xdist subprocesses can still access them
                os.environ['SLOW_TESTS_FILE'] = SLOW_TESTS_FILE
        else:
            warnings.warn(f'slow test file provided but not found: {SLOW_TESTS_FILE}')
    if DISABLED_TESTS_FILE:
        if os.path.exists(DISABLED_TESTS_FILE):
            with open(DISABLED_TESTS_FILE) as fp:
                global disabled_tests_dict
                disabled_tests_dict = json.load(fp)
                os.environ['DISABLED_TESTS_FILE'] = DISABLED_TESTS_FILE
        else:
            warnings.warn(f'disabled test file provided but not found: {DISABLED_TESTS_FILE}')
    # Determine the test launch mechanism
    if TEST_DISCOVER:
        _print_test_names()
        return

    # Before running the tests, lint to check that every test class extends from TestCase
    suite = unittest.TestLoader().loadTestsFromModule(__main__)
    if not lint_test_case_extension(suite):
        sys.exit(1)

    if SHOWLOCALS:
        argv = [
            argv[0],
            *(["--showlocals", "--tb=long", "--color=yes"] if USE_PYTEST else ["--locals"]),
            *argv[1:],
        ]

    if TEST_IN_SUBPROCESS:
        other_args = []
        if DISABLED_TESTS_FILE:
            other_args.append("--import-disabled-tests")
        if SLOW_TESTS_FILE:
            other_args.append("--import-slow-tests")
        if USE_PYTEST:
            other_args.append("--use-pytest")
        if RERUN_DISABLED_TESTS:
            other_args.append("--rerun-disabled-tests")
        if TEST_SAVE_XML:
            other_args += ['--save-xml', args.save_xml]

        test_cases = (
            get_pytest_test_cases(argv) if USE_PYTEST else
            [case.id().split('.', 1)[1] for case in discover_test_cases_recursively(suite)]
        )

        failed_tests = []

        for test_case_full_name in test_cases:

            cmd = (
                [sys.executable] + [argv[0]] + other_args + argv[1:] +
                (["--pytest-single-test"] if USE_PYTEST else []) +
                [test_case_full_name]
            )
            string_cmd = " ".join(cmd)

            timeout = None if RERUN_DISABLED_TESTS else 15 * 60

            exitcode, _ = retry_shell(cmd, timeout=timeout, retries=0 if RERUN_DISABLED_TESTS else 1)

            if exitcode != 0:
                # This is sort of hacky, but add on relevant env variables for distributed tests.
                if 'TestDistBackendWithSpawn' in test_case_full_name:
                    backend = os.environ.get("BACKEND", "")
                    world_size = os.environ.get("WORLD_SIZE", "")
                    env_prefix = f"BACKEND={backend} WORLD_SIZE={world_size}"
                    string_cmd = env_prefix + " " + string_cmd
                # Log the command to reproduce the failure.
                print(f"Test exited with non-zero exitcode {exitcode}. Command to reproduce: {string_cmd}")
                failed_tests.append(test_case_full_name)

            assert len(failed_tests) == 0, "{} unit test(s) failed:\n\t{}".format(
                len(failed_tests), '\n\t'.join(failed_tests))

    elif RUN_PARALLEL > 1:
        test_cases = discover_test_cases_recursively(suite)
        test_batches = chunk_list(get_test_names(test_cases), RUN_PARALLEL)
        processes = []
        for i in range(RUN_PARALLEL):
            command = [sys.executable] + argv + [f'--log-suffix=-shard-{i + 1}'] + test_batches[i]
            processes.append(subprocess.Popen(command, universal_newlines=True))
        failed = False
        for p in processes:
            failed |= wait_for_process(p) != 0
        assert not failed, "Some test shards have failed"
    elif USE_PYTEST:
        pytest_args = argv + ["--use-main-module"]
        if TEST_SAVE_XML:
            test_report_path = get_report_path(pytest=True)
            print(f'Test results will be stored in {test_report_path}')
            pytest_args.append(f'--junit-xml-reruns={test_report_path}')
        if PYTEST_SINGLE_TEST:
            pytest_args = PYTEST_SINGLE_TEST + pytest_args[1:]

        import pytest
        os.environ["NO_COLOR"] = "1"
        exit_code = pytest.main(args=pytest_args)
        if TEST_SAVE_XML:
            sanitize_pytest_xml(test_report_path)

        if not RERUN_DISABLED_TESTS:
            # exitcode of 5 means no tests were found, which happens since some test configs don't
            # run tests from certain files
            sys.exit(0 if exit_code == 5 else exit_code)
        else:
            # Only record the test report and always return a success code when running under rerun
            # disabled tests mode
            sys.exit(0)
    elif TEST_SAVE_XML is not None:
        # import here so that non-CI doesn't need xmlrunner installed
        import xmlrunner  # type: ignore[import]
        from xmlrunner.result import _XMLTestResult  # type: ignore[import]

        class XMLTestResultVerbose(_XMLTestResult):
            """
            Adding verbosity to test outputs:
            by default test summary prints 'skip',
            but we want to also print the skip reason.
            GH issue: https://github.com/pytorch/pytorch/issues/69014

            This works with unittest_xml_reporting<=3.2.0,>=2.0.0
            (3.2.0 is latest at the moment)
            """
            def __init__(self, *args, **kwargs):
                super().__init__(*args, **kwargs)

            def addSkip(self, test, reason):
                super().addSkip(test, reason)
                for c in self.callback.__closure__:
                    if isinstance(c.cell_contents, str) and c.cell_contents == 'skip':
                        # this message is printed in test summary;
                        # it stands for `verbose_str` captured in the closure
                        c.cell_contents = f"skip: {reason}"

            def printErrors(self) -> None:
                super().printErrors()
                self.printErrorList("XPASS", self.unexpectedSuccesses)
        test_report_path = get_report_path()
        verbose = '--verbose' in argv or '-v' in argv
        if verbose:
            print(f'Test results will be stored in {test_report_path}')
        unittest.main(argv=argv, testRunner=xmlrunner.XMLTestRunner(
            output=test_report_path,
            verbosity=2 if verbose else 1,
            resultclass=XMLTestResultVerbose))
    elif REPEAT_COUNT > 1:
        for _ in range(REPEAT_COUNT):
            if not unittest.main(exit=False, argv=argv).result.wasSuccessful():
                sys.exit(-1)
    else:
        unittest.main(argv=argv)

IS_LINUX = sys.platform == "linux"
IS_WINDOWS = sys.platform == "win32"
IS_MACOS = sys.platform == "darwin"
IS_PPC = platform.machine() == "ppc64le"
IS_X86 = platform.machine() in ('x86_64', 'i386')
IS_ARM64 = platform.machine() in ('arm64', 'aarch64')

def is_avx512_vnni_supported():
    if sys.platform != 'linux':
        return False
    with open("/proc/cpuinfo", encoding="ascii") as f:
        lines = f.read()
    return "vnni" in lines

IS_AVX512_VNNI_SUPPORTED = is_avx512_vnni_supported()

if IS_WINDOWS:
    @contextmanager
    def TemporaryFileName(*args, **kwargs):
        # Ideally we would like to not have to manually delete the file, but NamedTemporaryFile
        # opens the file, and it cannot be opened multiple times in Windows. To support Windows,
        # close the file after creation and try to remove it manually
        if 'delete' in kwargs:
            if kwargs['delete'] is not False:
                raise UserWarning("only TemporaryFileName with delete=False is supported on Windows.")
        else:
            kwargs['delete'] = False
        f = tempfile.NamedTemporaryFile(*args, **kwargs)
        try:
            f.close()
            yield f.name
        finally:
            os.unlink(f.name)
else:
    @contextmanager  # noqa: T484
    def TemporaryFileName(*args, **kwargs):
        with tempfile.NamedTemporaryFile(*args, **kwargs) as f:
            yield f.name

if IS_WINDOWS:
    @contextmanager
    def TemporaryDirectoryName(suffix=None):
        # On Windows the directory created by TemporaryDirectory is likely to be removed prematurely,
        # so we first create the directory using mkdtemp and then remove it manually
        try:
            dir_name = tempfile.mkdtemp(suffix=suffix)
            yield dir_name
        finally:
            shutil.rmtree(dir_name)
else:
    @contextmanager  # noqa: T484
    def TemporaryDirectoryName(suffix=None):
        with tempfile.TemporaryDirectory(suffix=suffix) as d:
            yield d


def is_privateuse1_backend_available():
    privateuse1_backend_name = torch._C._get_privateuse1_backend_name()
    privateuse1_backend_module = getattr(torch, privateuse1_backend_name, None)
    return hasattr(privateuse1_backend_module, "is_available") and privateuse1_backend_module.is_available()


IS_FILESYSTEM_UTF8_ENCODING = sys.getfilesystemencoding() == 'utf-8'

TEST_NUMPY = _check_module_exists('numpy')
TEST_FAIRSEQ = _check_module_exists('fairseq')
TEST_SCIPY = _check_module_exists('scipy')
TEST_MKL = torch.backends.mkl.is_available()
TEST_MPS = torch.backends.mps.is_available()
TEST_XPU = torch.xpu.is_available()
TEST_HPU = True if (hasattr(torch, "hpu") and torch.hpu.is_available()) else False
TEST_CUDA = torch.cuda.is_available()
custom_device_mod = getattr(torch, torch._C._get_privateuse1_backend_name(), None)
TEST_PRIVATEUSE1 = is_privateuse1_backend_available()
TEST_PRIVATEUSE1_DEVICE_TYPE = torch._C._get_privateuse1_backend_name()
TEST_NUMBA = _check_module_exists('numba')
TEST_TRANSFORMERS = _check_module_exists('transformers')
TEST_DILL = _check_module_exists('dill')

TEST_LIBROSA = _check_module_exists('librosa') and not IS_ARM64

TEST_OPT_EINSUM = _check_module_exists('opt_einsum')

TEST_Z3 = _check_module_exists('z3')

def split_if_not_empty(x: str):
    return x.split(",") if len(x) != 0 else []

NOTEST_CPU = "cpu" in split_if_not_empty(os.getenv('PYTORCH_TESTING_DEVICE_EXCEPT_FOR', ''))

skipIfNoDill = unittest.skipIf(not TEST_DILL, "no dill")


# Python 2.7 doesn't have spawn
NO_MULTIPROCESSING_SPAWN: bool = TestEnvironment.def_flag(
    "NO_MULTIPROCESSING_SPAWN",
    env_var="NO_MULTIPROCESSING_SPAWN",
)
TEST_WITH_ASAN: bool = TestEnvironment.def_flag(
    "TEST_WITH_ASAN",
    env_var="PYTORCH_TEST_WITH_ASAN",
)
TEST_WITH_DEV_DBG_ASAN: bool = TestEnvironment.def_flag(
    "TEST_WITH_DEV_DBG_ASAN",
    env_var="PYTORCH_TEST_WITH_DEV_DBG_ASAN",
)
TEST_WITH_TSAN: bool = TestEnvironment.def_flag(
    "TEST_WITH_TSAN",
    env_var="PYTORCH_TEST_WITH_TSAN",
)
TEST_WITH_UBSAN: bool = TestEnvironment.def_flag(
    "TEST_WITH_UBSAN",
    env_var="PYTORCH_TEST_WITH_UBSAN",
)
TEST_WITH_ROCM: bool = TestEnvironment.def_flag(
    "TEST_WITH_ROCM",
    env_var="PYTORCH_TEST_WITH_ROCM",
)

# TODO: Remove PYTORCH_MIOPEN_SUGGEST_NHWC once ROCm officially supports NHWC in MIOpen
# See #64427
TEST_WITH_MIOPEN_SUGGEST_NHWC = os.getenv('PYTORCH_MIOPEN_SUGGEST_NHWC', '0') == '1'
# Enables tests that are slow to run (disabled by default)
TEST_WITH_SLOW: bool = TestEnvironment.def_flag(
    "TEST_WITH_SLOW",
    env_var="PYTORCH_TEST_WITH_SLOW",
)

# Disables non-slow tests (these tests enabled by default)
# This is usually used in conjunction with TEST_WITH_SLOW to
# run *only* slow tests.  (I could have done an enum, but
# it felt a little awkward.
TEST_SKIP_FAST: bool = TestEnvironment.def_flag(
    "TEST_SKIP_FAST",
    env_var="PYTORCH_TEST_SKIP_FAST",
)

# Enables crossref tests, in addition to standard tests which
# are being run.  crossref tests work by installing a torch
# function mode that runs extra compute alongside the regular
# computation that happens with the test.  After both computations
# are done, we cross-reference them (thus the name) to check for
# correction, before throwing out the extra compute and proceeding
# as we had before.  By default, we don't run these tests.
TEST_WITH_CROSSREF: bool = TestEnvironment.def_flag(
    "TEST_WITH_CROSSREF",
    env_var="PYTORCH_TEST_WITH_CROSSREF",
)

TEST_SKIP_CUDAGRAPH: bool = TestEnvironment.def_flag(
    "TEST_SKIP_CUDAGRAPH",
    env_var="PYTORCH_TEST_SKIP_CUDAGRAPH",
)
TEST_CUDA_GRAPH = TEST_CUDA and (not TEST_SKIP_CUDAGRAPH) and (
    (torch.version.cuda and int(torch.version.cuda.split(".")[0]) >= 11) or
    (torch.version.hip and float(".".join(torch.version.hip.split(".")[0:2])) >= 5.3)
)

TEST_CUDA_CUDSS = TEST_CUDA and (torch.version.cuda and int(torch.version.cuda.split(".")[0]) >= 12)

def allocator_option_enabled_fn(allocator_config, _, option):
    if allocator_config is None:
        return False
    allocator_config = allocator_config.split(',') if ',' in allocator_config else [allocator_config]
    mapping = dict([var.split(':') for var in allocator_config])

    if option in mapping and mapping[option] == 'True':
        return True
    else:
        return False

EXPANDABLE_SEGMENTS: bool = TestEnvironment.def_flag(
    "EXPANDABLE_SEGMENTS",
    env_var="PYTORCH_CUDA_ALLOC_CONF",
    enabled_fn=functools.partial(allocator_option_enabled_fn, option='expandable_segments'),
)

if TEST_CUDA and 'NUM_PARALLEL_PROCS' in os.environ:
    num_procs = int(os.getenv("NUM_PARALLEL_PROCS", "2"))
    gb_available = torch.cuda.mem_get_info()[1] / 2 ** 30
    # other libraries take up about a little under 1 GB of space per process
    torch.cuda.set_per_process_memory_fraction(round((gb_available - num_procs * .85) / gb_available / num_procs, 2))

requires_cuda = unittest.skipUnless(torch.cuda.is_available(), "Requires CUDA")

def skipIfCrossRef(fn):
    @wraps(fn)
    def wrapper(*args, **kwargs):
        if TEST_WITH_CROSSREF:
            raise unittest.SkipTest("test doesn't currently with crossref")
        else:
            fn(*args, **kwargs)
    return wrapper

class CrossRefMode(torch.overrides.TorchFunctionMode):
    def __torch_function__(self, func, types, args=(), kwargs=None):
        kwargs = kwargs or {}
        r = func(*args, **kwargs)
        return r

# Run PyTorch tests with TorchDynamo
TEST_WITH_TORCHINDUCTOR: bool = TestEnvironment.def_flag(
    "TEST_WITH_TORCHINDUCTOR",
    env_var="PYTORCH_TEST_WITH_INDUCTOR",
)
# AOT_EAGER not tested in ci, useful for debugging
TEST_WITH_AOT_EAGER: bool = TestEnvironment.def_flag(
    "TEST_WITH_AOT_EAGER",
    env_var="PYTORCH_TEST_WITH_AOT_EAGER",
)
TEST_WITH_TORCHDYNAMO: bool = TestEnvironment.def_flag(
    "TEST_WITH_TORCHDYNAMO",
    env_var="PYTORCH_TEST_WITH_DYNAMO",
    implied_by_fn=lambda: TEST_WITH_TORCHINDUCTOR or TEST_WITH_AOT_EAGER,
)

if TEST_WITH_TORCHDYNAMO:
    import torch._dynamo
    # Do not spend time on helper functions that are called with different inputs
    torch._dynamo.config.accumulated_cache_size_limit = 64
    # Do not log compilation metrics from unit tests
    torch._dynamo.config.log_compilation_metrics = False
    if TEST_WITH_TORCHINDUCTOR:
        import torch._inductor.config
        torch._inductor.config.fallback_random = True


def xpassIfTorchDynamo(func):
    return func if TEST_WITH_TORCHDYNAMO else unittest.expectedFailure(func)


def xfailIfTorchDynamo(func):
    return unittest.expectedFailure(func) if TEST_WITH_TORCHDYNAMO else func


def xfailIfLinux(func):
    return unittest.expectedFailure(func) if IS_LINUX and not TEST_WITH_ROCM and not IS_FBCODE else func


def skipIfTorchDynamo(msg="test doesn't currently work with dynamo"):
    """
    Usage:
    @skipIfTorchDynamo(msg)
    def test_blah(self):
        ...
    """
    assert isinstance(msg, str), "Are you using skipIfTorchDynamo correctly?"

    def decorator(fn):
        if not isinstance(fn, type):
            @wraps(fn)
            def wrapper(*args, **kwargs):
                if TEST_WITH_TORCHDYNAMO:
                    raise unittest.SkipTest(msg)
                else:
                    fn(*args, **kwargs)
            return wrapper

        assert isinstance(fn, type)
        if TEST_WITH_TORCHDYNAMO:
            fn.__unittest_skip__ = True
            fn.__unittest_skip_why__ = msg

        return fn

    return decorator

def skipIfTorchInductor(msg="test doesn't currently work with torchinductor",
                        condition=TEST_WITH_TORCHINDUCTOR):
    def decorator(fn):
        if not isinstance(fn, type):
            @wraps(fn)
            def wrapper(*args, **kwargs):
                if condition:
                    raise unittest.SkipTest(msg)
                else:
                    fn(*args, **kwargs)
            return wrapper

        assert isinstance(fn, type)
        if condition:
            fn.__unittest_skip__ = True
            fn.__unittest_skip_why__ = msg

        return fn

    return decorator

def serialTest(condition=True):
    """
    Decorator for running tests serially.  Requires pytest
    """
    def decorator(fn):
        if has_pytest and condition:
            return pytest.mark.serial(fn)
        return fn
    return decorator

def unMarkDynamoStrictTest(cls=None):
    def decorator(cls):
        cls.dynamo_strict = False
        return cls

    if cls is None:
        return decorator
    else:
        return decorator(cls)


def markDynamoStrictTest(cls_or_func=None, nopython=False):
    """
    Marks the test as 'strict'. In strict mode, we reset before and after the
    test, and run without suppress errors.

    Args:
    - nopython: if we should run torch._dynamo.optimize with nopython={True/False}.
    """
    def decorator(cls_or_func):
        if inspect.isclass(cls_or_func):
            cls_or_func.dynamo_strict = True
            cls_or_func.dynamo_strict_nopython = nopython
            return cls_or_func

        fn = cls_or_func

        @wraps(fn)
        def wrapper(*args, **kwargs):
            torch._dynamo.reset()
            with unittest.mock.patch("torch._dynamo.config.suppress_errors", False):
                fn(*args, **kwargs)
            torch._dynamo.reset()
        return wrapper

    if cls_or_func is None:
        return decorator
    else:
        return decorator(cls_or_func)


def skipRocmIfTorchInductor(msg="test doesn't currently work with torchinductor on the ROCm stack"):
    return skipIfTorchInductor(msg=msg, condition=TEST_WITH_ROCM and TEST_WITH_TORCHINDUCTOR)

def skipIfLegacyJitExecutor(msg="test doesn't currently work with legacy JIT executor"):
    def decorator(fn):
        if not isinstance(fn, type):
            @wraps(fn)
            def wrapper(*args, **kwargs):
                if GRAPH_EXECUTOR == ProfilingMode.LEGACY:
                    raise unittest.SkipTest(msg)
                else:
                    fn(*args, **kwargs)
            return wrapper

        assert isinstance(fn, type)
        if GRAPH_EXECUTOR == ProfilingMode.LEGACY:
            fn.__unittest_skip__ = True
            fn.__unittest_skip_why__ = msg

        return fn


    return decorator


# Run PyTorch tests with translation validation on.
TEST_WITH_TV = os.getenv('PYTORCH_TEST_WITH_TV') == '1'

if TEST_WITH_TV:
    torch.fx.experimental._config.translation_validation = True

# Some tests take too long when dynamic_shapes is combined with
# translation_validation. Whenever that happens, we solve that by
# disabling translation_validation.
def disable_translation_validation_if_dynamic_shapes(fn):
    @functools.wraps(fn)
    def wrapper(*args, **kwargs):
        if torch._dynamo.config.dynamic_shapes:
            # Turning TV off due to high latency on dynamic shapes.
            torch.fx.experimental._config.translation_validation = False
        return fn(*args, **kwargs)
    return wrapper


# Determine whether to enable cuda memory leak check.
# CUDA mem leak check is expensive and thus we don't want to execute it on every
# test case / configuration.
# If this is True then CUDA memory leak checks are skipped. If this is false
#   then CUDA memory leak checks are performed.
# See: https://github.com/pytorch/pytorch/pull/59402#issuecomment-858811135
TEST_CUDA_MEM_LEAK_CHECK: bool = TestEnvironment.def_flag(
    "TEST_CUDA_MEM_LEAK_CHECK",
    env_var="PYTORCH_TEST_CUDA_MEM_LEAK_CHECK",
)


# Dict of NumPy dtype -> torch dtype (when the correspondence exists)
numpy_to_torch_dtype_dict = {
    np.bool_      : torch.bool,
    np.uint8      : torch.uint8,
    np.uint16     : torch.uint16,
    np.uint32     : torch.uint32,
    np.uint64     : torch.uint64,
    np.int8       : torch.int8,
    np.int16      : torch.int16,
    np.int32      : torch.int32,
    np.int64      : torch.int64,
    np.float16    : torch.float16,
    np.float32    : torch.float32,
    np.float64    : torch.float64,
    np.complex64  : torch.complex64,
    np.complex128 : torch.complex128
}


# numpy dtypes like np.float64 are not instances, but rather classes. This leads to rather absurd cases like
# np.float64 != np.dtype("float64") but np.float64 == np.dtype("float64").type.
# Especially when checking against a reference we can't be sure which variant we get, so we simply try both.
def numpy_to_torch_dtype(np_dtype):
    try:
        return numpy_to_torch_dtype_dict[np_dtype]
    except KeyError:
        return numpy_to_torch_dtype_dict[np_dtype.type]


def has_corresponding_torch_dtype(np_dtype):
    try:
        numpy_to_torch_dtype(np_dtype)
        return True
    except KeyError:
        return False


if IS_WINDOWS:
    # Size of `np.intc` is platform defined.
    # It is returned by functions like `bitwise_not`.
    # On Windows `int` is 32-bit
    # https://docs.microsoft.com/en-us/cpp/cpp/data-type-ranges?view=msvc-160
    numpy_to_torch_dtype_dict[np.intc] = torch.int

# Dict of torch dtype -> NumPy dtype
torch_to_numpy_dtype_dict = {value : key for (key, value) in numpy_to_torch_dtype_dict.items()}
torch_to_numpy_dtype_dict.update({
    torch.bfloat16: np.float32,
    torch.complex32: np.complex64
})

def skipIfNNModuleInlined(
    msg="test doesn't currently work with nn module inlining",
    condition=torch._dynamo.config.inline_inbuilt_nn_modules,
):
    def decorator(fn):
        if not isinstance(fn, type):

            @wraps(fn)
            def wrapper(*args, **kwargs):
                if condition:
                    raise unittest.SkipTest(msg)
                else:
                    fn(*args, **kwargs)

            return wrapper

        assert isinstance(fn, type)
        if condition:
            fn.__unittest_skip__ = True
            fn.__unittest_skip_why__ = msg

        return fn

    return decorator

def skipIfRocm(func=None, *, msg="test doesn't currently work on the ROCm stack"):
    def dec_fn(fn):
        reason = f"skipIfRocm: {msg}"

        @wraps(fn)
        def wrapper(*args, **kwargs):
            if TEST_WITH_ROCM:
                raise unittest.SkipTest(reason)
            else:
                return fn(*args, **kwargs)
        return wrapper
    if func:
        return dec_fn(func)
    return dec_fn

def runOnRocm(fn):
    @wraps(fn)
    def wrapper(*args, **kwargs):
        if TEST_WITH_ROCM:
            fn(*args, **kwargs)
        else:
            raise unittest.SkipTest("test currently only works on the ROCm stack")
    return wrapper

def runOnRocmArch(arch: Tuple[str, ...]):
    def dec_fn(fn):
        @wraps(fn)
        def wrap_fn(self, *args, **kwargs):
            if TEST_WITH_ROCM:
                prop = torch.cuda.get_device_properties(0)
                if prop.gcnArchName.split(":")[0] not in arch:
                    reason = f"skipIfRocm: test only runs on {arch}"
                    raise unittest.SkipTest(reason)
            return fn(self, *args, **kwargs)
        return wrap_fn
    return dec_fn

def skipIfXpu(func=None, *, msg="test doesn't currently work on the XPU stack"):
    def dec_fn(fn):
        reason = f"skipIfXpu: {msg}"

        @wraps(fn)
        def wrapper(*args, **kwargs):
            if TEST_XPU:
                raise unittest.SkipTest(reason)
            else:
                return fn(*args, **kwargs)
        return wrapper
    if func:
        return dec_fn(func)
    return dec_fn

def skipIfMps(fn):
    @wraps(fn)
    def wrapper(*args, **kwargs):
        if TEST_MPS:
            raise unittest.SkipTest("test doesn't currently work with MPS")
        else:
            fn(*args, **kwargs)
    return wrapper

def skipIfHpu(fn):
    @wraps(fn)
    def wrapper(*args, **kwargs):
        if TEST_HPU:
            raise unittest.SkipTest("test doesn't currently work with HPU")
        else:
            fn(*args, **kwargs)
    return wrapper

# Skips a test on CUDA if ROCm is available and its version is lower than requested.
def skipIfRocmVersionLessThan(version=None):
    def dec_fn(fn):
        @wraps(fn)
        def wrap_fn(self, *args, **kwargs):
            if TEST_WITH_ROCM:
                rocm_version = str(torch.version.hip)
                rocm_version = rocm_version.split("-")[0]    # ignore git sha
                rocm_version_tuple = tuple(int(x) for x in rocm_version.split("."))
                if rocm_version_tuple is None or version is None or rocm_version_tuple < tuple(version):
                    reason = f"ROCm {rocm_version_tuple} is available but {version} required"
                    raise unittest.SkipTest(reason)
            return fn(self, *args, **kwargs)
        return wrap_fn
    return dec_fn

def skipIfNotMiopenSuggestNHWC(fn):
    @wraps(fn)
    def wrapper(*args, **kwargs):
        if not TEST_WITH_MIOPEN_SUGGEST_NHWC:
            raise unittest.SkipTest("test doesn't currently work without MIOpen NHWC activation")
        else:
            fn(*args, **kwargs)
    return wrapper

def skipIfWindows(func=None, *, msg="test doesn't currently work on the Windows stack"):
    def dec_fn(fn):
        reason = f"skipIfWindows: {msg}"

        @wraps(fn)
        def wrapper(*args, **kwargs):
            if IS_WINDOWS:  # noqa: F821
                raise unittest.SkipTest(reason)
            else:
                return fn(*args, **kwargs)
        return wrapper
    if func:
        return dec_fn(func)
    return dec_fn

# Reverts the linalg backend back to default to make sure potential failures in one
# test do not affect other tests
def setLinalgBackendsToDefaultFinally(fn):
    @wraps(fn)
    def _fn(*args, **kwargs):
        _preferred_backend = torch.backends.cuda.preferred_linalg_library()
        try:
            fn(*args, **kwargs)
        finally:
            torch.backends.cuda.preferred_linalg_library(_preferred_backend)
    return _fn


# Reverts the blas backend back to default to make sure potential failures in one
# test do not affect other tests
def setBlasBackendsToDefaultFinally(fn):
    @wraps(fn)
    def _fn(*args, **kwargs):
        _preferred_backend = torch.backends.cuda.preferred_blas_library()
        try:
            fn(*args, **kwargs)
        finally:
            torch.backends.cuda.preferred_blas_library(_preferred_backend)
    return _fn


# Context manager for setting deterministic flag and automatically
# resetting it to its original value
class DeterministicGuard:
    def __init__(self, deterministic, *, warn_only=False, fill_uninitialized_memory=True):
        self.deterministic = deterministic
        self.warn_only = warn_only
        self.fill_uninitialized_memory = fill_uninitialized_memory

    def __enter__(self):
        self.deterministic_restore = torch.are_deterministic_algorithms_enabled()
        self.warn_only_restore = torch.is_deterministic_algorithms_warn_only_enabled()
        self.fill_uninitialized_memory_restore = torch.utils.deterministic.fill_uninitialized_memory
        torch.use_deterministic_algorithms(
            self.deterministic,
            warn_only=self.warn_only)
        torch.utils.deterministic.fill_uninitialized_memory = self.fill_uninitialized_memory

    def __exit__(self, exception_type, exception_value, traceback):
        torch.use_deterministic_algorithms(
            self.deterministic_restore,
            warn_only=self.warn_only_restore)
        torch.utils.deterministic.fill_uninitialized_memory = self.fill_uninitialized_memory_restore

class AlwaysWarnTypedStorageRemoval:
    def __init__(self, always_warn):
        assert isinstance(always_warn, bool)
        self.always_warn = always_warn

    def __enter__(self):
        self.always_warn_restore = torch.storage._get_always_warn_typed_storage_removal()
        torch.storage._set_always_warn_typed_storage_removal(self.always_warn)

    def __exit__(self, exception_type, exception_value, traceback):
        torch.storage._set_always_warn_typed_storage_removal(self.always_warn_restore)

# Context manager for setting cuda sync debug mode and reset it
# to original value
# we are not exposing it to the core because sync debug mode is
# global and thus not thread safe
class CudaSyncGuard:
    def __init__(self, sync_debug_mode):
        self.mode = sync_debug_mode

    def __enter__(self):
        self.debug_mode_restore = torch.cuda.get_sync_debug_mode()
        torch.cuda.set_sync_debug_mode(self.mode)

    def __exit__(self, exception_type, exception_value, traceback):
        torch.cuda.set_sync_debug_mode(self.debug_mode_restore)

# Context manager for setting torch.__future__.set_swap_module_params_on_conversion
# and automatically resetting it to its original value
class SwapTensorsGuard:
    def __init__(self, use_swap_tensors):
        self.use_swap_tensors = use_swap_tensors

    def __enter__(self):
        self.swap_tensors_restore = torch.__future__.get_swap_module_params_on_conversion()
        if self.use_swap_tensors is not None:
            torch.__future__.set_swap_module_params_on_conversion(self.use_swap_tensors)

    def __exit__(self, exception_type, exception_value, traceback):
        torch.__future__.set_swap_module_params_on_conversion(self.swap_tensors_restore)

# This decorator can be used for API tests that call
# torch.use_deterministic_algorithms().  When the test is finished, it will
# restore the previous deterministic flag setting.
#
# If CUDA >= 10.2, this will set the environment variable
# CUBLAS_WORKSPACE_CONFIG=:4096:8 so that the error associated with that
# setting is not thrown during the test unless the test changes that variable
# on purpose. The previous CUBLAS_WORKSPACE_CONFIG setting will also be
# restored once the test is finished.
#
# Note that if a test requires CUDA to actually register the changed
# CUBLAS_WORKSPACE_CONFIG variable, a new subprocess must be created, because
# CUDA only checks the variable when the runtime initializes. Tests can be
# run inside a subprocess like so:
#
#   import subprocess, sys, os
#   script = '''
#   # Test code should go here
#   '''
#   try:
#       subprocess.check_output(
#           [sys.executable, '-c', script],
#           stderr=subprocess.STDOUT,
#           cwd=os.path.dirname(os.path.realpath(__file__)),
#           env=os.environ.copy())
#   except subprocess.CalledProcessError as e:
#       error_message = e.output.decode('utf-8')
#       # Handle exceptions raised by the subprocess here
#
def wrapDeterministicFlagAPITest(fn):
    @wraps(fn)
    def wrapper(*args, **kwargs):
        with DeterministicGuard(
                torch.are_deterministic_algorithms_enabled(),
                warn_only=torch.is_deterministic_algorithms_warn_only_enabled()):
            class CuBLASConfigGuard:
                cublas_var_name = 'CUBLAS_WORKSPACE_CONFIG'

                def __enter__(self):
                    self.is_cuda10_2_or_higher = (
                        (torch.version.cuda is not None)
                        and ([int(x) for x in torch.version.cuda.split(".")] >= [10, 2]))
                    if self.is_cuda10_2_or_higher:
                        self.cublas_config_restore = os.environ.get(self.cublas_var_name)
                        os.environ[self.cublas_var_name] = ':4096:8'

                def __exit__(self, exception_type, exception_value, traceback):
                    if self.is_cuda10_2_or_higher:
                        cur_cublas_config = os.environ.get(self.cublas_var_name)
                        if self.cublas_config_restore is None:
                            if cur_cublas_config is not None:
                                del os.environ[self.cublas_var_name]
                        else:
                            os.environ[self.cublas_var_name] = self.cublas_config_restore
            with CuBLASConfigGuard():
                fn(*args, **kwargs)
    return wrapper

# This decorator can be used for API tests that want to safely call
# torch.__future__.set_swap_module_params_on_conversion.  `swap` can be set to
# True, False or None where None indicates that the context manager does not
# set the flag. When the test is finished, it will restore the previous swap
# flag setting.
def wrapSwapTensorsTest(swap=None):
    def dec_fn(fn):
        @wraps(fn)
        def wrapper(*args, **kwargs):
            with SwapTensorsGuard(swap):
                fn(*args, **kwargs)
        return wrapper
    return dec_fn

# test parametrizer for swapping
class swap(_TestParametrizer):
    def __init__(self, swap_values):
        super().__init__()
        self.swap_values = swap_values

    def _parametrize_test(self, test, generic_cls, device_cls):
        for swap in self.swap_values:
            yield wrapSwapTensorsTest(swap)(test), f'swap_{swap}', {}, lambda _: []

def skipIfCompiledWithoutNumpy(fn):
    # Even if the numpy module is present, if `USE_NUMPY=0` is used during the
    # build, numpy tests will fail
    numpy_support = TEST_NUMPY
    if numpy_support:
        try:
            # The numpy module is present, verify that PyTorch is compiled with
            # numpy support
            torch.from_numpy(np.array([2, 2]))
        except RuntimeError:
            numpy_support = False

    @wraps(fn)
    def wrapper(*args, **kwargs):
        if not numpy_support:
            raise unittest.SkipTest("PyTorch was compiled without numpy support")
        else:
            fn(*args, **kwargs)
    return wrapper

def _test_function(fn, device):
    def run_test_function(self):
        return fn(self, device)
    return run_test_function

def skipIfNoXNNPACK(fn):
    @wraps(fn)
    def wrapper(*args, **kwargs):
        if not torch.backends.xnnpack.enabled:
            raise unittest.SkipTest('XNNPACK must be enabled for these tests. Please build with USE_XNNPACK=1.')
        else:
            fn(*args, **kwargs)
    return wrapper

def skipIfNoLapack(fn):
    @wraps(fn)
    def wrapper(*args, **kwargs):
        if not torch._C.has_lapack:
            raise unittest.SkipTest('PyTorch compiled without Lapack')
        else:
            fn(*args, **kwargs)
    return wrapper

def skipIfNotRegistered(op_name, message):
    """Wraps the decorator to hide the import of the `core`.

    Args:
        op_name: Check if this op is registered in `core._REGISTERED_OPERATORS`.
        message: message to fail with.

    Usage:
        @skipIfNotRegistered('MyOp', 'MyOp is not linked!')
            This will check if 'MyOp' is in the caffe2.python.core
    """
    return unittest.skip("Pytorch is compiled without Caffe2")

def skipIfNoSciPy(fn):
    @wraps(fn)
    def wrapper(*args, **kwargs):
        if not TEST_SCIPY:
            raise unittest.SkipTest("test require SciPy, but SciPy not found")
        else:
            fn(*args, **kwargs)
    return wrapper

def skip_if_pytest(fn):
    @wraps(fn)
    def wrapped(*args, **kwargs):
        if "PYTEST_CURRENT_TEST" in os.environ:
            raise unittest.SkipTest("does not work under pytest")
        return fn(*args, **kwargs)

    return wrapped


def slowTest(fn):
    @wraps(fn)
    def wrapper(*args, **kwargs):
        if not TEST_WITH_SLOW:
            raise unittest.SkipTest("test is slow; run with PYTORCH_TEST_WITH_SLOW to enable test")
        else:
            fn(*args, **kwargs)
    wrapper.__dict__['slow_test'] = True
    return wrapper


def slowTestIf(condition):
    return slowTest if condition else lambda fn: fn


def skipCUDAMemoryLeakCheckIf(condition):
    def dec(fn):
        if getattr(fn, '_do_cuda_memory_leak_check', True):  # if current True
            fn._do_cuda_memory_leak_check = not condition
        return fn
    return dec

def skipCUDANonDefaultStreamIf(condition):
    def dec(fn):
        if getattr(fn, '_do_cuda_non_default_stream', True):  # if current True
            fn._do_cuda_non_default_stream = not condition
        return fn
    return dec

def suppress_warnings(fn):
    @wraps(fn)
    def wrapper(*args, **kwargs):
        with warnings.catch_warnings():
            warnings.simplefilter("ignore")
            fn(*args, **kwargs)
    return wrapper


def to_gpu(obj, type_map=None):
    if type_map is None:
        type_map = {}
    if isinstance(obj, torch.Tensor):
        assert obj.is_leaf
        t = type_map.get(obj.dtype, obj.dtype)
        with torch.no_grad():
            res = obj.clone().to(dtype=t, device="cuda")
            res.requires_grad = obj.requires_grad
        return res
    elif torch.is_storage(obj):
        return obj.new().resize_(obj.size()).copy_(obj)
    elif isinstance(obj, list):
        return [to_gpu(o, type_map) for o in obj]
    elif isinstance(obj, tuple):
        return tuple(to_gpu(o, type_map) for o in obj)
    else:
        return deepcopy(obj)


def get_function_arglist(func):
    return inspect.getfullargspec(func).args


def set_rng_seed(seed):
    torch.manual_seed(seed)
    random.seed(seed)
    if TEST_NUMPY:
        np.random.seed(seed)


@contextlib.contextmanager
def set_default_dtype(dtype):
    saved_dtype = torch.get_default_dtype()
    torch.set_default_dtype(dtype)
    try:
        yield
    finally:
        torch.set_default_dtype(saved_dtype)

@contextlib.contextmanager
def set_default_tensor_type(tensor_type):
    saved_tensor_type = torch.tensor([]).type()
    torch.set_default_tensor_type(tensor_type)
    try:
        yield
    finally:
        torch.set_default_tensor_type(saved_tensor_type)

def iter_indices(tensor):
    if tensor.dim() == 0:
        return range(0)
    if tensor.dim() == 1:
        return range(tensor.size(0))
    return product(*(range(s) for s in tensor.size()))


def is_iterable(obj):
    try:
        iter(obj)
        return True
    except TypeError:
        return False


def is_iterable_of_tensors(iterable, include_empty=False):
    """ Returns True if iterable is an iterable of tensors and False o.w.

        If the iterable is empty, the return value is :attr:`include_empty`
    """
    # Tensor itself is iterable so we check this first
    if isinstance(iterable, torch.Tensor):
        return False

    try:
        if len(iterable) == 0:
            return include_empty

        for t in iter(iterable):
            if not isinstance(t, torch.Tensor):
                return False

    except TypeError as te:
        return False

    return True


class CudaNonDefaultStream:
    def __enter__(self):
        # Before starting CUDA test save currently active streams on all
        # CUDA devices and set new non default streams to all CUDA devices
        # to ensure CUDA tests do not use default stream by mistake.
        beforeDevice = torch.cuda.current_device()
        self.beforeStreams = []
        for d in range(torch.cuda.device_count()):
            self.beforeStreams.append(torch.cuda.current_stream(d))
            deviceStream = torch.cuda.Stream(device=d)
            self.beforeStreams[-1].synchronize()
            torch._C._cuda_setStream(stream_id=deviceStream.stream_id,
                                     device_index=deviceStream.device_index,
                                     device_type=deviceStream.device_type)
        torch._C._cuda_setDevice(beforeDevice)

    def __exit__(self, exec_type, exec_value, traceback):
        # After completing CUDA test load previously active streams on all
        # CUDA devices.
        beforeDevice = torch.cuda.current_device()
        for d in range(torch.cuda.device_count()):
            torch._C._cuda_setStream(stream_id=self.beforeStreams[d].stream_id,
                                     device_index=self.beforeStreams[d].device_index,
                                     device_type=self.beforeStreams[d].device_type)
        torch._C._cuda_setDevice(beforeDevice)

class CudaMemoryLeakCheck:
    def __init__(self, testcase, name=None):
        self.name = testcase.id() if name is None else name
        self.testcase = testcase

        # initialize context & RNG to prevent false positive detections
        # when the test is the first to initialize those
        from torch.testing._internal.common_cuda import initialize_cuda_context_rng
        initialize_cuda_context_rng()

    # Stores CUDA memory data provided by PyTorch's caching allocator and
    #   the CUDA driver.
    #
    # NOTE: The undocumented torch.cuda.mem_get_info() returns
    #   (#free bytes, #total bytes available) on the GPU
    def __enter__(self):
        self.caching_allocator_befores = []
        self.driver_befores = []

        # Performs a gc if required (required if any CUDA memory is held)
        num_devices = torch.cuda.device_count()
        for i in range(num_devices):
            caching_allocator_mem_allocated = torch.cuda.memory_allocated(i)
            # NOTE: gc is based exclusively on caching allocator memory
            #   because the driver will always have some bytes in use (context size?)
            if caching_allocator_mem_allocated > 0:
                gc.collect()
                torch._C._cuda_clearCublasWorkspaces()
                torch.cuda.empty_cache()
                break

        # Acquires caching allocator and driver statistics before the test is run
        for i in range(num_devices):
            self.caching_allocator_befores.append(torch.cuda.memory_allocated(i))
            bytes_free, bytes_total = torch.cuda.mem_get_info(i)
            driver_mem_allocated = bytes_total - bytes_free
            self.driver_befores.append(driver_mem_allocated)

    def __exit__(self, exec_type, exec_value, traceback):
        # Don't check for leaks if an exception was thrown
        if exec_type is not None:
            return

        # Compares caching allocator before/after statistics
        # An increase in allocated memory is a discrepancy indicating a possible
        #   memory leak
        discrepancy_detected = False
        num_devices = torch.cuda.device_count()
        for i in range(num_devices):
            # avoid counting cublasWorkspace allocations
            torch._C._cuda_clearCublasWorkspaces()
            caching_allocator_mem_allocated = torch.cuda.memory_allocated(i)

            if caching_allocator_mem_allocated > self.caching_allocator_befores[i]:
                discrepancy_detected = True
                break

        # Short-circuits if no discrepancy detected
        if not discrepancy_detected:
            return

        # Validates the discrepancy persists after garbage collection and
        #   is confirmed by the driver API

        # NOTE: driver API iscrepancies alone are ignored because with the jiterator
        #   some tests may permanently increase the CUDA context size and
        #   that will appear as a driver memory leak but is the expected behavior.

        # GCs and clears the cache
        gc.collect()
        torch.cuda.empty_cache()

        for i in range(num_devices):

            discrepancy_detected = True

            # Query memory multiple items to ensure leak was not transient
            for n in range(3):
                caching_allocator_mem_allocated = torch.cuda.memory_allocated(i)
                bytes_free, bytes_total = torch.cuda.mem_get_info(i)
                driver_mem_allocated = bytes_total - bytes_free

                caching_allocator_discrepancy = False
                driver_discrepancy = False

                if caching_allocator_mem_allocated > self.caching_allocator_befores[i]:
                    caching_allocator_discrepancy = True

                if driver_mem_allocated > self.driver_befores[i]:
                    driver_discrepancy = True

                if not (caching_allocator_discrepancy or driver_discrepancy):
                    # Leak was false positive, exit loop
                    discrepancy_detected = False
                    break

            if not discrepancy_detected:
                continue

            if caching_allocator_discrepancy and not driver_discrepancy:
                # Just raises a warning if the leak is not validated by the
                #   driver API
                # NOTE: this may be a problem with how the caching allocator collects its
                #   statistics or a leak too small to trigger the allocation of an
                #   additional block of memory by the CUDA driver
                msg = ("CUDA caching allocator reports a memory leak not "
                       f"verified by the driver API in {self.name}! "
                       f"Caching allocator allocated memory was {self.caching_allocator_befores[i]} "
                       f"and is now reported as {caching_allocator_mem_allocated} "
                       f"on device {i}. "
                       f"CUDA driver allocated memory was {self.driver_befores[i]} and is now {driver_mem_allocated}.")
                warnings.warn(msg)
            elif caching_allocator_discrepancy and driver_discrepancy:
                # A caching allocator discrepancy validated by the driver API is a
                #   failure (except on ROCm, see below)
                msg = (f"CUDA driver API confirmed a leak in {self.name}! "
                       f"Caching allocator allocated memory was {self.caching_allocator_befores[i]} "
                       f"and is now reported as {caching_allocator_mem_allocated} "
                       f"on device {i}. "
                       f"CUDA driver allocated memory was {self.driver_befores[i]} and is now {driver_mem_allocated}.")

                raise RuntimeError(msg)

@contextmanager
def skip_exception_type(exc_type):
    try:
        yield
    except exc_type as e:
        raise unittest.SkipTest(f"not implemented: {e}") from e

@contextmanager
def print_repro_on_failure(repro_parts):
    try:
        yield
    except unittest.SkipTest:
        raise
    except Exception as e:
        # Get the index of the sample input that failed the test if possible.
        sample_isolation_prefix = ""
        tracked_input = getattr(e, "_tracked_input", None)
        if tracked_input is not None:
            sample_isolation_prefix = f"PYTORCH_OPINFO_SAMPLE_INPUT_INDEX={tracked_input.index}"

        repro_str = " ".join(filter(None, (sample_isolation_prefix, *repro_parts)))
        repro_msg = f"""
To execute this test, run the following from the base repo dir:
    {repro_str}

This message can be suppressed by setting PYTORCH_PRINT_REPRO_ON_FAILURE=0"""

        # NB: Hacking the exception args is the cleanest way I've found to append
        # failure reproduction info without poisoning the stack trace.
        if len(e.args) >= 1:
            e.args = (f"{e.args[0]}\n{repro_msg}", *e.args[1:])
        raise

#  "min_satisfying_examples" setting has been deprecated in hypothesis
#  3.56.0 and removed in hypothesis 4.x
try:
    import hypothesis

    def settings(*args, **kwargs):
        if 'min_satisfying_examples' in kwargs and hypothesis.version.__version_info__ >= (3, 56, 0):
            kwargs.pop('min_satisfying_examples')
        return hypothesis.settings(*args, **kwargs)


    hypothesis.settings.register_profile(
        "pytorch_ci",
        settings(
            derandomize=True,
            suppress_health_check=[hypothesis.HealthCheck.too_slow],
            database=None,
            max_examples=50,
            verbosity=hypothesis.Verbosity.normal))
    hypothesis.settings.register_profile(
        "dev",
        settings(
            suppress_health_check=[hypothesis.HealthCheck.too_slow],
            database=None,
            max_examples=10,
            verbosity=hypothesis.Verbosity.normal))
    hypothesis.settings.register_profile(
        "debug",
        settings(
            suppress_health_check=[hypothesis.HealthCheck.too_slow],
            database=None,
            max_examples=1000,
            verbosity=hypothesis.Verbosity.verbose))

    hypothesis.settings.load_profile(
        "pytorch_ci" if IS_CI else os.getenv('PYTORCH_HYPOTHESIS_PROFILE', 'dev')
    )
except ImportError:
    print('Fail to import hypothesis in common_utils, tests are not derandomized')

# Used in check_if_enable to see if a test method should be disabled by an issue,
# sanitizes a test method name from appended suffixes by @dtypes parametrization.
# e.g., an issue with title "DISABLED test_bitwise_ops (__main__.TestBinaryUfuncs)" should
# disabled ALL parametrized test_bitwise_ops tests, such test_bitwise_ops_cuda_int32
def remove_device_and_dtype_suffixes(test_name: str) -> str:
    # import statement is localized to avoid circular dependency issues with common_device_type.py
    from torch.testing._internal.common_device_type import get_device_type_test_bases
    device_suffixes = [x.device_type for x in get_device_type_test_bases()]
    dtype_suffixes = [str(dt)[len("torch."):] for dt in get_all_dtypes()]

    test_name_chunks = test_name.split("_")
    if len(test_name_chunks) > 0 and test_name_chunks[-1] in dtype_suffixes:
        if len(test_name_chunks) > 1 and test_name_chunks[-2] in device_suffixes:
            return "_".join(test_name_chunks[0:-2])
        return "_".join(test_name_chunks[0:-1])
    return test_name


def check_if_enable(test: unittest.TestCase):
    classname = str(test.__class__).split("'")[1].split(".")[-1]
    sanitized_testname = remove_device_and_dtype_suffixes(test._testMethodName)

    def matches_test(target: str):
        target_test_parts = target.split()
        if len(target_test_parts) < 2:
            # poorly formed target test name
            return False
        target_testname = target_test_parts[0]
        target_classname = target_test_parts[1][1:-1].split(".")[-1]
        # if test method name or its sanitized version exactly matches the disabled
        # test method name AND allow non-parametrized suite names to disable
        # parametrized ones (TestSuite disables TestSuiteCPU)
        return classname.startswith(target_classname) and (target_testname in (test._testMethodName, sanitized_testname))

    if any(matches_test(x) for x in slow_tests_dict.keys()):
        getattr(test, test._testMethodName).__dict__['slow_test'] = True
        if not TEST_WITH_SLOW:
            raise unittest.SkipTest("test is slow; run with PYTORCH_TEST_WITH_SLOW to enable test")

    if not IS_SANDCASTLE:
        should_skip = False
        skip_msg = ""

        for disabled_test, (issue_url, platforms) in disabled_tests_dict.items():
            if matches_test(disabled_test):
                platform_to_conditional: Dict = {
                    "mac": IS_MACOS,
                    "macos": IS_MACOS,
                    "win": IS_WINDOWS,
                    "windows": IS_WINDOWS,
                    "linux": IS_LINUX,
                    "rocm": TEST_WITH_ROCM,
                    "xpu": TEST_XPU,
                    "asan": TEST_WITH_ASAN,
                    "dynamo": TEST_WITH_TORCHDYNAMO,
                    "inductor": TEST_WITH_TORCHINDUCTOR,
                    "slow": TEST_WITH_SLOW,
                }

                invalid_platforms = list(filter(lambda p: p not in platform_to_conditional, platforms))
                if len(invalid_platforms) > 0:
                    invalid_plats_str = ", ".join(invalid_platforms)
                    valid_plats = ", ".join(platform_to_conditional.keys())

                    print(f"Test {disabled_test} is disabled for some unrecognized ",
                          f"platforms: [{invalid_plats_str}]. Please edit issue {issue_url} to fix the platforms ",
                          'assigned to this flaky test, changing "Platforms: ..." to a comma separated ',
                          f"subset of the following (or leave it blank to match all platforms): {valid_plats}")

                    # Sanitize the platforms list so that we continue to disable the test for any valid platforms given
                    platforms = list(filter(lambda p: p in platform_to_conditional, platforms))

                if platforms == [] or any(platform_to_conditional[platform] for platform in platforms):
                    should_skip = True
                    skip_msg = f"Test is disabled because an issue exists disabling it: {issue_url}" \
                        f" for {'all' if platforms == [] else ''}platform(s) {', '.join(platforms)}. " \
                        "If you're seeing this on your local machine and would like to enable this test, " \
                        "please make sure CI is not set and you are not using the flag --import-disabled-tests."
                    break

        if should_skip and not RERUN_DISABLED_TESTS:
            # Skip the disabled test when not running under --rerun-disabled-tests verification mode
            raise unittest.SkipTest(skip_msg)

        if not should_skip and RERUN_DISABLED_TESTS:
            skip_msg = "Test is enabled but --rerun-disabled-tests verification mode is set, so only" \
                " disabled tests are run"
            raise unittest.SkipTest(skip_msg)

    if TEST_SKIP_FAST:
        if hasattr(test, test._testMethodName) and not getattr(test, test._testMethodName).__dict__.get('slow_test', False):
            raise unittest.SkipTest("test is fast; we disabled it with PYTORCH_TEST_SKIP_FAST")


# `TestCase.assertEqual` is very permissive and coerced the inputs into a format that could be compared. This is very
# convenient when writing tests, but not so much while reviewing them. By default, the comparison `Pair` framework of
# `torch.testing._comparison.are_equal`, used for example by the public testing function
# `torch.testing.assert_close`, is more strict. In order to use the same framework and thus reduce the divergence
# between internal and external comparison logic as much as possible, we define some "relaxed" pairs here. They only
# change the supported inputs, but the comparison logic is the same.
# TODO: Revisit the relaxed pairs and check how much work it is to fix the tests that would fail without the relaxation.

class RelaxedBooleanPair(BooleanPair):
    """Pair for boolean-like inputs.

    In contrast to the builtin :class:`BooleanPair`, this class also supports one input being a number or a single
    element tensor-like.
    """
    _supported_number_types = NumberPair(0, 0)._supported_types

    def _process_inputs(self, actual, expected, *, id):
        # We require only one of the inputs of the inputs to be a boolean and the other can also be a boolean, a
        # number, or a single element tensor or array, whereas in default BooleanPair both inputs have to be booleans.
        tensor_or_array_types: Tuple[Type, ...] = (torch.Tensor, np.ndarray)
        other_supported_types = (*self._supported_types, *self._supported_number_types, *tensor_or_array_types)
        if not (
            (isinstance(actual, self._supported_types) and isinstance(expected, other_supported_types))
            or (isinstance(expected, self._supported_types) and isinstance(actual, other_supported_types))
        ):
            self._inputs_not_supported()

        return [self._to_bool(input, id=id) for input in (actual, expected)]

    def _to_bool(self, bool_like, *, id):
        if isinstance(bool_like, np.number):
            return bool(bool_like.item())
        elif type(bool_like) in self._supported_number_types:
            return bool(bool_like)
        elif isinstance(bool_like, (torch.Tensor, np.ndarray)):
            numel = bool_like.numel() if isinstance(bool_like, torch.Tensor) else bool_like.size
            if numel > 1:
                self._fail(
                    ValueError,
                    f"Only single element tensor-likes can be compared against a boolean. "
                    f"Got {numel} elements instead.",
                    id=id
                )

            return bool(bool_like.item())
        else:
            return super()._to_bool(bool_like, id=id)


class RelaxedNumberPair(NumberPair):
    """Pair for number-like inputs.

    In contrast to the builtin :class:`NumberPair`, this class also supports one input being a single element
    tensor-like or a :class:`enum.Enum`. (D)Type checks are disabled, meaning comparing 1 to 1.0 succeeds even when
    ``check_dtype=True`` is passed.

    In addition, this class uses looser default tolerances for :class:`float` and :class:`complex` inputs. Also
    supports overriding the absolute and relative tolerance through the ``@precisionOverride`` and
    ``@toleranceOverride`` decorators.
    """
    _TYPE_TO_DTYPE = {
        int: torch.int64,
        float: torch.float32,
        complex: torch.complex64,
    }

    def __init__(
            self, actual, expected, *, rtol_override=0.0, atol_override=0.0, check_dtype=None, **other_parameters
    ) -> None:
        super().__init__(actual, expected, check_dtype=False, **other_parameters)
        self.rtol = max(self.rtol, rtol_override)
        self.atol = max(self.atol, atol_override)

    def _process_inputs(self, actual, expected, *, id):
        # We require only one of the inputs of the inputs to be a number and the other can also be a number or a single
        # element tensor or array, whereas in default NumberPair both inputs have to be numbers.
        tensor_or_array_types: Tuple[Type, ...] = (torch.Tensor, np.ndarray)
        other_supported_types = (*self._supported_types, *tensor_or_array_types)
        if not (
                (isinstance(actual, self._supported_types) and isinstance(expected, other_supported_types))
                or (isinstance(expected, self._supported_types) and isinstance(actual, other_supported_types))
        ):
            self._inputs_not_supported()

        return [self._to_number(input, id=id) for input in (actual, expected)]

    def _to_number(self, number_like, *, id):
        if isinstance(number_like, (torch.Tensor, np.ndarray)):
            numel = number_like.numel() if isinstance(number_like, torch.Tensor) else number_like.size
            if numel > 1:
                self._fail(
                    ValueError,
                    f"Only single element tensor-likes can be compared against a number. "
                    f"Got {numel} elements instead.",
                    id=id
                )
            number = number_like.item()
            if isinstance(number, bool):
                number = int(number)

            return number
        elif isinstance(number_like, Enum):
            return int(number_like)  # type: ignore[call-overload]
        else:
            return super()._to_number(number_like, id=id)


class TensorOrArrayPair(TensorLikePair):
    """Pair for tensor-like inputs.

    On the one hand this class is stricter than the builtin :class:`TensorLikePair` since it only allows instances of
    :class:`torch.Tensor` and :class:`numpy.ndarray` rather than allowing any tensor-like than can be converted into a
    tensor. On the other hand this class is looser since it converts all inputs into tensors with no regard of their
    relationship, e.g. comparing a :class:`torch.Tensor` to :class:`numpy.ndarray` is fine.

    In addition, this class supports overriding the absolute and relative tolerance through the ``@precisionOverride``
    and ``@toleranceOverride`` decorators.
    """
    def __init__(self, actual, expected, *, rtol_override=0.0, atol_override=0.0, **other_parameters):
        super().__init__(actual, expected, **other_parameters)
        self.rtol = max(self.rtol, rtol_override)
        self.atol = max(self.atol, atol_override)

    def _process_inputs(self, actual, expected, *, id, allow_subclasses):
        self._check_inputs_isinstance(actual, expected, cls=(torch.Tensor, np.ndarray))

        actual, expected = (self._to_tensor(input) for input in (actual, expected))
        for tensor in (actual, expected):
            self._check_supported(tensor, id=id)
        return actual, expected


class TypedStoragePair(TensorLikePair):
    """Pair for :class:`torch.storage.TypedStorage` inputs."""
    def __init__(self, actual, expected, *, rtol_override=0.0, atol_override=0.0, **other_parameters):
        self._check_inputs_isinstance(actual, expected, cls=torch.storage.TypedStorage)
        super().__init__(actual, expected, **other_parameters)
        self.rtol = max(self.rtol, rtol_override)
        self.atol = max(self.atol, atol_override)

    def _to_tensor(self, typed_storage):
        return torch.tensor(
            typed_storage._untyped_storage,
            dtype={
                torch.quint8: torch.uint8,
                torch.quint4x2: torch.uint8,
                torch.quint2x4: torch.uint8,
                torch.qint32: torch.int32,
                torch.qint8: torch.int8
            }.get(typed_storage.dtype, typed_storage.dtype),
            device=typed_storage.device,
        )


class UnittestPair(Pair):
    """Fallback ABC pair that handles non-numeric inputs.

    To avoid recreating the mismatch messages of :meth:`unittest.TestCase.assertEqual`, this pair simply wraps it in
    order to use it with the :class:`Pair` "framework" from :func:`are_equal`.

    Define the :attr:`UnittestPair.CLS` in a subclass to indicate which class(es) of the inputs the pair should support.
    """
    CLS: Union[Type, Tuple[Type, ...]]
    TYPE_NAME: Optional[str] = None

    def __init__(self, actual, expected, **other_parameters):
        self._check_inputs_isinstance(actual, expected, cls=self.CLS)
        super().__init__(actual, expected, **other_parameters)

    def compare(self):
        test_case = unittest.TestCase()

        try:
            return test_case.assertEqual(self.actual, self.expected)
        except test_case.failureException as error:
            msg = str(error)

        type_name = self.TYPE_NAME or (self.CLS if isinstance(self.CLS, type) else self.CLS[0]).__name__
        self._fail(AssertionError, f"{type_name.title()} comparison failed: {msg}")


class StringPair(UnittestPair):
    CLS = (str, bytes)
    TYPE_NAME = "string"


class SetPair(UnittestPair):
    CLS = set


class TypePair(UnittestPair):
    CLS = type


class ObjectPair(UnittestPair):
    CLS = object


# This implements a variant of assertRaises/assertRaisesRegex where we first test
# if the exception is NotImplementedError, and if so just skip the test instead
# of failing it.
#
# This is implemented by inheriting from the (private) implementation of
# assertRaises from unittest.case, and slightly tweaking it for this new
# behavior.  The year is 2021: this private class hierarchy hasn't changed since
# 2010, seems low risk to inherit from.
class AssertRaisesContextIgnoreNotImplementedError(unittest.case._AssertRaisesContext):
    def __exit__(self, exc_type, exc_value, tb):
        if exc_type is not None and issubclass(exc_type, NotImplementedError):
            self.test_case.skipTest(f"not_implemented: {exc_value}")  # type: ignore[attr-defined]
        return super().__exit__(exc_type, exc_value, tb)


@contextmanager
def set_warn_always_context(new_val: bool):
    old_val = torch.is_warn_always_enabled()
    torch.set_warn_always(new_val)
    try:
        yield
    finally:
        torch.set_warn_always(old_val)


class NoTest:
    # causes pytest to not recognize this class as a test
    __test__ = False


class TestCase(expecttest.TestCase):
    # NOTE: "precision" lets classes and generated tests set minimum
    # atol values when comparing tensors. Used by @precisionOverride and @toleranceOverride, for
    # example.
    # NOTE: "rel_tol" lets classes and generated tests set minimum
    # rtol values when comparing tensors. Used by @toleranceOverride, for example.
    _precision: float = 0
    _rel_tol: float = 0

    # Toggles whether to assert that `torch.get_default_dtype()` returns
    # `torch.float` when `setUp` and `tearDown` are called.
    _default_dtype_check_enabled: bool = False

    # Always use difflib to print diffs on multi line equality.
    # Undocumented feature in unittest
    _diffThreshold = sys.maxsize
    maxDiff = None

    # checker to early terminate test suite if unrecoverable failure occurs.
    def _should_stop_test_suite(self):
        if torch.cuda.is_initialized():
            # CUDA device side error will cause subsequence test cases to fail.
            # stop entire test suite if catches RuntimeError during torch.cuda.synchronize().
            try:
                torch.cuda.synchronize()
            except RuntimeError as rte:
                print("TEST SUITE EARLY TERMINATION due to torch.cuda.synchronize() failure", file=sys.stderr)
                print(str(rte), file=sys.stderr)
                return True
            return False
        else:
            return False

    @property
    def precision(self) -> float:
        return self._precision

    @precision.setter
    def precision(self, prec: float) -> None:
        self._precision = prec

    @property
    def rel_tol(self) -> float:
        return self._rel_tol

    @rel_tol.setter
    def rel_tol(self, prec: float) -> None:
        self._rel_tol = prec

    _do_cuda_memory_leak_check = False
    _do_cuda_non_default_stream = False

    # When True, if a test case raises a NotImplementedError, instead of failing
    # the test, skip it instead.
    _ignore_not_implemented_error = False

    def __init__(self, method_name='runTest', methodName='runTest'):
        # methodName is the correct naming in unittest and testslide uses keyword arguments.
        # So we need to use both to 1) not break BC and, 2) support testslide.
        if methodName != "runTest":
            method_name = methodName
        super().__init__(method_name)

        test_method = getattr(self, method_name, None)
        if test_method is not None:
            # Wraps the tested method if we should do CUDA memory check.
            if TEST_CUDA_MEM_LEAK_CHECK:
                self._do_cuda_memory_leak_check &= getattr(test_method, '_do_cuda_memory_leak_check', True)
                # FIXME: figure out the flaky -1024 anti-leaks on windows. See #8044
                if self._do_cuda_memory_leak_check and not IS_WINDOWS:
                    self.wrap_with_cuda_policy(method_name, self.assertLeaksNoCudaTensors)

            # Wraps the tested method if we should enforce non default CUDA stream.
            self._do_cuda_non_default_stream &= getattr(test_method, '_do_cuda_non_default_stream', True)
            if self._do_cuda_non_default_stream and not IS_WINDOWS:
                self.wrap_with_cuda_policy(method_name, self.enforceNonDefaultStream)

            if self._ignore_not_implemented_error:
                self.wrap_with_policy(method_name, lambda: skip_exception_type(NotImplementedError))

            if PRINT_REPRO_ON_FAILURE:
                try:
                    def _get_rel_test_path(abs_test_path):
                        # Attempt to get relative path based on the "test" dir.
                        # In CI, the working dir is not guaranteed to be the base repo dir so
                        # we can't just compute relative path from that.
                        parts = Path(abs_test_path).parts
                        for i, part in enumerate(parts):
                            if part == "test":
                                base_dir = os.path.join(*parts[:i]) if i > 0 else ''
                                return os.path.relpath(abs_test_path, start=base_dir)

                        # Can't determine containing dir; just return the test filename.
                        # The path isn't strictly correct but it's arguably better than nothing.
                        return os.path.split(abs_test_path)[1]

                    # NB: In Python 3.8, the getfile() call will return a path relative
                    # to the working directory, so convert that to absolute.
                    abs_test_path = os.path.abspath(inspect.getfile(type(self)))
                    test_filename = _get_rel_test_path(abs_test_path)
                    class_name = type(self).__name__
                    test_run_cmd = f"python {test_filename} {class_name}.{method_name}"
                    env_var_prefix = TestEnvironment.repro_env_var_prefix()
                    repro_parts = [env_var_prefix, test_run_cmd]
                    self.wrap_with_policy(
                        method_name,
                        lambda repro_parts=repro_parts: print_repro_on_failure(repro_parts))
                except Exception as e:
                    # Don't fail entirely if we can't get the test filename
                    log.info("could not print repro string", extra=str(e))

    def assertLeaksNoCudaTensors(self, name=None):
        name = self.id() if name is None else name
        return CudaMemoryLeakCheck(self, name)

    def enforceNonDefaultStream(self):
        return CudaNonDefaultStream()

    def _remove_ansi_escape(self, input):
        # 7-bit C1 ANSI sequences
        ansi_escape = re.compile(r'''
            \x1B  # ESC
            (?:   # 7-bit C1 Fe (except CSI)
                [@-Z\\-_]
            |     # or [ for CSI, followed by a control sequence
                \[
                [0-?]*  # Parameter bytes
                [ -/]*  # Intermediate bytes
                [@-~]   # Final byte
            )
        ''', re.VERBOSE)
        return ansi_escape.sub('', input)

    def remove_comment_lines(self, input_string):
        lines = input_string.split('\n')
        filtered_lines = [line for line in lines if not line.strip().startswith('#')]
        return '\n'.join(filtered_lines)

    def remove_empty_lines(self, input_string):
        lines = input_string.split('\n')
        filtered_lines = [line for line in lines if not line.strip() == '']
        return '\n'.join(filtered_lines)

    # ignore comments will ignore lines that starts with # after being stripped
    def assertExpectedInline(self, actual, expect, skip=0, ignore_comments=False, ignore_empty_lines=False):
        actual = actual if isinstance(actual, str) else str(actual)
        actual = self._remove_ansi_escape(actual)
        expect = self._remove_ansi_escape(expect)
        if ignore_comments:
            actual = self.remove_comment_lines(actual)
            expect = self.remove_comment_lines(expect)

        if ignore_empty_lines:
            actual = self.remove_empty_lines(actual)
            expect = self.remove_empty_lines(expect)

        return super().assertExpectedInline(actual if isinstance(actual, str) else str(actual), expect, skip + 1)

    # Munges exceptions that internally contain stack traces, using munge_exc
    def assertExpectedInlineMunged(
        self, exc_type, callable, expect, *, suppress_suffix=True
    ):
        try:
            callable()
        except exc_type as e:
            self.assertExpectedInline(
                munge_exc(e, suppress_suffix=suppress_suffix, skip=1), expect, skip=1
            )
            return
        self.fail(msg="Did not raise when expected to")

    def assertLogs(self, logger=None, level=None):
        if logger is None:
            logger = logging.getLogger("torch")
        return super().assertLogs(logger, level)

    def assertNoLogs(self, logger=None, level=None):
        if logger is None:
            logger = logging.getLogger("torch")
        return super().assertNoLogs(logger, level)

    def wrap_with_cuda_policy(self, method_name, policy):
        test_method = getattr(self, method_name)
        # the import below may initialize CUDA context, so we do it only if
        # self._do_cuda_memory_leak_check or self._do_cuda_non_default_stream
        # is True.
        # TODO: sure looks like we unconditionally initialize the context here
        # -- ezyang
        from torch.testing._internal.common_cuda import TEST_CUDA
        fullname = self.id().lower()  # class_name.method_name
        if TEST_CUDA and ('gpu' in fullname or 'cuda' in fullname):
            setattr(self, method_name, self.wrap_method_with_policy(test_method, policy))

    def wrap_with_policy(self, method_name, policy):
        test_method = getattr(self, method_name)
        setattr(self, method_name, self.wrap_method_with_policy(test_method, policy))

    # A policy is a zero-argument function that returns a context manager.
    # We don't take the context manager directly as it may be necessary to
    # construct it once per test method
    def wrap_method_with_policy(self, method, policy):
        # Assumes that `method` is the tested function in `self`.
        # NOTE: Python Exceptions (e.g., unittest.Skip) keeps objects in scope
        #       alive, so this cannot be done in setUp and tearDown because
        #       tearDown is run unconditionally no matter whether the test
        #       passes or not. For the same reason, we can't wrap the `method`
        #       call in try-finally and always do the check.
        @wraps(method)
        def wrapper(self, *args, **kwargs):
            with policy():
                method(*args, **kwargs)
        return types.MethodType(wrapper, self)

    def wrap_with_cuda_memory_check(self, method):
        return self.wrap_method_with_policy(method, self.assertLeaksNoCudaTensors)

    def _run_custom(self, result=None):
        using_unittest = isinstance(result, unittest.TestResult)

        super_run = super().run
        test_cls = super_run.__self__

        # Are we compiling?
        compiled = TEST_WITH_TORCHDYNAMO or TEST_WITH_AOT_EAGER or TEST_WITH_TORCHINDUCTOR
        # Is the class strict and compiling?
        strict_default = False
        should_reset_dynamo = False
        if compiled:
            try:
                path = inspect.getfile(type(test_cls))
                full_path = os.path.abspath(path)
                match = re.match(r".*/test/(.*).py", full_path)
                if match is not None:
                    filename = match.group(1)
                    if TEST_WITH_TORCHINDUCTOR:
                        from .dynamo_test_failures import FIXME_inductor_non_strict
                        strict_default = filename not in FIXME_inductor_non_strict

                        from .dynamo_test_failures import FIXME_inductor_dont_reset_dynamo
                        should_reset_dynamo = filename not in FIXME_inductor_dont_reset_dynamo
                    else:
                        strict_default = True
            # inspect.getfile can fail with these
            except (OSError, TypeError):
                pass
            if "STRICT_DEFAULT" in os.environ:
                if os.environ["STRICT_DEFAULT"] == "1":
                    strict_default = True

        strict_mode = False
        if compiled:
            test_method = getattr(self, self._testMethodName)
            if hasattr(test_method, "dynamo_strict"):
                strict_mode = test_method.dynamo_strict
            elif hasattr(test_cls, "dynamo_strict"):
                strict_mode = test_cls.dynamo_strict
            else:
                strict_mode = strict_default
        nopython = getattr(test_cls, "dynamo_strict_nopython", False) and compiled

        if strict_mode or should_reset_dynamo:
            torch._dynamo.reset()

        # TODO: Remove this; this is grandfathered in because we suppressed errors
        # on test suite previously
        # When strict mode is False, suppress_errors is True
        if compiled:
            suppress_errors = not strict_mode
        else:
            suppress_errors = torch._dynamo.config.suppress_errors
        with unittest.mock.patch("torch._dynamo.config.suppress_errors", suppress_errors):
            if TEST_WITH_TORCHINDUCTOR:
                super_run = torch._dynamo.optimize("inductor")(super_run)
            elif TEST_WITH_AOT_EAGER:
                super_run = torch._dynamo.optimize("aot_eager_decomp_partition")(super_run)
            elif TEST_WITH_TORCHDYNAMO:
                # TorchDynamo optimize annotation
                # Assume eager-generated GraphModules will not error out.
                # If we do, this is probably a Dynamo bug!
                super_run = torch._dynamo.optimize("eager_noexcept", nopython=nopython)(super_run)
                key = f"{self.__class__.__name__}.{self._testMethodName}"
                from .dynamo_test_failures import dynamo_expected_failures, dynamo_skips

                def expect_failure(f, test_name):
                    @wraps(f)
                    def wrapper(*args, **kwargs):
                        try:
                            f(*args, **kwargs)
                        except BaseException as e:
                            self.skipTest(e)
                        raise RuntimeError(f"Unexpected success, please remove `test/dynamo_expected_failures/{test_name}`")
                    return wrapper

                if key in dynamo_expected_failures:
                    method = getattr(self, self._testMethodName)
                    setattr(self, self._testMethodName, expect_failure(method, key))

                def ignore_failure(f, test_name):
                    @wraps(f)
                    def wrapper(*args, **kwargs):
                        try:
                            f(*args, **kwargs)
                        except BaseException as e:
                            self.skipTest(e)
                        method = getattr(self, self._testMethodName)
                        if getattr(method, "__unittest_expecting_failure__", False):
                            self.skipTest("unexpected success")
                        else:
                            self.skipTest(f"This test passed, maybe we can remove `test/dynamo_skips/{test_name}`")
                    return wrapper

                if key in dynamo_skips:
                    method = getattr(self, self._testMethodName)
                    setattr(self, self._testMethodName, ignore_failure(method, key))

            super_run(result=result)

        if strict_mode or should_reset_dynamo:
            torch._dynamo.reset()

        # Early terminate test if necessary.  If using pytest, use the -x flag instead
        if using_unittest and self._should_stop_test_suite():
            if result.wasSuccessful():
                case = TestCase()
                if TEST_SAVE_XML is not None:
                    # This is a big hacky, XMLRunner modifies expected type from TestCase to TestInfo
                    # Create dummy TestInfo to record results correctly
                    from xmlrunner.result import _TestInfo  # type: ignore[import]
                    case = _TestInfo(result, case)
                    case.output = _TestInfo.ERROR
                    case.elapsed_time = 0.0
                    case.test_description = "TestSuiteEarlyFailure"
                # This shouldn't really happen, but if does add fake failure
                # For more details see https://github.com/pytorch/pytorch/issues/71973
                result.failures.append((case, "TestSuite execution was aborted early"))
                assert result.wasSuccessful() is False
            result.stop()


    def run(self, result=None):
        with contextlib.ExitStack() as stack:
            if TEST_WITH_CROSSREF:
                stack.enter_context(CrossRefMode())
            self._run_custom(
                result=result,
            )

    def setUp(self):
        check_if_enable(self)
        set_rng_seed(SEED)

        # Save global check sparse tensor invariants state that can be
        # restored from tearDown:
        self._check_invariants = torch.sparse.check_sparse_tensor_invariants.is_enabled()

        # Enable invariant checks for all sparse tensors constructions
        # including the unsafe ones. If this is not desired for some
        # test case, use check_invariants=False optional argument to
        # sparse tensor constructors or
        # @torch.sparse.check_sparse_tensor_invariants(False)
        # decorator to disable the invariant checks.
        torch.sparse.check_sparse_tensor_invariants.enable()

        if self._default_dtype_check_enabled:
            assert torch.get_default_dtype() == torch.float

        # attempt to reset some global state at the end of the test
        self._prev_grad_state = torch.is_grad_enabled()

    def tearDown(self):
        # There exists test cases that override TestCase.setUp
        # definition, so we cannot assume that _check_invariants
        # attribute is defined in general.
        if hasattr(self, '_check_invariants'):
            # Restore the global check sparse tensor invariants state
            if self._check_invariants:
                torch.sparse.check_sparse_tensor_invariants.enable()
            else:
                torch.sparse.check_sparse_tensor_invariants.disable()

        if self._default_dtype_check_enabled:
            assert torch.get_default_dtype() == torch.float

        # attribute may not be defined, per above
        if hasattr(self, '_prev_grad_state'):
            torch.set_grad_enabled(self._prev_grad_state)

    @staticmethod
    def _make_crow_indices(n_rows, n_cols, nnz,
                           *, device, dtype, random=True):
        """Return crow_indices of a CSR tensor with size (n_rows, n_cols) and
        the number of specified elements nnz.

        If random is True, the column counts of rows are in random
        order. Otherwise, the column counts of rows are defined by the
        used sampling method.

        Sampling method
        ---------------

        The used sampling method was introduced in
        https://pearu.github.io/csr_sampling.html, and here we give
        only an overall description of the method.

        Notice that crow_indices can be defined as cumsum(counts)
        where counts is a sequence of non-negative integers satisfying
        the following conditions:

          len(counts) == n_rows + 1
          counts.max() <= n_cols

        while counts[i + 1] is interpreted as the number of specified
        elements in the i-th row.

        The used sampling method aims at increasing the diversity of
        CSR samples, that is, a CSR sample should contain (i) rows
        that are all filled, (ii) rows with no elements at all, and
        (iii) rows that are partially filled. At the same time and for
        the given total number of specified elements (nnz), there
        should be minimal preference to rows with a given number of
        elements.  To achieve this, the sampling method is built-up on
        using a sawteeth model for counts. In the simplest case, we
        would have

          counts = arange(n_rows + 1) % (n_cols + 1)

        that has equal number of all possible column counts per row.
        This formula can be used only for specific input values of
        n_rows, n_cols, and nnz. To generalize this model to any
        combinations of inputs, the counts model above is extended
        with an incomplete sawtooth, and the right and lower
        rectangular parts that will guarantee that

          counts.sum() == nnz

        for any combination of n_rows, n_cols, and nnz. Basically,
        we'll find a maximal window in (n_rows + 1, n_cols + 1)-grid
        that is able to hold a sequence of sawteeth and so-called
        final correction, while the external part of the window is
        filled with counts to meet the nnz constraint exactly.
        """
        assert 0 <= nnz <= n_rows * n_cols, (nnz, n_rows, n_cols)

        def sawteeth(n, m):
            # return the total number of counts in the sequence of
            # sawteeth where n and m define a window in (n_rows+1,
            # n_cols+1) rectangle where the sequence of sawteeth
            # perfectly fit.
            M = (n_cols - m) * (n_cols - m + 1) // 2
            K = (n_rows - n) % (n_cols - m + 1)
            return M * ((n_rows - n) // (n_cols - m + 1)) + K * (K - 1) // 2

        # Different from the original method description, here counts
        # has leading 0 required by crow_indices:
        counts = torch.zeros(n_rows + 1, dtype=dtype, device=torch.device('cpu'))

        n = m = 0
        N = sawteeth(n, m)
        if N and nnz >= max(N, n_cols):
            # determine the width of the sawteeth window. We use bisection to solve
            #   N(n, 0) == 0 or nnz - n * n_cols < max(N(n, 0), n_cols)
            # for n
            n_left = n
            n_right = n_rows - 1
            N_right = sawteeth(n_right, m)
            while n_right - n_left > 1:
                n_middle = (n_left + n_right) // 2
                N_middle = sawteeth(n_middle, m)
                if N_middle == 0 or nnz - n_middle * n_cols < max(N_middle, n_cols):
                    n_right, N_right = n_middle, N_middle
                else:
                    n_left = n_middle
            n, N = n_right, N_right
            # fill the right rectangle with counts:
            assert n
            counts[-n:].fill_(n_cols)

        if N and nnz - n * n_cols >= max(N, n_rows - n):
            # determine the height of the sawteeth window. We use bisection to solve
            #   N(n, m) == 0 or nnz - n * n_cols - m * (n_rows - n) < max(N(n, m), n_rows - n)
            # for m.
            m_left = m
            m_right = n_cols - 1
            N_right = sawteeth(n, m_right)
            while m_right - m_left > 1:
                m_middle = (m_left + m_right) // 2
                N_middle = sawteeth(n, m_middle)
                if N_middle == 0 or nnz - n * n_cols - m_middle * (n_rows - n) < max(N_middle, n_rows - n):
                    m_right, N_right = m_middle, N_middle
                else:
                    m_left = m_middle
            m, N = m_right, N_right
            # fill the bottom rectangle with counts:
            assert m
            counts[1:n_rows - n + 1].fill_(m)

        if N:
            # fill the sawteeth window with counts
            q, r = divmod(nnz - n * n_cols - m * (n_rows - n),
                          (n_cols - m) * (n_cols - m + 1) // 2)
            p = 1 + q * (n_cols - m + 1)
            k = math.isqrt(2 * r)
            if k * (k + 1) > 2 * r:
                k -= 1
            corr = r - k * (k + 1) // 2
            assert not ((p > 1) and (m > 0))  # full sawteeth are never on top of a bottom rectangle
            # sequence of full sawteeth:
            counts[1:p] = torch.arange(p - 1, dtype=dtype, device=counts.device) % (n_cols - m + 1)
            # incomplete sawtooth:
            counts[p:p + k + 1] += torch.arange(k + 1, dtype=dtype, device=counts.device)
        else:
            # given input does not support sawteeth
            p = 1
            corr = nnz - n * n_cols - m * (n_rows - n)

        # correction that will guarantee counts.sum() == nnz:
        counts[p] += corr

        if random:
            # randomize crow_indices by shuffling the sawteeth
            # sequence:
            perm = torch.randperm(n_rows, device=counts.device)
            counts[1:] = counts[1:][perm]

        # compute crow_indices:
        crow_indices = counts
        crow_indices.cumsum_(dim=0)
        return crow_indices.to(device=device)

    def genSparseCompressedTensor(self, size, nnz, *, layout, device, dtype, index_dtype, blocksize=(), dense_dims=0):
        from operator import mul
        from functools import reduce
        sparse_dim = 2
        assert all(size[d] > 0 for d in range(len(size))) or nnz == 0, 'invalid arguments'
        assert len(size) >= sparse_dim
        if blocksize:
            assert len(blocksize) == 2, (size, blocksize)
            assert size[-2 - dense_dims] % blocksize[0] == 0, (size, blocksize)
            assert size[-1 - dense_dims] % blocksize[1] == 0, (size, blocksize)
            blocksize0, blocksize1 = blocksize
        else:
            blocksize0 = blocksize1 = 1

        size = tuple(size)
        dense_size = size[(len(size) - dense_dims):]

        def random_sparse_compressed(n_compressed_dims, n_plain_dims, nnz):
            compressed_indices = self._make_crow_indices(n_compressed_dims, n_plain_dims, nnz, device=device, dtype=index_dtype)
            plain_indices = torch.zeros(nnz, dtype=index_dtype, device=device)
            for i in range(n_compressed_dims):
                count = compressed_indices[i + 1] - compressed_indices[i]
                plain_indices[compressed_indices[i]:compressed_indices[i + 1]], _ = torch.sort(
                    torch.randperm(n_plain_dims, dtype=index_dtype, device=device)[:count])
            low = -1 if dtype != torch.uint8 else 0
            high = 1 if dtype != torch.uint8 else 2
            values = make_tensor((nnz,) + blocksize + dense_size, device=device, dtype=dtype, low=low, high=high)
            return values, compressed_indices, plain_indices

        batch_shape = size[:-2 - dense_dims]
        n_batch = reduce(mul, batch_shape, 1)

        if layout in {torch.sparse_csr, torch.sparse_bsr}:
            n_compressed_dims, n_plain_dims = size[-2 - dense_dims] // blocksize0, size[-1 - dense_dims] // blocksize1
        else:
            n_compressed_dims, n_plain_dims = size[-1 - dense_dims] // blocksize1, size[-2 - dense_dims] // blocksize0
        blocknnz = nnz // (blocksize0 * blocksize1)
        sparse_tensors = [random_sparse_compressed(n_compressed_dims, n_plain_dims, blocknnz) for _ in range(n_batch)]
        sparse_tensors_it = map(list, zip(*sparse_tensors))

        values = torch.stack(next(sparse_tensors_it)).reshape(*batch_shape, blocknnz, *blocksize, *dense_size)
        compressed_indices = torch.stack(next(sparse_tensors_it)).reshape(*batch_shape, -1)
        plain_indices = torch.stack(next(sparse_tensors_it)).reshape(*batch_shape, -1)
        return torch.sparse_compressed_tensor(compressed_indices, plain_indices,
                                              values, size=size, dtype=dtype, layout=layout, device=device)

    def genSparseCSRTensor(self, size, nnz, *, device, dtype, index_dtype, dense_dims=0):
        return self.genSparseCompressedTensor(size, nnz, layout=torch.sparse_csr, device=device,
                                              dtype=dtype, index_dtype=index_dtype, blocksize=(), dense_dims=dense_dims)

    def genSparseCSCTensor(self, size, nnz, *, device, dtype, index_dtype, dense_dims=0):
        return self.genSparseCompressedTensor(size, nnz, layout=torch.sparse_csc, device=device,
                                              dtype=dtype, index_dtype=index_dtype, blocksize=(), dense_dims=0)

    def genSparseBSRTensor(self, size, blocksize, nnz, *, device, dtype, index_dtype, dense_dims=0):
        assert len(blocksize) == 2
        return self.genSparseCompressedTensor(size, nnz, layout=torch.sparse_bsr, device=device,
                                              dtype=dtype, index_dtype=index_dtype, blocksize=blocksize, dense_dims=dense_dims)

    def genSparseBSCTensor(self, size, blocksize, nnz, *, device, dtype, index_dtype, dense_dims=0):
        assert len(blocksize) == 2
        return self.genSparseCompressedTensor(size, nnz, layout=torch.sparse_bsc, device=device,
                                              dtype=dtype, index_dtype=index_dtype, blocksize=blocksize, dense_dims=dense_dims)

    def genSparseTensor(self, size, sparse_dim, nnz, is_uncoalesced, device, dtype):
        # Assert not given impossible combination, where the sparse dims have
        # empty numel, but nnz > 0 makes the indices containing values.
        assert all(size[d] > 0 for d in range(sparse_dim)) or nnz == 0, 'invalid arguments'

        v_size = [nnz] + list(size[sparse_dim:])
        v = make_tensor(v_size, device=device, dtype=dtype, low=-1, high=1)
        i = torch.rand(sparse_dim, nnz, device=device)
        i.mul_(torch.tensor(size[:sparse_dim]).unsqueeze(1).to(i))
        i = i.to(torch.long)
        if is_uncoalesced:
            i1 = i[:, :(nnz // 2), ...]
            i2 = i[:, :((nnz + 1) // 2), ...]
            i = torch.cat([i1, i2], 1)
        x = torch.sparse_coo_tensor(i, v, torch.Size(size), dtype=dtype, device=device)

        if not is_uncoalesced:
            x = x.coalesce()
        else:
            # FIXME: `x` is a sparse view of `v`. Currently rebase_history for
            #        sparse views is not implemented, so this workaround is
            #        needed for inplace operations done on `x`, e.g., copy_().
            #        Remove after implementing something equivalent to CopySlice
            #        for sparse views.
            # NOTE: We do clone() after detach() here because we need to be able to change size/storage of x afterwards
            x = x.detach().clone()._coalesced_(False)
        return x, x._indices().clone(), x._values().clone()

    def generate_simple_inputs(self, layout,
                               device=None,
                               dtype=None,
                               index_dtype=None,
                               pin_memory=None,
                               members_pin_memory=None,
                               enable_batch=True,
                               enable_hybrid=True,
                               enable_zero_sized=True,
                               enable_non_contiguous_indices=True,
                               enable_non_contiguous_values=True,
                               enable_batch_variable_nse=False,
                               output_tensor=True,
                               patterns=None):
        """Generator of simple inputs for tensor constructors of the given layout.

        The generated tensor inputs have the following properties:

        - tensor shapes are minimal but not trivial
        - tensor values are sorted sequences for COO and CSR formats, e.g. [1, 2, 3, 4]
        - the generated tensors represent the same mathematical tensor for all layouts
        - the generated tensors include regular, zero-sized, and optionally, batched or/and hybrid tensors.
        - the generated tensors include contiguous or non-contiguous tensors both in indices and values

        If output_tensor is True, yield tensors with the given
        layout. Otherwise, yield inputs to the corresponding tensor
        constructors:

          - sparse compressed input is defined as
            (compressed_indices, plain_indices, values), dict(size=expected_size_from_shape_inference, device=device, dtype=dtype,
                                                              pin_memory=pin_memory)

          - sparse COO input is defined as
            (indices, values), dict(size=expected_size_from_shape_inference, device=device, dtype=dtype, pin_memory=pin_memory)

          - strided input is defined as
            (values,), dict(device=device, dtype=dtype)
        """
        if index_dtype is None:
            index_dtype = torch.int64

        is_compressed_sparse_layout = layout in {torch.sparse_csr, torch.sparse_csc, torch.sparse_bsr, torch.sparse_bsc}

        if output_tensor:
            for args, kwargs in self.generate_simple_inputs(layout, device=device, dtype=dtype, index_dtype=index_dtype,
                                                            pin_memory=pin_memory,
                                                            enable_batch=enable_batch, enable_hybrid=enable_hybrid,
                                                            enable_zero_sized=enable_zero_sized,
                                                            enable_non_contiguous_indices=enable_non_contiguous_indices,
                                                            enable_non_contiguous_values=enable_non_contiguous_values,
                                                            enable_batch_variable_nse=enable_batch_variable_nse,
                                                            output_tensor=False):
                if members_pin_memory:
                    args = tuple(a.pin_memory() for a in args)
                if layout is torch.strided:
                    assert len(args) == 1
                    size = kwargs.pop('size', None)  # to ensure that a zero-sized tensor has the desired shape
                    assert size is not None
                    if pin_memory:
                        yield args[0].reshape(size).pin_memory()
                    else:
                        yield args[0].reshape(size)
                elif layout is torch.sparse_coo:
                    yield torch.sparse_coo_tensor(*args, **kwargs)
                elif is_compressed_sparse_layout:
                    kwargs.update(layout=layout)
                    yield torch.sparse_compressed_tensor(*args, **kwargs)
                else:
                    assert 0  # unreachable
            return

        def get_blockpattern(pattern, blocksize):
            basesize = pattern.shape
            assert basesize[0] % blocksize[0] == 0, (basesize, blocksize)
            assert basesize[1] % blocksize[1] == 0, (basesize, blocksize)
            blockpattern = pattern.reshape(-1,
                                           blocksize[0],
                                           basesize[1] // blocksize[1],
                                           blocksize[1]).transpose(-3, -2).any(-1).any(-1)
            block_ids = torch.arange(1, blockpattern.numel() + 1).reshape(blockpattern.shape)
            return (blockpattern != 0) * block_ids

        def get_sparse_data(pattern):
            basesize = pattern.shape
            assert len(basesize) == 2, basesize  # pattern is expected to be a matrix

            # We cannot use `torch.sparse_xyz_tensor(pattern)` to
            # compute the sparse layout indices and values because
            # generate_simple_inputs is used to generate the inputs to
            # test `torch.sparse_xyz_tensor` factory functions, so
            # we'll compute the indices and values independently of
            # the factory functions.

            indices = torch.where(pattern != 0)
            coo_indices = torch.stack(indices)
            crow_indices = torch.zeros(basesize[0] + 1, dtype=torch.int64)
            crow_indices[1:] = torch.cumsum(coo_indices[0].bincount(minlength=basesize[0]), 0)
            col_indices = coo_indices[1]
            strided_values = torch.zeros(basesize, dtype=torch.int64)

            # the property of `values == range(1, 1+nnz)` is used in
            # get_sparse_data_with_block to relate BSR and BSC values,
            # so, don't change the following line:
            values = torch.arange(1, 1 + len(indices[0]), dtype=torch.int64)
            strided_values[indices] = values

            indices_T = torch.where(pattern.transpose(0, 1) != 0)
            coo_indices_T = torch.stack(indices_T)
            ccol_indices = torch.zeros(basesize[1] + 1, dtype=torch.int64)
            ccol_indices[1:] = torch.cumsum(coo_indices_T[0].bincount(minlength=basesize[1]), 0)
            row_indices = coo_indices_T[1]
            csc_values = strided_values.transpose(0, 1)[indices_T]

            return {torch.sparse_coo: (coo_indices, values),
                    torch.sparse_csr: (crow_indices, col_indices, values),
                    torch.sparse_csc: (ccol_indices, row_indices, csc_values),
                    torch.strided: (strided_values,)}

        def get_sparse_data_with_block(pattern, blocksize):
            nonblock_data = get_sparse_data(pattern)
            blockpattern = get_blockpattern(pattern, blocksize)
            block_data = get_sparse_data(blockpattern)

            strided_values = nonblock_data[torch.strided][0]
            block_indices = block_data[torch.sparse_coo][0]
            bsr_values = torch.stack([strided_values[bi * blocksize[0]:(bi + 1) * blocksize[0],
                                                     bj * blocksize[1]:(bj + 1) * blocksize[1]]
                                      for bi, bj in block_indices.transpose(0, 1)])

            # here we use the property `values == range(1, 1+nnz)` and
            # `values` relation to `csc_values` (see get_sparse_data)
            # to get BSC blocks via reordering the BSR blocks:
            bsc_values = bsr_values[block_data[torch.sparse_csc][2] - 1]

            return {torch.sparse_bsr: (*block_data[torch.sparse_csr][:2], bsr_values),
                    torch.sparse_bsc: (*block_data[torch.sparse_csc][:2], bsc_values),
                    **nonblock_data}

        def get_batch_sparse_data(pattern, blocksize):
            size = pattern.shape
            if len(size) <= 2:  # non-batch
                return get_sparse_data_with_block(pattern, blocksize)

            # batch data is created recursively:
            batch_data = {}
            for i, item in enumerate(pattern):
                for layout, d in get_batch_sparse_data(item, blocksize).items():
                    target = batch_data.get(layout)
                    if layout is torch.sparse_coo:
                        # a "batch COO" means a COO with the leading
                        # sparse dimensions interpreted as batch
                        # dimensions
                        ext_coo_indices1 = torch.cat((torch.full((1, len(d[1])), i, dtype=torch.int64), d[0]))
                        if target is None:
                            target = batch_data[layout] = (ext_coo_indices1, d[1])
                        else:
                            target[0].set_(torch.cat((target[0], ext_coo_indices1), 1))
                            target[1].set_(torch.cat((target[1], d[1])))
                    else:
                        if target is None:
                            target = batch_data[layout] = tuple(d[j].unsqueeze(0) for j in range(len(d)))
                        else:
                            for j in range(len(d)):
                                target[j].set_(torch.cat((target[j], d[j].unsqueeze(0))))
            return batch_data

        def generate_values(base, densesize):
            """Generates a tensor of shape densesize with values equal to

              base + i_1 * 10^0 + ... + i_d * 10^{d - 1}

            at indices i_1, ..., i_d (with 0 <= i_j < densesize[j] for any 1 <= j <=
            len(densesize))

            This mapping produces unique values as long as
            densesize[i] < 10 for all i in range(len(densesize)).
            """

            if not densesize:
                return base
            if not isinstance(base, int) and base.ndim > 0:
                return torch.stack([generate_values(b, densesize) for b in base])
            if base == 0:
                return torch.zeros(densesize, dtype=torch.int64)
            r = torch.arange(densesize[0], dtype=torch.int64)
            for i, d in enumerate(densesize[1:]):
                y = torch.arange(d, dtype=torch.int64) * (10 ** (i + 1))
                r = r[..., None] + y[None, ...]
            r.add_(base)
            return r

        if patterns is None:
            # A pattern is a 3-tuple with the following items:
            #
            # - a list of integers with the depth of two or more. The
            #   integers define the sparsity patterns of the generated
            #   inputs: zero values correspond to unspecified
            #   elements/blocks, and non-zero values to the specified
            #   elements.
            #
            #   For debugging convenience, the elements with the same
            #   value typically belong to the same block. However, it
            #   is not a hard requirement: as long as the shape of a
            #   pattern divides with block sizes, the pattern will be
            #   a valid one.
            #
            #   If the depth of the list is larger than two, inputs
            #   with batch dimensions will be generated.
            #
            # - a list of 2-tuples of block sizes, used to generate
            #   BSR/BSC tensors with various block size parameters
            #
            # - a list of tuples of dense dimensions, used to generate
            #   hybrid tensors with various dense dimensions
            #
            patterns = [
                # a simple 3 x 2 tensor: non-hybrid, hybrid with 1 and 2 dense dimensions
                ([[1, 2, 0],
                  [1, 0, 3]], [(2, 1), (1, 3)], [(), (2,), (4, 5)]),
                # 2 x 3 batch of 3 x 2 tensors: non-hybrid and hybrid with 2 dense dimensions
                ([[[[1, 2, 0],
                    [1, 0, 3]],
                   [[1, 2, 3],
                    [1, 0, 0]],
                   [[1, 0, 0],
                    [1, 2, 3]]],
                  [[[0, 2, 0],
                    [1, 2, 3]],
                   [[1, 0, 3],
                    [1, 2, 0]],
                   [[1, 2, 3],
                    [0, 2, 0]]]], [(2, 1), (2, 3)], [(), (2,)]),
                # tensor with non-trivial blocksize
                ([[0, 1, 0, 2, 0, 2],
                  [0, 1, 0, 0, 2, 0],
                  [3, 3, 3, 0, 0, 0],
                  [0, 0, 0, 0, 0, 0],
                  [0, 5, 0, 6, 6, 6],
                  [5, 0, 5, 6, 6, 6],
                  [0, 0, 0, 0, 8, 8],
                  [7, 7, 7, 0, 8, 8]], [(2, 3)], [(), (4, 5)]),
                # batch tensor with variable NSE
                # Requires https://github.com/pytorch/pytorch/pull/84843 or similar.
                ([[[1, 2],
                   [3, 4]],
                  [[1, 0],
                   [0, 0]]], [(1, 1)], ([()] if enable_batch_variable_nse else []))]

        def non_contiguous_copy(t, dim=-1, offset=0):
            # return a copy of t that is non-contiguous along the
            # given dimension and with the given storage offset
            self.assertTrue(t.is_contiguous())
            if dim < 0:
                dim = dim + t.ndim
            assert dim >= 0 and dim < t.ndim
            step = max(2, offset + 1)
            tmp = torch.zeros((*t.shape[:dim], t.shape[dim] * step, *t.shape[dim + 1:]), dtype=t.dtype, device=t.device)
            dim_slices = (*((slice(None),) * dim), slice(offset, None, step))
            r = tmp[dim_slices].copy_(t)
            self.assertFalse(r.is_contiguous())
            self.assertEqual(t, r)
            return r

        # the main loop of the method:
        for pattern, blocksizes, densesizes in patterns:
            if not enable_hybrid:
                densesizes = [s for s in densesizes if not s]
            if not (densesizes and blocksizes):
                continue
            pattern = torch.tensor(pattern, dtype=torch.int64)
            if not enable_batch and pattern.ndim > 2:
                continue
            for blocksize in blocksizes:
                data = get_batch_sparse_data(pattern, blocksize)[layout]
                for densesize in densesizes:
                    indices = [a.to(device=device, dtype=index_dtype) for a in data[:-1]]
                    values = generate_values(data[-1], densesize).to(device=device, dtype=dtype)
                    kwargs = dict(device=device, dtype=dtype, size=pattern.shape + densesize)
                    if pin_memory is not None:
                        kwargs.update(pin_memory=pin_memory)

                    yield (*indices, values), kwargs.copy()
                    if enable_non_contiguous_indices and pattern.ndim > 2:
                        # sparse compressed indices can be sliced only along batch dimensions
                        for (dim, offset) in {(0, 1), (-2, 0)}:
                            indices_copy = [non_contiguous_copy(a, dim=dim, offset=offset) for a in indices]
                            yield (*indices_copy, values), kwargs.copy()

                            if enable_non_contiguous_values:
                                values_copy = non_contiguous_copy(values, dim=-1, offset=1)
                                yield (*indices_copy, values_copy), kwargs.copy()

                    if enable_non_contiguous_values:
                        values_copy = non_contiguous_copy(values, dim=-1, offset=1)
                        yield (*indices, values_copy), kwargs.copy()

        # zero-sized tensor inputs, non-batch, non-hybrid/hybrid
        if enable_zero_sized:
            for basesize, blocksizes, densesizes in [
                    ((2, 0), [(1, 2)], [(), (2,), (2, 3)] if enable_hybrid else [()]),
                    ((0, 2), [(1, 2), (2, 1), (3, 2)], [()]),
                    ((0, 0), [(1, 2)], [()]),
            ]:
                for blocksize in blocksizes:
                    for densesize in densesizes:
                        if layout == torch.strided:
                            indices = ()
                            values = torch.empty((basesize + densesize), device=device, dtype=dtype)
                        elif layout == torch.sparse_coo:
                            indices = (torch.empty(len(basesize), 0, device=device, dtype=index_dtype),)
                            values = torch.empty((0, *densesize), device=device, dtype=dtype)
                        elif layout == torch.sparse_csr:
                            crow_indices = torch.tensor([0] * (basesize[0] + 1), device=device, dtype=index_dtype)
                            col_indices = torch.empty(0, device=device, dtype=index_dtype)
                            indices = (crow_indices, col_indices)
                            values = torch.empty((0, *densesize), device=device, dtype=dtype)
                        elif layout == torch.sparse_csc:
                            ccol_indices = torch.tensor([0] * (basesize[1] + 1), device=device, dtype=index_dtype)
                            row_indices = torch.empty(0, device=device, dtype=index_dtype)
                            indices = (ccol_indices, row_indices)
                            values = torch.empty((0, *densesize), device=device, dtype=dtype)
                        elif layout == torch.sparse_bsr:
                            crow_indices = torch.tensor([0] * (basesize[0] // blocksize[0] + 1), device=device, dtype=index_dtype)
                            col_indices = torch.empty(0, device=device, dtype=index_dtype)
                            indices = (crow_indices, col_indices)
                            values = torch.empty((0, *blocksize, *densesize), device=device, dtype=dtype)
                        elif layout == torch.sparse_bsc:
                            ccol_indices = torch.tensor([0] * (basesize[1] // blocksize[1] + 1), device=device, dtype=index_dtype)
                            row_indices = torch.empty(0, device=device, dtype=index_dtype)
                            indices = (ccol_indices, row_indices)
                            values = torch.empty((0, *blocksize, *densesize), device=device, dtype=dtype)
                        else:
                            assert 0  # unreachable
                        kwargs = dict(device=device, dtype=dtype, size=basesize + densesize)
                        if pin_memory is not None:
                            kwargs.update(pin_memory=pin_memory)
                        yield (*indices, values), kwargs

    def safeToDense(self, t):
        # coalesce is only implemented for COO
        if t.layout == torch.sparse_coo:
            t = t.coalesce()
        return t.to_dense()

    # Compares a torch function with a reference function for a given sample input (object of SampleInput)
    # Note: only values are compared, type comparison is not done here
    def compare_with_reference(self, torch_fn, ref_fn, sample_input, **kwargs):
        numpy_sample = sample_input.numpy()
        n_inp, n_args, n_kwargs = numpy_sample.input, numpy_sample.args, numpy_sample.kwargs
        t_inp, t_args, t_kwargs = sample_input.input, sample_input.args, sample_input.kwargs

        actual = torch_fn(t_inp, *t_args, **t_kwargs)
        expected = ref_fn(n_inp, *n_args, **n_kwargs)

        self.assertEqual(actual, expected, exact_device=False, **kwargs)

    # Compares the given Torch and NumPy functions on the given tensor-like object.
    # NOTE: both torch_fn and np_fn should be functions that take a single
    #   tensor (array). If the torch and/or NumPy function require additional
    #   arguments then wrap the function in a lambda or pass a partial function.
    # TODO: add args/kwargs for passing to assertEqual (e.g. rtol, atol)
    def compare_with_numpy(self, torch_fn, np_fn, tensor_like,
                           device=None, dtype=None, **kwargs):
        assert TEST_NUMPY

        if isinstance(tensor_like, torch.Tensor):
            assert device is None
            assert dtype is None
            t_cpu = tensor_like.detach().cpu()
            if t_cpu.dtype is torch.bfloat16:
                t_cpu = t_cpu.float()
            a = t_cpu.numpy()
            t = tensor_like
        else:
            d = copy.copy(torch_to_numpy_dtype_dict)
            d[torch.bfloat16] = np.float32
            a = np.array(tensor_like, dtype=d[dtype])
            t = torch.tensor(tensor_like, device=device, dtype=dtype)

        np_result = np_fn(a)
        torch_result = torch_fn(t).cpu()

        # Converts arrays to tensors
        if isinstance(np_result, np.ndarray):
            try:
                np_result = torch.from_numpy(np_result)
            except Exception:
                # NOTE: copying an array before conversion is necessary when,
                #   for example, the array has negative strides.
                np_result = torch.from_numpy(np_result.copy())
            if t.dtype is torch.bfloat16 and torch_result.dtype is torch.bfloat16 and np_result.dtype is torch.float:
                torch_result = torch_result.to(torch.float)

        self.assertEqual(np_result, torch_result, **kwargs)

    def assertEqualIgnoreType(self, *args, **kwargs) -> None:
        # If you are seeing this function used, that means test is written wrongly
        # and deserves detailed investigation
        return self.assertEqual(*args, exact_dtype=False, **kwargs)

    def assertEqualBroadcasting(self, x, y, *args, **kwargs) -> None:
        r"""Tests if tensor x equals to y, if y to be broadcast to x.shape.
        """
        if not isinstance(y, Iterable):
            # int, float, etc. or different shape tensors
            y = torch.ones_like(x) * y
        if not isinstance(y, torch.Tensor):
            # iterable, but not a tensor
            y = torch.ones_like(x) * torch.tensor(y)
        return self.assertEqual(x, y, *args, **kwargs)

    def assertEqual(
            self,
            x,
            y,
            msg: Optional[Union[str, Callable[[str], str]]] = None,
            *,
            atol: Optional[float] = None,
            rtol: Optional[float] = None,
            equal_nan=True,
            exact_dtype=True,
            # TODO: default this to True
            exact_device=False,
            exact_layout=False,
            exact_stride=False,
            exact_is_coalesced=False
    ):
        # Hide this function from `pytest`'s traceback
        __tracebackhide__ = True

        # numpy's dtypes are a superset of what PyTorch supports. In case we encounter an unsupported dtype, we fall
        # back to an elementwise comparison. Note that this has to happen here and not for example in
        # `TensorOrArrayPair`, since at that stage we can no longer split the array into its elements and perform
        # multiple comparisons.
        if any(
            isinstance(input, np.ndarray) and not has_corresponding_torch_dtype(input.dtype) for input in (x, y)
        ):
            def to_list(input):
                return input.tolist() if isinstance(input, (torch.Tensor, np.ndarray)) else list(input)

            x = to_list(x)
            y = to_list(y)
        # When comparing a sequence of numbers to a tensor, we need to convert the sequence to a tensor here.
        # Otherwise, the pair origination of `are_equal` will fail, because the sequence is recognized as container
        # that should be checked elementwise while the tensor is not.
        elif isinstance(x, torch.Tensor) and isinstance(y, Sequence):
            y = torch.as_tensor(y, dtype=x.dtype, device=x.device)
        elif isinstance(x, Sequence) and isinstance(y, torch.Tensor):
            x = torch.as_tensor(x, dtype=y.dtype, device=y.device)

        # unbind NSTs to compare them; don't do this for NJTs
        if isinstance(x, torch.Tensor) and x.is_nested and x.layout == torch.strided:
            x = x.unbind()
        if isinstance(y, torch.Tensor) and y.is_nested and y.layout == torch.strided:
            y = y.unbind()

        error_metas = not_close_error_metas(
            x,
            y,
            pair_types=(
                NonePair,
                RelaxedBooleanPair,
                RelaxedNumberPair,
                TensorOrArrayPair,
                TypedStoragePair,
                StringPair,
                SetPair,
                TypePair,
                ObjectPair,
            ),
            sequence_types=(
                Sequence,
                Sequential,
                ModuleList,
                ParameterList,
                ScriptList,
                torch.utils.data.dataset.Subset,
            ),
            mapping_types=(Mapping, ModuleDict, ParameterDict, ScriptDict),
            rtol=rtol,
            rtol_override=self.rel_tol,
            atol=atol,
            atol_override=self.precision,
            equal_nan=equal_nan,
            check_device=exact_device,
            check_dtype=exact_dtype,
            check_layout=exact_layout,
            check_stride=exact_stride,
            check_is_coalesced=exact_is_coalesced,
        )

        if error_metas:
            # See [ErrorMeta Cycles]
            error_metas = [error_metas]
            # TODO: compose all metas into one AssertionError
            raise error_metas.pop()[0].to_error(
                # This emulates unittest.TestCase's behavior if a custom message passed and
                # TestCase.longMessage (https://docs.python.org/3/library/unittest.html#unittest.TestCase.longMessage)
                # is True (default)
                (lambda generated_msg: f"{generated_msg}\n{msg}") if isinstance(msg, str) and self.longMessage else msg
            )

    def assertNotEqual(self, x, y, msg: Optional[str] = None, *,                                       # type: ignore[override]
                       atol: Optional[float] = None, rtol: Optional[float] = None, **kwargs) -> None:
        with self.assertRaises(AssertionError, msg=msg):
            self.assertEqual(x, y, msg, atol=atol, rtol=rtol, **kwargs)

    def assertEqualTypeString(self, x, y) -> None:
        # This API is used simulate deprecated x.type() == y.type()
        self.assertEqual(x.device, y.device)
        self.assertEqual(x.dtype, y.dtype)
        self.assertEqual(x.is_sparse, y.is_sparse)

    def assertObjectIn(self, obj: Any, iterable: Iterable[Any]) -> None:
        for elem in iterable:
            if id(obj) == id(elem):
                return
        raise AssertionError("object not found in iterable")

    # Reimplemented to provide special behavior when
    # _ignore_not_implemented_error is True
    def assertRaises(self, expected_exception, *args, **kwargs):
        if self._ignore_not_implemented_error:
            context: Optional[AssertRaisesContextIgnoreNotImplementedError] = \
                AssertRaisesContextIgnoreNotImplementedError(expected_exception, self)  # type: ignore[call-arg]
            try:
                return context.handle('assertRaises', args, kwargs)  # type: ignore[union-attr]
            finally:
                # see https://bugs.python.org/issue23890
                context = None
        else:
            return super().assertRaises(expected_exception, *args, **kwargs)

    # Reimplemented to provide special behavior when
    # _ignore_not_implemented_error is True
    def assertRaisesRegex(self, expected_exception, expected_regex, *args, **kwargs):
        # Verifies that an exception with the type expected_exception and message
        # matching the regular expression defined by expected_regex is thrown.
        # If the test is instantiated for a non-native device type (like XLA)
        # then the message is not validated.

        # Checks whether the test is instantiated for a device type by testing
        # if the test class has defined the device_type attribute and,
        # if so, tests whether the instantiated device type is native or not
        if hasattr(self, 'device_type') and self.device_type not in NATIVE_DEVICES and self.device_type != "mps":  # type: ignore[attr-defined]
            # empty string matches any string
            expected_regex = ''

        if self._ignore_not_implemented_error:
            context = AssertRaisesContextIgnoreNotImplementedError(  # type: ignore[call-arg]
                expected_exception, self, expected_regex)
            return context.handle('assertRaisesRegex', args, kwargs)  # type: ignore[attr-defined]
        else:
            return super().assertRaisesRegex(expected_exception, expected_regex, *args, **kwargs)

    # Verifies that no unraisable exceptions are raised by callable.  Unlike regular
    # exceptions, these do not actually propagate to the caller and are
    # suppressed.  We must test for them specially.
    def assertNoUnraisable(self, callable, *args, **kwargs):
        raised = None

        def record_unraisable(unraisable):
            nonlocal raised
            raised = unraisable

        # Disable GC when running the callable to prevent spurious flakiness
        # from unlucky GCs inside the callable
        prev = gc.isenabled()
        gc.disable()
        try:
            with unittest.mock.patch("sys.unraisablehook", record_unraisable):
                callable(*args, **kwargs)
        finally:
            if prev:
                gc.enable()

        self.assertIsNone(raised)

    # TODO: Support context manager interface
    # NB: The kwargs forwarding to callable robs the 'subname' parameter.
    # If you need it, manually apply your callable in a lambda instead.
    def assertExpectedRaises(self, exc_type, callable, *args, **kwargs):
        subname = None
        if 'subname' in kwargs:
            subname = kwargs['subname']
            del kwargs['subname']
        try:
            callable(*args, **kwargs)
        except exc_type as e:
            self.assertExpected(str(e), subname)
            return
        # Don't put this in the try block; the AssertionError will catch it
        self.fail(msg="Did not raise when expected to")

    def assertNotWarn(self, callable, msg=''):
        r"""
        Test if :attr:`callable` does not raise a warning.
        """
        with warnings.catch_warnings(record=True) as ws:
            warnings.simplefilter("always")  # allow any warning to be raised
            with set_warn_always_context(True):
                callable()
            self.assertTrue(len(ws) == 0, msg)

    @contextmanager
    def assertWarnsOnceRegex(self, category, regex=''):
        """Context manager for code that *must always* warn

        This filters expected warnings from the test and fails if
        the expected warning is not caught. It uses set_warn_always() to force
        TORCH_WARN_ONCE to behave like TORCH_WARN
        """
        pattern = re.compile(regex)
        with warnings.catch_warnings(record=True) as ws:
            warnings.simplefilter("always")  # allow any warning to be raised
            with set_warn_always_context(True):
                yield
            if len(ws) == 0:
                self.fail('no warning caught')
            self.assertTrue(any(type(w.message) is category for w in ws))
            self.assertTrue(
                any(re.match(pattern, str(w.message)) for w in ws),
                f'{pattern}, {[w.message for w in ws if type(w.message) is category]}')

    def assertExpected(self, s, subname=None):
        r"""
        Test that a string matches the recorded contents of a file
        derived from the name of this test and subname.  This file
        is placed in the 'expect' directory in the same directory
        as the test script. You can automatically update the recorded test
        output using --accept.

        If you call this multiple times in a single function, you must
        give a unique subname each time.
        """
        if not isinstance(s, str):
            raise TypeError("assertExpected is strings only")

        def remove_prefix(text, prefix):
            if text.startswith(prefix):
                return text[len(prefix):]
            return text
        # NB: we take __file__ from the module that defined the test
        # class, so we place the expect directory where the test script
        # lives, NOT where test/common_utils.py lives.  This doesn't matter in
        # PyTorch where all test scripts are in the same directory as
        # test/common_utils.py, but it matters in onnx-pytorch
        module_id = self.__class__.__module__
        munged_id = remove_prefix(self.id(), module_id + ".")
        test_file = os.path.realpath(sys.modules[module_id].__file__)
        expected_file = os.path.join(os.path.dirname(test_file),
                                     "expect",
                                     munged_id)

        subname_output = ""
        if subname:
            expected_file += "-" + subname
            subname_output = f" ({subname})"
        expected_file += ".expect"
        expected = None

        def accept_output(update_type):
            print(f"Accepting {update_type} for {munged_id}{subname_output}:\n\n{s}")
            with open(expected_file, 'w') as f:
                # Adjust for producer_version, leave s unmodified
                s_tag = re.sub(r'(producer_version): "[0-9.]*"',
                               r'\1: "CURRENT_VERSION"', s)
                f.write(s_tag)

        try:
            with open(expected_file) as f:
                expected = f.read()
        except OSError as e:
            if e.errno != errno.ENOENT:
                raise
            elif expecttest.ACCEPT:
                return accept_output("output")
            else:
                raise RuntimeError(
                      f"I got this output for {munged_id}{subname_output}:\n\n{s}\n\n"
                      "No expect file exists; to accept the current output, run:\n"
                      f"python {__main__.__file__} {munged_id} --accept") from None

        # a hack for JIT tests
        if IS_WINDOWS:
            expected = re.sub(r'CppOp\[(.+?)\]', 'CppOp[]', expected)
            s = re.sub(r'CppOp\[(.+?)\]', 'CppOp[]', s)

        # Adjust for producer_version
        expected = expected.replace(
            'producer_version: "CURRENT_VERSION"',
            f'producer_version: "{torch.onnx.producer_version}"'
        )
        if expecttest.ACCEPT:
            if expected != s:
                return accept_output("updated output")
        else:
            if hasattr(self, "assertMultiLineEqual"):
                # Python 2.7 only
                # NB: Python considers lhs "old" and rhs "new".
                self.assertMultiLineEqual(expected, s)
            else:
                self.assertEqual(s, expected)

    def assertExpectedStripMangled(self, s, subname=None):
        s = re.sub(r'__torch__[^ ]+', '', s)
        self.assertExpected(s, subname)

    def assertGreaterAlmostEqual(self, first, second, places=None, msg=None, delta=None):
        """Assert that ``first`` is greater than or almost equal to ``second``.

        The equality of ``first`` and ``second`` is determined in a similar way to
        the ``assertAlmostEqual`` function of the standard library.
        """
        if delta is not None and places is not None:
            raise TypeError("specify delta or places not both")

        if first >= second:
            return

        diff = second - first
        if delta is not None:
            if diff <= delta:
                return

            standardMsg = f"{first} not greater than or equal to {second} within {delta} delta"
        else:
            if places is None:
                places = 7

            if round(diff, places) == 0:
                return

            standardMsg = f"{first} not greater than or equal to {second} within {places} places"

        msg = self._formatMessage(msg, standardMsg)
        raise self.failureException(msg)

    def assertAtenOp(self, onnx_model, operator, overload_name=""):
        all_aten_nodes = [p for p in onnx_model.graph.node
                          if p.op_type == "ATen" and p.domain == "org.pytorch.aten"]
        self.assertTrue(all_aten_nodes)

        for op in all_aten_nodes:
            attrs = {attr.name: attr.s.decode() for attr in op.attribute}
            if attrs.get("operator") == operator:
                break

        self.assertEqual(attrs["operator"], operator)
        self.assertEqual(attrs.get("overload_name", ""), overload_name)

    def check_nondeterministic_alert(self, fn, caller_name, should_alert=True):
        '''Checks that an operation produces a nondeterministic alert when
        expected while `torch.use_deterministic_algorithms(True)` is set.

        Args:
          fn (callable): Function to check for a nondeterministic alert

          caller_name (str): Name of the operation that produces the
              nondeterministic alert. This name is expected to appear at the
              beginning of the error/warning message.

          should_alert (bool, optional): If True, then the check will only pass
              if calling `fn` produces a nondeterministic error/warning with the
              expected message. If False, then the check will only pass if
              calling `fn` does not produce an error. Default: `True`.
        '''

        alert_message = '^' + caller_name + ' does not have a deterministic implementation, but you set'

        # Check that errors are thrown correctly
        with DeterministicGuard(True):
            if should_alert:
                with self.assertRaisesRegex(
                        RuntimeError,
                        alert_message,
                        msg='expected a non-deterministic error, but it was not raised'):
                    fn()

            else:
                # If a nondeterministic error is not expected, make sure
                # that it is not raised
                try:
                    fn()
                except RuntimeError as e:
                    if 'does not have a deterministic implementation' in str(e):
                        self.fail(
                            'did not expect non-deterministic error message, '
                            + 'but got one anyway: "' + str(e) + '"')
                    # Reraise exceptions unrelated to nondeterminism
                    raise

        # Check that warnings are thrown correctly
        with DeterministicGuard(True, warn_only=True):
            if should_alert:
                with self.assertWarnsRegex(
                        UserWarning,
                        alert_message):
                    fn()
            else:
                with warnings.catch_warnings(record=True) as w:
                    warnings.simplefilter("always")
                    fn()
                    for warning in w:
                        if isinstance(warning, UserWarning):
                            self.assertTrue(re.search(alert_message, str(warning)) is None)

    # run code in subprocess and capture exceptions.
    @staticmethod
    def run_process_no_exception(code, env=None):
        import subprocess

        popen = subprocess.Popen(
            [sys.executable, '-c', code],
            stdout=subprocess.PIPE,
            stderr=subprocess.PIPE,
            env=env)
        (stdout, stderr) = popen.communicate()
        return (stdout, stderr)

    # returns captured stderr
    @staticmethod
    def runWithPytorchAPIUsageStderr(code):
        env = os.environ.copy()
        env["PYTORCH_API_USAGE_STDERR"] = "1"
        # remove CI flag since this is a wrapped test process.
        # CI flag should be set in the parent process only.
        env.pop("CI", None)
        env.pop("TEST_SHOWLOCALS", None)
        (stdout, stderr) = TestCase.run_process_no_exception(code, env=env)
        return stderr.decode('ascii')


class TestCaseBase(TestCase):
    # Calls to super() in dynamically created classes are a bit odd.
    # See https://github.com/pytorch/pytorch/pull/118586 for more info
    # Subclassing this class and then calling super(TestCaseBase) will run
    # TestCase's setUp, tearDown etc functions
    pass


def download_file(url, binary=True):
    from urllib.parse import urlsplit
    from urllib import request, error

    filename = os.path.basename(urlsplit(url)[2])
    data_dir = get_writable_path(os.path.join(os.path.dirname(__file__), 'data'))
    path = os.path.join(data_dir, filename)

    if os.path.exists(path):
        return path
    try:
        data = request.urlopen(url, timeout=15).read()
        with open(path, 'wb' if binary else 'w') as f:
            f.write(data)
        return path
    except error.URLError as e:
        msg = f"could not download test file '{url}'"
        warnings.warn(msg, RuntimeWarning)
        raise unittest.SkipTest(msg) from e

def find_free_port():
    """
    Finds an available port and returns that port number.

    NOTE: If this function is being used to allocate a port to Store (or
    indirectly via init_process_group or init_rpc), it should be used
    in conjuction with the `retry_on_connect_failures` decorator as there is a potential
    race condition where the allocated port may become unavailable before it can be used
    """
    with closing(socket.socket(socket.AF_INET, socket.SOCK_STREAM)) as sock:
        sock.setsockopt(socket.SOL_SOCKET, socket.SO_REUSEADDR, 1)
        sock.bind(('localhost', 0))
        _, port = sock.getsockname()
        return port

# Errors that we can get in c10d initialization for which we should retry tests for.
ADDRESS_IN_USE = "Address already in use"
CONNECT_TIMEOUT = "connect() timed out."

def retry_on_connect_failures(func=None, connect_errors=(ADDRESS_IN_USE)):
    """Reruns a test if the test returns a RuntimeError and the exception
    contains one of the strings in connect_errors."""
    # This if block is executed when using this function as a decorator with arguments.
    if func is None:
        return partial(retry_on_connect_failures, connect_errors=connect_errors)

    @wraps(func)
    def wrapper(*args, **kwargs):
        n_retries = 10
        tries_remaining = n_retries
        while True:
            try:
                return func(*args, **kwargs)
            except RuntimeError as error:
                if any(connect_error in str(error) for connect_error in connect_errors):
                    tries_remaining -= 1
                    if tries_remaining == 0:
                        raise RuntimeError(f"Failing after {n_retries} retries with error: {str(error)}") from error
                    time.sleep(random.random())
                    continue
                raise
    return wrapper


# Decorator to retry upon certain Exceptions.
def retry(ExceptionToCheck, tries=3, delay=3, skip_after_retries=False):
    def deco_retry(f):
        @wraps(f)
        def f_retry(*args, **kwargs):
            mtries, mdelay = tries, delay
            while mtries > 1:
                try:
                    return f(*args, **kwargs)
                except ExceptionToCheck as e:
                    msg = "%s, Retrying in %d seconds..." % (str(e), mdelay)
                    print(msg)
                    time.sleep(mdelay)
                    mtries -= 1
            try:
                return f(*args, **kwargs)
            except ExceptionToCheck as e:
                raise unittest.SkipTest(f"Skipping after {tries} consecutive {str(e)}") from e if skip_after_retries else e
        return f_retry  # true decorator
    return deco_retry


# FIXME: modernize these to be consistent with make_tensor
#   and review including them in torch.testing
# Methods for matrix generation

def random_square_matrix_of_rank(l, rank, dtype=torch.double, device='cpu'):
    assert rank <= l
    A = torch.randn(l, l, dtype=dtype, device=device)
    u, s, vh = torch.linalg.svd(A, full_matrices=False)
    for i in range(l):
        if i >= rank:
            s[i] = 0
        elif s[i] == 0:
            s[i] = 1
    return (u * s.to(dtype).unsqueeze(-2)) @ vh

def random_well_conditioned_matrix(*shape, dtype, device, mean=1.0, sigma=0.001):
    """
    Returns a random rectangular matrix (batch of matrices)
    with singular values sampled from a Gaussian with
    mean `mean` and standard deviation `sigma`.
    The smaller the `sigma`, the better conditioned
    the output matrix is.
    """
    primitive_dtype = {
        torch.float: torch.float,
        torch.double: torch.double,
        torch.cfloat: torch.float,
        torch.cdouble: torch.double
    }
    x = torch.rand(shape, dtype=dtype, device=device)
    m = x.size(-2)
    n = x.size(-1)
    u, _, vh = torch.linalg.svd(x, full_matrices=False)
    s = (torch.randn(*(shape[:-2] + (min(m, n),)), dtype=primitive_dtype[dtype], device=device) * sigma + mean) \
        .sort(-1, descending=True).values.to(dtype)
    return (u * s.unsqueeze(-2)) @ vh

# Returns a noncontiguous (tensor with the same shape and values as t
# The noncontiguous tensor is constructed such that elements in the innermost
#   dimension are separated by zeros or (whenever possible) nans
# TODO: consider more complicated noncontiguity schemes
def noncontiguous_like(t):
    # Short-circuits if t is already noncontiguous
    if not t.is_contiguous():
        return t

    # Choose a "weird" value that won't be accessed
    if t.dtype.is_floating_point or t.dtype.is_complex:
        value = math.nan
    elif t.dtype == torch.bool:
        value = True
    else:
        value = 12

    result = t.new_empty(t.shape + (2,))
    result[..., 0] = value
    result[..., 1] = t.detach()
    result = result[..., 1]
    result.requires_grad_(t.requires_grad)
    return result

# TODO: remove this (prefer make_symmetric_matrices below)
def random_symmetric_matrix(l, *batches, **kwargs):
    dtype = kwargs.get('dtype', torch.double)
    device = kwargs.get('device', 'cpu')
    A = torch.randn(*(batches + (l, l)), dtype=dtype, device=device)
    A = (A + A.mT).div_(2)
    return A

# Creates a symmetric matrix or batch of symmetric matrices
# Shape must be a square matrix or batch of square matrices
def make_symmetric_matrices(*shape, device, dtype):
    assert shape[-1] == shape[-2]
    t = make_tensor(shape, device=device, dtype=dtype)
    t = (t + t.mT).div_(2)
    return t

def random_hermitian_matrix(l, *batches, **kwargs):
    dtype = kwargs.get('dtype', torch.double)
    device = kwargs.get('device', 'cpu')
    A = torch.randn(*(batches + (l, l)), dtype=dtype, device=device)
    A = (A + A.mH).div_(2)
    return A


def random_symmetric_psd_matrix(l, *batches, **kwargs):
    """
    Returns a batch of random symmetric positive-semi-definite matrices.
    The shape of the result is batch_dims + (matrix_size, matrix_size)
    The following example creates a tensor of size 2 x 4 x 3 x 3
    >>> # xdoctest: +SKIP("undefined variables")
    >>> matrices = random_symmetric_psd_matrix(3, 2, 4, dtype=dtype, device=device)
    """
    dtype = kwargs.get('dtype', torch.double)
    device = kwargs.get('device', 'cpu')
    A = torch.randn(*(batches + (l, l)), dtype=dtype, device=device)
    return A @ A.mT


def random_hermitian_psd_matrix(matrix_size, *batch_dims, dtype=torch.double, device='cpu'):
    """
    Returns a batch of random Hermitian positive-semi-definite matrices.
    The shape of the result is batch_dims + (matrix_size, matrix_size)
    The following example creates a tensor of size 2 x 4 x 3 x 3
    >>> # xdoctest: +SKIP("undefined variables")
    >>> matrices = random_hermitian_psd_matrix(3, 2, 4, dtype=dtype, device=device)
    """
    A = torch.randn(*(batch_dims + (matrix_size, matrix_size)), dtype=dtype, device=device)
    return A @ A.mH


# TODO: remove this (prefer make_symmetric_pd_matrices below)
def random_symmetric_pd_matrix(matrix_size, *batch_dims, **kwargs):
    dtype = kwargs.get('dtype', torch.double)
    device = kwargs.get('device', 'cpu')
    A = torch.randn(*(batch_dims + (matrix_size, matrix_size)),
                    dtype=dtype, device=device)
    return torch.matmul(A, A.mT) \
        + torch.eye(matrix_size, dtype=dtype, device=device) * 1e-5


# Creates a symmetric positive-definite matrix or batch of
#   such matrices
def make_symmetric_pd_matrices(*shape, device, dtype):
    assert shape[-1] == shape[-2]
    t = make_tensor(shape, device=device, dtype=dtype)
    i = torch.eye(shape[-1], device=device, dtype=dtype) * 1e-5
    return t @ t.mT + i

def random_hermitian_pd_matrix(matrix_size, *batch_dims, dtype, device):
    """
    Returns a batch of random Hermitian positive-definite matrices.
    The shape of the result is batch_dims + (matrix_size, matrix_size)
    The following example creates a tensor of size 2 x 4 x 3 x 3
    >>> # xdoctest: +SKIP("undefined variables")
    >>> matrices = random_hermitian_pd_matrix(3, 2, 4, dtype=dtype, device=device)
    """
    A = torch.randn(*(batch_dims + (matrix_size, matrix_size)),
                    dtype=dtype, device=device)
    return A @ A.mH + torch.eye(matrix_size, dtype=dtype, device=device)

# Creates a full rank matrix with distinct singular values or
#   a batch of such matrices
def make_fullrank_matrices_with_distinct_singular_values(*shape, device, dtype, requires_grad=False):
    with torch.no_grad():
        t = make_tensor(shape, device=device, dtype=dtype)
        u, _, vh = torch.linalg.svd(t, full_matrices=False)
        real_dtype = t.real.dtype if t.dtype.is_complex else t.dtype
        k = min(shape[-1], shape[-2])
        # We choose the singular values to be "around one"
        # This is to make the matrix well conditioned
        # s = [2, 3, ..., k+1]
        s = torch.arange(2, k + 2, dtype=real_dtype, device=device)
        # s = [2, -3, 4, ..., (-1)^k k+1]
        s[1::2] *= -1.
        # 1 + 1/s so that the singular values are in the range [2/3, 3/2]
        # This gives a condition number of 9/4, which should be good enough
        s.reciprocal_().add_(1.)
        # Note that the singular values need not be ordered in an SVD so
        # we don't need need to sort S
        x = (u * s.to(u.dtype)) @ vh
    x.requires_grad_(requires_grad)
    return x

def random_matrix(rows, columns, *batch_dims, **kwargs):
    """Return rectangular matrix or batches of rectangular matrices.

    Parameters:
      dtype - the data type
      device - the device kind
      singular - when True, the output will be singular
    """
    dtype = kwargs.get('dtype', torch.double)
    device = kwargs.get('device', 'cpu')
    silent = kwargs.get("silent", False)
    singular = kwargs.get("singular", False)
    if silent and not torch._C.has_lapack:
        return torch.ones(rows, columns, dtype=dtype, device=device)

    A = torch.randn(batch_dims + (rows, columns), dtype=dtype, device=device)
    if A.numel() == 0:
        return A
    u, _, vh = torch.linalg.svd(A, full_matrices=False)
    k = min(rows, columns)
    s = torch.linspace(1 / (k + 1), 1, k, dtype=dtype, device=device)
    if singular:
        # make matrix singular
        s[k - 1] = 0
        if k > 2:
            # increase the order of singularity so that the pivoting
            # in LU factorization will be non-trivial
            s[0] = 0
    return (u * s.unsqueeze(-2)) @ vh


def random_lowrank_matrix(rank, rows, columns, *batch_dims, **kwargs):
    """Return rectangular matrix or batches of rectangular matrices with
    given rank.
    """
    B = random_matrix(rows, rank, *batch_dims, **kwargs)
    C = random_matrix(rank, columns, *batch_dims, **kwargs)
    return B.matmul(C)


def _generate_indices_prefer_all_rows(rows: int, cols: int, num_indices: int) -> torch.Tensor:
    """Generate indices for a row x cols matrix, preferring at least one index per row if possible."""
    indices = []
    n_per_row = math.ceil(num_indices / rows)
    col_indices = list(range(cols))

    for r in range(rows):
        # Note that this can yield overlapping indices
        for c in random.choices(col_indices, k=n_per_row):
            indices.append((r, c))

    return torch.tensor(indices[:num_indices])


def random_sparse_matrix(rows, columns, density=0.01, **kwargs):
    """Return rectangular random sparse matrix within given density.

    The density of the result approaches to given density as the size
    of the matrix is increased and a relatively small value of density
    is specified but higher than min(rows, columns)/(rows * columns)
    for non-singular matrices.
    """
    dtype = kwargs.get('dtype', torch.double)
    device = kwargs.get('device', 'cpu')

    nonzero_elements = max(min(rows, columns), int(rows * columns * density))
    indices = _generate_indices_prefer_all_rows(rows, columns, nonzero_elements)
    values = torch.randn(nonzero_elements, dtype=dtype, device=device)

    # ensure that the diagonal dominates
    values *= torch.tensor([-float(i - j)**2 for i, j in indices], dtype=dtype, device=device).exp()
    A = torch.sparse_coo_tensor(indices.t(), values, (rows, columns), device=device)
    return A.coalesce()


def random_sparse_pd_matrix(matrix_size, density=0.01, **kwargs):
    """Return random sparse positive-definite matrix with given density.

    The eigenvalues of the matrix are defined as::
      arange(1, matrix_size+1)/matrix_size

    Algorithm:
      A = diag(arange(1, matrix_size+1)/matrix_size)
      while <A density is smaller than required>:
          <choose random i, j in range(matrix_size), theta in [0, 2*pi]>
          R = <rotation matrix (i,j,theta)>
          A = R^T A R
    """
    import math
    torch = kwargs.get('torch', globals()['torch'])
    dtype = kwargs.get('dtype', torch.double)
    device = kwargs.get('device', 'cpu')
    data = {(i, i): float(i + 1) / matrix_size
            for i in range(matrix_size)}


    def multiply(data, N, i, j, cs, sn, left=True):
        for k in range(N):
            if left:
                ik, jk = (k, i), (k, j)
            else:
                ik, jk = (i, k), (j, k)
            aik, ajk = data.get(ik, 0), data.get(jk, 0)
            aik, ajk = cs * aik + sn * ajk, -sn * aik + cs * ajk
            if aik:
                data[ik] = aik
            else:
                data.pop(ik, None)
            if ajk:
                data[jk] = ajk
            else:
                data.pop(jk, None)

    target_nnz = density * matrix_size * matrix_size
    while len(data) < target_nnz:
        i = random.randint(0, matrix_size - 1)
        j = random.randint(0, matrix_size - 1)
        if i != j:
            theta = random.uniform(0, 2 * math.pi)
            cs = math.cos(theta)
            sn = math.sin(theta)
            multiply(data, matrix_size, i, j, cs, sn, left=True)
            multiply(data, matrix_size, i, j, cs, sn, left=False)
    icoords, jcoords, values = [], [], []
    for (i, j), v in sorted(data.items()):
        icoords.append(i)
        jcoords.append(j)
        values.append(v)
    indices_tensor = torch.tensor([icoords, jcoords])
    return torch.sparse_coo_tensor(indices_tensor, values, (matrix_size, matrix_size), dtype=dtype, device=device)

# FIXME: remove this by updating test suites using it
def do_test_dtypes(self, dtypes, layout, device):
    for dtype in dtypes:
        if dtype != torch.float16:
            out = torch.zeros((2, 3), dtype=dtype, layout=layout, device=device)
            self.assertIs(dtype, out.dtype)
            self.assertIs(layout, out.layout)
            self.assertEqual(device, out.device)

# FIXME: remove this by updating test suites using it
def do_test_empty_full(self, dtypes, layout, device):
    shape = torch.Size([2, 3])

    def check_value(tensor, dtype, layout, device, value, requires_grad):
        self.assertEqual(shape, tensor.shape)
        self.assertIs(dtype, tensor.dtype)
        self.assertIs(layout, tensor.layout)
        self.assertEqual(tensor.requires_grad, requires_grad)
        if tensor.is_cuda and device is not None:
            self.assertEqual(device, tensor.device)
        if value is not None:
            fill = tensor.new(shape).fill_(value)
            self.assertEqual(tensor, fill)

    def get_int64_dtype(dtype):
        module = '.'.join(str(dtype).split('.')[1:-1])
        if not module:
            return torch.int64
        return operator.attrgetter(module)(torch).int64

    default_dtype = torch.get_default_dtype()
    check_value(torch.empty(shape), default_dtype, torch.strided, -1, None, False)
    check_value(torch.full(shape, -5.), default_dtype, torch.strided, -1, None, False)
    for dtype in dtypes:
        for rg in {dtype.is_floating_point, False}:
            int64_dtype = get_int64_dtype(dtype)
            v = torch.empty(shape, dtype=dtype, device=device, layout=layout, requires_grad=rg)
            check_value(v, dtype, layout, device, None, rg)
            out = v.new()
            check_value(torch.empty(shape, out=out, device=device, layout=layout, requires_grad=rg),
                        dtype, layout, device, None, rg)
            check_value(v.new_empty(shape), dtype, layout, device, None, False)
            check_value(v.new_empty(shape, dtype=int64_dtype, device=device, requires_grad=False),
                        int64_dtype, layout, device, None, False)
            check_value(torch.empty_like(v), dtype, layout, device, None, False)
            check_value(torch.empty_like(v, dtype=int64_dtype, layout=layout, device=device, requires_grad=False),
                        int64_dtype, layout, device, None, False)

            if dtype is not torch.float16 and layout != torch.sparse_coo:
                fv = 3
                v = torch.full(shape, fv, dtype=dtype, layout=layout, device=device, requires_grad=rg)
                check_value(v, dtype, layout, device, fv, rg)
                check_value(v.new_full(shape, fv + 1), dtype, layout, device, fv + 1, False)
                out = v.new()
                check_value(torch.full(shape, fv + 2, out=out, device=device, layout=layout, requires_grad=rg),
                            dtype, layout, device, fv + 2, rg)
                check_value(v.new_full(shape, fv + 3, dtype=int64_dtype, device=device, requires_grad=False),
                            int64_dtype, layout, device, fv + 3, False)
                check_value(torch.full_like(v, fv + 4), dtype, layout, device, fv + 4, False)
                check_value(torch.full_like(v, fv + 5,
                                            dtype=int64_dtype, layout=layout, device=device, requires_grad=False),
                            int64_dtype, layout, device, fv + 5, False)

# FIXME: improve load_tests() documentation here
running_script_path = None
def set_running_script_path():
    global running_script_path
    try:
        running_file = os.path.abspath(os.path.realpath(sys.argv[0]))
        if running_file.endswith('.py'):  # skip if the running file is not a script
            running_script_path = running_file
    except Exception:
        pass

def check_test_defined_in_running_script(test_case):
    if running_script_path is None:
        return
    test_case_class_file = os.path.abspath(os.path.realpath(inspect.getfile(test_case.__class__)))
    assert test_case_class_file == running_script_path, f'Class of loaded TestCase "{test_case.id()}" ' \
        f'is not defined in the running script "{running_script_path}", but in "{test_case_class_file}". Did you ' \
        "accidentally import a unittest.TestCase from another file?"

def load_tests(loader, tests, pattern):
    set_running_script_path()
    test_suite = unittest.TestSuite()
    for test_group in tests:
        if not DISABLE_RUNNING_SCRIPT_CHK:
            for test in test_group:
                check_test_defined_in_running_script(test)
        if test_group._tests:
            test_suite.addTest(test_group)
    return test_suite

# FIXME: document this and move it to test_serialization
class BytesIOContext(io.BytesIO):
    def __enter__(self):
        return self

    def __exit__(self, *args):
        pass

# Tentative value for nondet_tol for gradcheck when backward implementation
# relies on nondeterministic operations, i.e., those listed here:
# https://pytorch.org/docs/stable/generated/torch.use_deterministic_algorithms.html
#
# For more information see https://github.com/pytorch/pytorch/issues/56202
GRADCHECK_NONDET_TOL = 1e-12

TEST_WITH_SLOW_GRADCHECK: bool = TestEnvironment.def_flag(
    "TEST_WITH_SLOW_GRADCHECK",
    env_var="PYTORCH_TEST_WITH_SLOW_GRADCHECK",
)

skipIfSlowGradcheckEnv = unittest.skipIf(
    TEST_WITH_SLOW_GRADCHECK,
    "Tests that don't use gradcheck don't need to run on slow_gradcheck CI",
)


def gradcheck(fn, inputs, **kwargs):
    # Wrapper around gradcheck that enables certain keys by default.
    # Use this testing-internal gradcheck instead of autograd.gradcheck so that new features like vmap and
    # forward-mode AD are tested by default. We create this wrapper because we'd like to keep new checks
    # to be disabled to default for the public-facing api to avoid breaking user code.
    #
    # All PyTorch devs doing testing should use this wrapper instead of autograd.gradcheck.
    default_values = {
        "check_batched_grad": True,
        "fast_mode": True,
    }

    if TEST_WITH_SLOW_GRADCHECK:
        default_values["fast_mode"] = False

    for key, value in default_values.items():
        # default value override values explicitly set to None
        k = kwargs.get(key, None)
        kwargs[key] = k if k is not None else value

    return torch.autograd.gradcheck(fn, inputs, **kwargs)

def gradgradcheck(fn, inputs, grad_outputs=None, **kwargs):
    # Wrapper around gradgradcheck that enables certain keys by default
    # See gradcheck above for an explanation of why we need something like this.
    #
    # All PyTorch devs doing testing should use this wrapper instead of autograd.gradgradcheck
    default_values = {
        "check_batched_grad": True,
        "fast_mode": True,
    }

    if TEST_WITH_SLOW_GRADCHECK:
        default_values["fast_mode"] = False

    for key, value in default_values.items():
        # default value override values explicitly set to None
        k = kwargs.get(key, None)
        kwargs[key] = k if k is not None else value

    return torch.autograd.gradgradcheck(fn, inputs, grad_outputs, **kwargs)


def _assertGradAndGradgradChecks(test_case, apply_fn, inputs, **kwargs):
    # call assert function rather than returning a bool since it's nicer
    # if we get whether this failed on the gradcheck or the gradgradcheck.
    test_case.assertTrue(gradcheck(apply_fn, inputs, **kwargs))
    test_case.assertTrue(gradgradcheck(apply_fn, inputs, **kwargs))


@contextmanager
def set_cwd(path: str) -> Iterator[None]:
    old_cwd = os.getcwd()
    try:
        os.chdir(path)
        yield
    finally:
        os.chdir(old_cwd)


# FIXME: delete this
# Using @toleranceOverride specific to your test is the recommended way
# of doing this. These are just some values that worked for test_nn.
dtype2prec_DONTUSE = {torch.float: 1e-5,
                      torch.double: 1e-5,
                      torch.half: 1e-2,
                      torch.bfloat16: 1e-1}

# FIXME: move to test_sparse or sparse utils
# This is a wrapper that wraps a test to run this test twice, one with
# coalesced=True, another with coalesced=False for coalesced/uncoalesced sparse tensors.
def coalescedonoff(f):
    @wraps(f)
    def wrapped(self, *args, **kwargs):
        f(self, *args, **kwargs, coalesced=True)
        f(self, *args, **kwargs, coalesced=False)
    return wrapped


def is_coalesced_indices(s):
    indices = s._indices()
    hash_coeffs = (1,) + s.shape[s.sparse_dim() - 1:0:-1]
    hash_indices = torch.tensor(hash_coeffs, device=s.device).cumprod(-1).flip(-1)
    if s.sparse_dim() > 1:
        hash_indices.unsqueeze_(-1)
        hash_indices = (indices * hash_indices).sum(0)
    else:
        hash_indices = indices * hash_indices

    # check if indices are sorted
    res = torch.allclose(hash_indices, hash_indices.sort()[0])

    # check if there are no repeated indices
    res = res and torch.allclose(hash_indices, hash_indices.unique())

    return res


@contextlib.contextmanager
def disable_gc():
    if gc.isenabled():
        try:
            gc.disable()
            yield
        finally:
            gc.enable()
    else:
        yield


def find_library_location(lib_name: str) -> Path:
    # return the shared library file in the installed folder if exist,
    # else the file in the build folder
    torch_root = Path(torch.__file__).resolve().parent
    path = torch_root / 'lib' / lib_name
    if os.path.exists(path):
        return path
    torch_root = Path(__file__).resolve().parent.parent.parent
    return torch_root / 'build' / 'lib' / lib_name

def skip_but_pass_in_sandcastle(reason):
    """
    Similar to unittest.skip, however in the sandcastle environment it just
    "passes" the test instead to avoid creating tasks complaining about tests
    skipping continuously.
    """
    def decorator(func):
        if not IS_SANDCASTLE:
            func.__unittest_skip__ = True
            func.__unittest_skip_why__ = reason
            return func

        @wraps(func)
        def wrapper(*args, **kwargs):
            print(f'Skipping {func.__name__} on sandcastle for following reason: {reason}', file=sys.stderr)
            return
        return wrapper

    return decorator

def mock_wrapper(method):
    """
    Returns a function that calls the real implementation of a method
    in addition to passing args to a mock object.
    """
    mock = MagicMock()

    @wraps(method)
    def wrapper(self, *args, **kwargs):
        mock(*args, **kwargs)
        return method(self, *args, **kwargs)
    wrapper.mock = mock  # type: ignore[attr-defined]
    return wrapper

def get_tensors_from(args, kwargs):
    """ Returns a set of all Tensor objects in the given args and kwargs. """
    return set([arg for arg in args if isinstance(arg, Tensor)] +
               [v for v in kwargs.values() if isinstance(v, Tensor)])


# Returns scalar tensor representation of a list of integer byte values
def bytes_to_scalar(byte_list: List[int], dtype: torch.dtype, device: torch.device):
    dtype_to_ctype: Dict[torch.dtype, Any] = {
        torch.int8: ctypes.c_int8,
        torch.uint8: ctypes.c_uint8,
        torch.uint16: ctypes.c_uint16,
        torch.uint32: ctypes.c_uint32,
        torch.uint64: ctypes.c_uint64,
        torch.int16: ctypes.c_int16,
        torch.int32: ctypes.c_int32,
        torch.int64: ctypes.c_int64,
        torch.bool: ctypes.c_bool,
        torch.float32: ctypes.c_float,
        torch.complex64: ctypes.c_float,
        torch.float64: ctypes.c_double,
        torch.complex128: ctypes.c_double,
    }
    ctype = dtype_to_ctype[dtype]
    num_bytes = ctypes.sizeof(ctype)

    def check_bytes(byte_list):
        for byte in byte_list:
            assert 0 <= byte <= 255

    if dtype.is_complex:
        assert len(byte_list) == (num_bytes * 2)
        check_bytes(byte_list)
        real = ctype.from_buffer((ctypes.c_byte * num_bytes)(
            *byte_list[:num_bytes])).value
        imag = ctype.from_buffer((ctypes.c_byte * num_bytes)(
            *byte_list[num_bytes:])).value
        res = real + 1j * imag
    else:
        assert len(byte_list) == num_bytes
        check_bytes(byte_list)
        res = ctype.from_buffer((ctypes.c_byte * num_bytes)(
            *byte_list)).value

    return torch.tensor(res, device=device, dtype=dtype)


def copy_func(f):
    """Based on http://stackoverflow.com/a/6528148/190597 (Glenn Maynard)"""
    g = types.FunctionType(f.__code__, f.__globals__, name=f.__name__,
                           argdefs=f.__defaults__,
                           closure=f.__closure__)
    g = functools.update_wrapper(g, f)
    g.__kwdefaults__ = f.__kwdefaults__
    return g


def xfail_inherited_tests(tests):
    """
    Given a list of test names which are defined by a superclass of the
    class this decorates, mark them as expected failure.  This is useful
    if you are doing poor man's parameterized tests by subclassing a generic
    test class.
    """
    def deco(cls):
        for t in tests:
            # NB: expectedFailure operates by mutating the method in question,
            # which is why you have to copy the function first
            setattr(cls, t, unittest.expectedFailure(copy_func(getattr(cls, t))))
        return cls
    return deco


def skip_but_pass_in_sandcastle_if(condition, reason):
    """
    Similar to unittest.skipIf, however in the sandcastle environment it just
    "passes" the test instead to avoid creating tasks complaining about tests
    skipping continuously.
    """
    def decorator(func):
        if condition:
            if IS_SANDCASTLE:
                @wraps(func)
                def wrapper(*args, **kwargs):
                    print(f'Skipping {func.__name__} on sandcastle for following reason: {reason}', file=sys.stderr)
                return wrapper
            else:
                func.__unittest_skip__ = True
                func.__unittest_skip_why__ = reason

        return func

    return decorator

def dtype_name(dtype):
    """ Returns the pretty name of the dtype (e.g. torch.int64 -> int64). """
    return str(dtype).split('.')[1]


dtype_abbrs = {
    torch.bfloat16: 'bf16',
    torch.float64: 'f64',
    torch.float32: 'f32',
    torch.float16: 'f16',
    torch.complex32: 'c32',
    torch.complex64: 'c64',
    torch.complex128: 'c128',
    torch.int8: 'i8',
    torch.int16: 'i16',
    torch.int32: 'i32',
    torch.int64: 'i64',
    torch.bool: 'b8',
    torch.uint8: 'u8',
}


@functools.lru_cache
def get_cycles_per_ms() -> float:
    """Measure and return approximate number of cycles per millisecond for torch.cuda._sleep
    """

    def measure() -> float:
        start = torch.cuda.Event(enable_timing=True)
        end = torch.cuda.Event(enable_timing=True)
        start.record()
        torch.cuda._sleep(1000000)
        end.record()
        end.synchronize()
        cycles_per_ms = 1000000 / start.elapsed_time(end)
        return cycles_per_ms

    # Get 10 values and remove the 2 max and 2 min and return the avg.
    # This is to avoid system disturbance that skew the results, e.g.
    # the very first cuda call likely does a bunch of init, which takes
    # much longer than subsequent calls.
    #
    # Tested on both Tesla V100, Quadro GP100, Titan RTX, RTX 3090 GPUs
    # and seems to return stable values. Therefore, we enable caching
    # using lru_cache decorator above.
    num = 10
    vals = []
    for _ in range(num):
        vals.append(measure())
    vals = sorted(vals)
    return mean(vals[2 : num - 2])


# OpInfo utils

T = TypeVar('T')
def first_sample(self: unittest.TestCase, samples: Iterable[T]) -> T:
    """
    Returns the first sample from an iterable of samples, like those returned by OpInfo.
    The test will be skipped if no samples are available.
    """
    try:
        return next(iter(samples))
    except StopIteration as e:
        raise unittest.SkipTest('Skipped! Need at least 1 sample input') from e

# this helper method is to recursively
# clone the tensor-type input of operators tested by OpInfo
def clone_input_helper(input):
    if isinstance(input, torch.Tensor):
        return torch.clone(input)

    if isinstance(input, Sequence):
        return tuple(map(clone_input_helper, input))

    return input

@contextmanager
def custom_op(opname, symbolic_fn, opset_version):
    """Context manager/decorator to test ONNX export with custom operator"""
    try:
        register_custom_op_symbolic(opname, symbolic_fn, opset_version)
        yield
    finally:
        unregister_custom_op_symbolic(opname, opset_version)


def outs_and_grads(fn, graph_inps, inps):
    outs = fn(*graph_inps)
    for out in pytree.tree_leaves(outs):
        if isinstance(out, torch.Tensor) and out.requires_grad:
            out.sum().backward(retain_graph=True)
    grads = [inp.grad for inp in pytree.tree_leaves(inps) if isinstance(inp, torch.Tensor)]
    for inp in pytree.tree_leaves(inps):
        if isinstance(inp, torch.Tensor):
            inp.grad = None
    return outs, grads

def compare_equal_outs_and_grads(test, m1, m2, inps):
    r1, g1 = outs_and_grads(m1, inps, inps)
    r2, g2 = outs_and_grads(m2, inps, inps)
    test.assertEqual(r1, r2)
    test.assertEqual(g1, g2)

class TestGradients(TestCase):
    exact_dtype = True

    # Copies inputs to inplace operations to avoid inplace modifications
    #   to leaves requiring gradient
    def _get_safe_inplace(self, inplace_variant):
        @wraps(inplace_variant)
        def _fn(t, *args, **kwargs):
            return inplace_variant(t.clone(), *args, **kwargs)

        return _fn

    def _check_helper(self, device, dtype, op, variant, check, *, check_forward_ad=False, check_backward_ad=True,
                      check_batched_grad=None, check_batched_forward_grad=False):
        assert check in ('gradcheck', 'bwgrad_bwgrad', 'fwgrad_bwgrad')
        # NB: check_backward_ad does not affect gradgradcheck (always True)
        if variant is None:
            self.skipTest("Skipped! Variant not implemented.")
        if not op.supports_dtype(dtype, torch.device(device).type):
            self.skipTest(f"Skipped! {op.name} does not support dtype {str(dtype)}")

        def is_inplace(variant):
            if hasattr(variant, "__wrapped__"):
                return variant.__wrapped__ is op.get_inplace()
            return variant is op.get_inplace()

        include_conjugated_inputs = op.test_conjugated_samples and dtype.is_complex

        samples = op.sample_inputs(device, dtype, requires_grad=True, include_conjugated_inputs=include_conjugated_inputs,
                                   small_inputs_only=TEST_WITH_SLOW_GRADCHECK)

        for sample in samples:
            if sample.broadcasts_input and is_inplace(variant):
                continue

            # Gradcheck expects tensors as its input, but autograd actually supports tensorlists
            #   and tensors passed as kwargs. The following creates a function that accepts just
            #   the tensors that require grad as varargs, and then recomposes them back into the
            #   original input.

            # Creates gradcheck inputs by identifying tensors requiring grad
            all_args = None
            if is_iterable_of_tensors(sample.input):
                all_args = chain(sample.input, sample.args, sample.kwargs.values())
            else:
                all_args = tuple(chain((sample.input,), sample.args, sample.kwargs.values()))
            gradcheck_args = tuple(x for x in all_args if (isinstance(x, torch.Tensor) and x.requires_grad))

            # Verifies sample input tensors should have no grad
            # This may happen if the same tensor is used in two different SampleInputs
            for t in gradcheck_args:
                self.assertIsNone(t.grad,
                                  "A sampled input has a gradient before running autograd. "
                                  "This usually means that (at least) one input tensor is reused "
                                  "across different SampleInputs. "
                                  "Please create a new tensor for each SampleInput.")

            def _input_recomposition_helper(inputs, inp, input_idx):
                if is_iterable_of_tensors(inp):
                    tensor_list = []
                    for x in inp:
                        if isinstance(x, torch.Tensor) and x.requires_grad:
                            tensor_list.append(inputs[input_idx])
                            input_idx = input_idx + 1
                        else:
                            tensor_list.append(x)
                    return tensor_list, input_idx
                elif isinstance(inp, torch.Tensor) and inp.requires_grad:
                    return inputs[input_idx], input_idx + 1
                else:
                    return inp, input_idx

            def fn(*inputs):
                # Puts inputs back into sample properly
                positional_args = []
                input_idx = 0
                inp, input_idx = _input_recomposition_helper(inputs, sample.input, input_idx)
                positional_args.append(inp)

                for x in sample.args:
                    inp, input_idx = _input_recomposition_helper(inputs, x, input_idx)
                    positional_args.append(inp)

                # Recreates kwargs
                kwargs = {}
                for k, v in sample.kwargs.items():
                    inp, input_idx = _input_recomposition_helper(inputs, v, input_idx)
                    kwargs[k] = inp

                output = op.gradcheck_wrapper(variant, *positional_args, **kwargs)
                if sample.output_process_fn_grad is not None:
                    return sample.output_process_fn_grad(output)
                return output

            if check == 'gradcheck':
                if check_batched_grad is None:
                    check_batched_grad = op.check_batched_grad
                self.assertTrue(gradcheck(fn, gradcheck_args,
                                          check_batched_grad=check_batched_grad,
                                          check_grad_dtypes=True,
                                          nondet_tol=op.gradcheck_nondet_tol,
                                          fast_mode=op.gradcheck_fast_mode,
                                          check_forward_ad=check_forward_ad,
                                          check_backward_ad=check_backward_ad,
                                          check_undefined_grad=True,
                                          check_batched_forward_grad=check_batched_forward_grad))
            elif check in ('bwgrad_bwgrad', 'fwgrad_bwgrad'):  # gradgrad check
                self.assertFalse(check_forward_ad, msg="Cannot run forward AD check for gradgradcheck")
                for gen_non_contig_grad_outputs in (False, True):
                    kwargs = {
                        "gen_non_contig_grad_outputs": gen_non_contig_grad_outputs,
                        "check_batched_grad": op.check_batched_gradgrad,
                        "check_grad_dtypes": True,
                        "nondet_tol": op.gradcheck_nondet_tol,
                        "fast_mode": op.gradcheck_fast_mode
                    }
                    if check == "fwgrad_bwgrad":
                        kwargs["check_fwd_over_rev"] = True
                        kwargs["check_rev_over_rev"] = False
                        kwargs["check_batched_grad"] = False
                        kwargs["check_undefined_grad"] = False

                    self.assertTrue(gradgradcheck(fn, gradcheck_args, **kwargs))
            else:
                self.assertTrue(False, msg="Unknown check requested!")

    def _grad_test_helper(self, device, dtype, op, variant, *, check_forward_ad=False, check_backward_ad=True,
                          check_batched_grad=None, check_batched_forward_grad=False):
        return self._check_helper(device, dtype, op, variant, 'gradcheck', check_forward_ad=check_forward_ad,
                                  check_backward_ad=check_backward_ad, check_batched_grad=check_batched_grad,
                                  check_batched_forward_grad=check_batched_forward_grad)

    def _skip_helper(self, op, device, dtype):
        if dtype not in op.supported_backward_dtypes(torch.device(device).type):
            self.skipTest("Skipped! Op doesn't support autograd for this dtype.")
        if not op.supports_autograd and not op.supports_forward_ad:
            self.skipTest("Skipped! autograd not supported.")

def make_lazy_class(cls):

    def lazy_init(self, cb):
        self._cb = cb
        self._value = None

    cls.__init__ = lazy_init

    for basename in [
        "add", "sub", "mul", "truediv", "floordiv", "mod", "divmod", "pow",
        "lshift", "rshift", "and", "or", "xor", "neg", "pos", "abs", "invert",
        "eq", "ne", "lt", "le", "gt", "ge", "bool", "int", "index",
    ]:
        name = f"__{basename}__"

        def inner_wrapper(name):
            use_operator = basename not in ("bool", "int")

            def wrapped(self, *args, **kwargs):
                if self._cb is not None:
                    self._value = self._cb()
                    self._cb = None
                if not use_operator:
                    return getattr(self._value, name)(*args, **kwargs)
                else:
                    return getattr(operator, name)(self._value, *args, **kwargs)
            return wrapped

        setattr(cls, name, inner_wrapper(name))

    return cls


# Base TestCase for NT tests; used to define common helpers, etc.
class NestedTensorTestCase(TestCase):
    def assertEqualIgnoringNestedInts(self, a, b):
        # unbinding NJTs allows us to compare them as essentially equal without
        # caring about exact nested int comparison
        def _unbind_njts(x):
            if isinstance(x, torch.Tensor) and x.is_nested and x.layout == torch.jagged:
                return x.unbind()
            else:
                return x

        self.assertEqual(pytree.tree_map(_unbind_njts, a), pytree.tree_map(_unbind_njts, b))

    @contextlib.contextmanager
    def branch_nested_state(self):
        """Context manager to branch and restore the nested tensor state."""
        nested_tensor_module = torch.nested._internal.nested_tensor
        original_tensor_symint_registry = nested_tensor_module._tensor_symint_registry.copy()
        original_tensor_id_counter = nested_tensor_module._tensor_id_counter
        try:
            yield
        finally:
            nested_tensor_module._tensor_id_counter = original_tensor_id_counter
            nested_tensor_module._tensor_symint_registry = original_tensor_symint_registry


@make_lazy_class
class LazyVal:
    pass


def munge_exc(e, *, suppress_suffix=True, suppress_prefix=True, file=None, skip=0):
    if file is None:
        file = inspect.stack()[1 + skip].filename  # skip one frame

    file = _as_posix_path(file)
    s = _as_posix_path(str(e))

    # Remove everything that looks like stack frames in NOT this file
    def repl_frame(m):
        if m.group(1) != file:
            return ""
        # Don't accept top-level, even for this script, these will wobble
        # depending on how the testing script was invoked
        if m.group(2) == "<module>":
            return ""

        return m.group(0)

    s = re.sub(r'  File "([^"]+)", line \d+, in (.+)\n(    .+\n( +[~^]+ *\n)?)+', repl_frame, s)
    s = re.sub(r"line \d+", "line N", s)
    s = re.sub(r".py:\d+", ".py:N", s)
    s = re.sub(file, _as_posix_path(os.path.basename(file)), s)
    s = re.sub(_as_posix_path(os.path.join(os.path.dirname(torch.__file__), "")), "", s)
    if suppress_suffix:
        s = re.sub(r"\n*Set TORCH_LOGS.+", "", s, flags=re.DOTALL)
        s = re.sub(r"\n*You can suppress this exception.+", "", s, flags=re.DOTALL)
    if suppress_prefix:
        s = re.sub(r"Cannot export model.+\n\n", "", s)
    s = re.sub(r" +$", "", s, flags=re.MULTILINE)
    return s


@contextmanager
def check_leaked_tensors(limit=1, matched_type=torch.Tensor):
    """Wrap around operations you want to ensure are not leaking tensor memory.

    This code intentionally ignores other reference cycles, which can be benign and which we have plenty
    of in pytorch code.  It focuses on any reference cycles that directly or indirectly result holding a Tensor alive,
    since this is likely a more serious leak than typical python refcycles.

    limit specifies how many tensors to dump debug graphs for (default=1)
    """
    def match_obj(obj):
        return isinstance(obj, matched_type)

    try:
        gc.collect()
        gc.set_debug(gc.DEBUG_SAVEALL)
        garbage_objs = []

        # run the user code, after cleaning any existing refcycles, and then check for new ones
        # also allow usercode to check the garbage objs (e.g. for assertion) after exiting ctxmgr
        yield garbage_objs

        gc.collect()
        garbage_objs.extend(filter(match_obj, gc.garbage))
        num_garbage_objs = len(garbage_objs)
        if num_garbage_objs > 0:
            warnings.warn(
                f"{num_garbage_objs} tensors were found in the garbage. Did you introduce a reference cycle?"
            )
            try:
                import objgraph
                warnings.warn(
                    f"Dumping first {limit} objgraphs of leaked {matched_type}s rendered to png"
                )
                for g in garbage_objs[:limit]:
                    objgraph.show_backrefs([g], max_depth=10)
            except ImportError:
                warnings.warn("`pip install objgraph` to enable memory leak debugging")

    finally:
        gc.set_debug(0)


def remove_cpp_extensions_build_root():
    """
    Removes the default root folder under which extensions are built.
    """
<<<<<<< HEAD
    default_build_root = cpp_extension.get_default_build_root()
=======
    default_build_root = torch.utils.cpp_extension.get_default_build_root()
>>>>>>> 01c07e78
    if os.path.exists(default_build_root):
        if IS_WINDOWS:
            # rmtree returns permission error: [WinError 5] Access is denied
            # on Windows, this is a workaround
            subprocess.run(["rm", "-rf", default_build_root], stdout=subprocess.PIPE)
        else:
<<<<<<< HEAD
            shutil.rmtree(default_build_root, ignore_errors=True)

def scoped_load_inline(*args, **kwargs):
    temp_dir = tempfile.TemporaryDirectory()
    if kwargs.get("verbose", False):
        print(f'Using temporary extension directory {temp_dir.name}...', file=sys.stderr)
    assert "build_directory" not in kwargs
    kwargs["build_directory"] = temp_dir.name
    module = cpp_extension.load_inline(*args, **kwargs)
    return module, temp_dir
=======
            shutil.rmtree(default_build_root, ignore_errors=True)
>>>>>>> 01c07e78
<|MERGE_RESOLUTION|>--- conflicted
+++ resolved
@@ -97,7 +97,6 @@
 from torch.testing._internal.common_dtype import get_all_dtypes
 from torch.utils._import_utils import _check_module_exists
 import torch.utils._pytree as pytree
-from torch.utils import cpp_extension
 try:
     import pytest
     has_pytest = True
@@ -5366,28 +5365,11 @@
     """
     Removes the default root folder under which extensions are built.
     """
-<<<<<<< HEAD
-    default_build_root = cpp_extension.get_default_build_root()
-=======
     default_build_root = torch.utils.cpp_extension.get_default_build_root()
->>>>>>> 01c07e78
     if os.path.exists(default_build_root):
         if IS_WINDOWS:
             # rmtree returns permission error: [WinError 5] Access is denied
             # on Windows, this is a workaround
             subprocess.run(["rm", "-rf", default_build_root], stdout=subprocess.PIPE)
         else:
-<<<<<<< HEAD
-            shutil.rmtree(default_build_root, ignore_errors=True)
-
-def scoped_load_inline(*args, **kwargs):
-    temp_dir = tempfile.TemporaryDirectory()
-    if kwargs.get("verbose", False):
-        print(f'Using temporary extension directory {temp_dir.name}...', file=sys.stderr)
-    assert "build_directory" not in kwargs
-    kwargs["build_directory"] = temp_dir.name
-    module = cpp_extension.load_inline(*args, **kwargs)
-    return module, temp_dir
-=======
-            shutil.rmtree(default_build_root, ignore_errors=True)
->>>>>>> 01c07e78
+            shutil.rmtree(default_build_root, ignore_errors=True)