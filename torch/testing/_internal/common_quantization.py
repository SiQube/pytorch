# mypy: ignore-errors

r"""Importing this file includes common utility methods and base clases for
checking quantization api and properties of resulting modules.
"""

import torch
import torch.nn as nn
import torch.nn.functional as F
import torch.ao.nn.intrinsic.quantized.dynamic as nniqd
import torch.ao.nn.quantized as nnq
import torch.ao.nn.quantized.dynamic as nnqd
from torch.ao.nn.intrinsic import _FusedModule
import torch.distributed as dist
from torch.testing._internal.common_utils import TestCase, TEST_WITH_ROCM

from torch.export import export_for_training
from torch.ao.quantization import (
    QuantType,
    default_dynamic_qat_qconfig,
    default_embedding_qat_qconfig,
    default_symmetric_qnnpack_qat_qconfig,
)
from torch.ao.quantization.quantize_pt2e import (
    _convert_to_reference_decomposed_fx,
    convert_pt2e,
    prepare_pt2e,
    prepare_qat_pt2e,
)
from torch.ao.quantization.backend_config import (
    get_executorch_backend_config,
)
from torch.ao.quantization.quantizer.xnnpack_quantizer import (
    XNNPACKQuantizer,
    get_symmetric_quantization_config,
)
from torch.ao.quantization import QuantWrapper, QuantStub, DeQuantStub, \
    default_qconfig, default_dynamic_qconfig, default_per_channel_qconfig, QConfig, default_observer, default_weight_observer, \
    propagate_qconfig_, convert, get_default_qconfig, quantize_dynamic_jit, quantize_jit, float_qparams_weight_only_qconfig, \
    get_default_qat_qconfig, PerChannelMinMaxObserver, default_dynamic_quant_observer, quantize, \
    QConfigMapping, get_default_qconfig_mapping, get_default_qat_qconfig_mapping
from torch.ao.quantization.quantization_mappings import (
    get_default_dynamic_quant_module_mappings,
    get_default_qconfig_propagation_list,
    get_default_qat_module_mappings,
)
from torch.testing._internal.common_quantized import (
    override_quantized_engine,
)
from torch.jit.mobile import _load_for_lite_interpreter

try:
    # graph mode quantization based on fx
    from torch.ao.quantization.quantize_fx import (
        prepare_fx,
        prepare_qat_fx,
        convert_fx,
        convert_to_reference_fx,
    )
    from torch.ao.ns.fx.ns_types import NSSingleResultValuesType, NSSubgraph
    from torch.fx.graph import Node
    from torch.fx import GraphModule
    HAS_FX = True
except ImportError:
    HAS_FX = False

import copy
import io
import functools
import time
import os

import unittest
import numpy as np
from torch.testing import FileCheck
from typing import Callable, Tuple, Dict, Any, Union, Type, Optional
import torch._dynamo as torchdynamo
import torch.ao.quantization.quantizer.x86_inductor_quantizer as xiq
from torch.ao.quantization.quantizer.x86_inductor_quantizer import X86InductorQuantizer
import contextlib

class NodeSpec:
    ''' Used for checking GraphModule Node
    '''
    def __init__(self, op, target):
        '''
        op: call_function | call_module
        target:
          for call_function, target would be a function
          for call_module, target would be the type of PyTorch module
        '''
        self.op = op
        self.target = target

    @classmethod
    def call_function(cls, target):
        return NodeSpec('call_function', target)

    @classmethod
    def call_method(cls, target):
        return NodeSpec('call_method', target)

    @classmethod
    def call_module(cls, target):
        return NodeSpec('call_module', target)

    def __hash__(self):
        return hash((self.op, self.target))

    def __eq__(self, other):
        if not isinstance(other, NodeSpec):
            return NotImplemented

        return self.op == other.op and self.target == other.target

    def __repr__(self):
        return repr(self.op) + " " + repr(self.target)

def get_supported_device_types():
    return ['cpu', 'cuda'] if torch.cuda.is_available() and not TEST_WITH_ROCM else ['cpu']

def test_only_eval_fn(model, calib_data):
    r"""
    Default evaluation function takes a torch.utils.data.Dataset or a list of
    input Tensors and run the model on the dataset
    """
    for inp in calib_data:
        output = model(*inp)

_default_loss_fn = torch.nn.CrossEntropyLoss()
def test_only_train_fn(model, train_data, loss_fn=_default_loss_fn):
    r"""
    Default train function takes a torch.utils.data.Dataset and train the model
    on the dataset
    """
    optimizer = torch.optim.Adam(model.parameters(), lr=0.001)
    train_loss, correct, total = 0, 0, 0
    for i in range(10):
        model.train()

        for data, target in train_data:
            optimizer.zero_grad()
            output = model(data)
            loss = loss_fn(output, target)
            loss.backward()
            optimizer.step()
            train_loss += loss.item()
            _, predicted = torch.max(output, 1)
            total += target.size(0)
            correct += (predicted == target).sum().item()
    return train_loss, correct, total

class AverageMeter:
    """Computes and stores the average and current value"""
    def __init__(self, name, fmt=':f'):
        self.name = name
        self.fmt = fmt
        self.reset()

    def reset(self):
        self.val = 0
        self.avg = 0
        self.sum = 0
        self.count = 0

    def update(self, val, n=1):
        self.val = val
        self.sum += val * n
        self.count += n
        self.avg = self.sum / self.count

    def __str__(self):
        fmtstr = '{name} {val' + self.fmt + '} ({avg' + self.fmt + '})'
        return fmtstr.format(**self.__dict__)


def accuracy(output, target, topk=(1,)):
    """Computes the accuracy over the k top predictions for the specified values of k"""
    with torch.no_grad():
        maxk = max(topk)
        batch_size = target.size(0)

        _, pred = output.topk(maxk, 1, True, True)
        pred = pred.t()
        correct = pred.eq(target.view(1, -1).expand_as(pred))

        res = []
        for k in topk:
            correct_k = correct[:k].view(-1).float().sum(0, keepdim=True)
            res.append(correct_k.mul_(100.0 / batch_size))
        return res

def train_one_epoch(model, criterion, optimizer, data_loader, device, ntrain_batches):
    model.train()
    cnt = 0
    for image, target in data_loader:
        start_time = time.time()
        print('.', end='')
        cnt += 1
        image, target = image.to(device), target.to(device)
        output = model(image)
        loss = criterion(output, target)
        optimizer.zero_grad()
        loss.backward()
        optimizer.step()
        acc1, acc5 = accuracy(output, target, topk=(1, 5))
        if cnt >= ntrain_batches:
            return
    return

def ddp_setup(rank, world_size):
    os.environ['MASTER_ADDR'] = 'localhost'
    os.environ['MASTER_PORT'] = '12355'

    # initialize the process group
    dist.init_process_group("gloo", rank=rank, world_size=world_size)

def ddp_cleanup():
    dist.destroy_process_group()

def run_ddp(rank, world_size, prepared):
    ddp_setup(rank, world_size)
    prepared.cuda()
    prepared = torch.nn.parallel.DistributedDataParallel(prepared, device_ids=[rank])
    prepared.to(rank)
    model_with_ddp = prepared
    optimizer = torch.optim.SGD(model_with_ddp.parameters(), lr=0.0001)
    train_one_epoch(model_with_ddp, criterion, optimizer, dataset, rank, 1)  # noqa: F821
    ddp_cleanup()


def convert_dynamic(module):
    convert(module, get_default_dynamic_quant_module_mappings(), inplace=True)

def prepare_dynamic(model, qconfig_dict=None):
    propagate_qconfig_(model, qconfig_dict)

def _make_conv_test_input(
    batch_size, in_channels_per_group, input_feature_map_size,
    out_channels_per_group, groups, kernel_size, X_scale, X_zero_point, W_scale,
    W_zero_point, use_bias, use_channelwise,
):
    in_channels = in_channels_per_group * groups
    out_channels = out_channels_per_group * groups

    (X_value_min, X_value_max) = (0, 4)
    X_init = torch.randint(
        X_value_min, X_value_max,
        (batch_size, in_channels,) + input_feature_map_size)
    X = X_scale * (X_init - X_zero_point).float()
    X_q = torch.quantize_per_tensor(
        X, scale=X_scale, zero_point=X_zero_point, dtype=torch.quint8)

    W_scale = W_scale * out_channels
    W_zero_point = W_zero_point * out_channels
    # Resize W_scale and W_zero_points arrays equal to out_channels
    W_scale = W_scale[:out_channels]
    W_zero_point = W_zero_point[:out_channels]
    # For testing, we use small values for weights and for activations so that
    # no overflow occurs in vpmaddubsw instruction. If the overflow occurs in
    # qconv implementation and if there is no overflow.
    # In reference we can't exactly match the results with reference.
    # Please see the comment in qconv implementation file
    #   aten/src/ATen/native/quantized/cpu/qconv.cpp for more details.
    (W_value_min, W_value_max) = (-5, 5)
    # The operator expects them in the format
    # (out_channels, in_channels/groups,) + kernel_size
    W_init = torch.randint(
        W_value_min, W_value_max,
        (out_channels, in_channels_per_group,) + kernel_size)
    b_init = torch.randint(0, 10, (out_channels,))

    if use_channelwise:
        W_shape = (-1, 1) + (1,) * len(kernel_size)
        W_scales_tensor = torch.tensor(W_scale, dtype=torch.float)
        W_zero_points_tensor = torch.tensor(W_zero_point, dtype=torch.float)
        W = W_scales_tensor.reshape(*W_shape) * (
            W_init.float() - W_zero_points_tensor.reshape(*W_shape)).float()
        b = X_scale * W_scales_tensor * b_init.float()
        W_q = torch.quantize_per_channel(
            W, W_scales_tensor.double(), W_zero_points_tensor.long(), 0,
            dtype=torch.qint8)
    else:
        W = W_scale[0] * (W_init - W_zero_point[0]).float()
        b = X_scale * W_scale[0] * b_init.float()
        W_q = torch.quantize_per_tensor(
            W, scale=W_scale[0], zero_point=W_zero_point[0], dtype=torch.qint8)

    return (X, X_q, W, W_q, b if use_bias else None)

def _make_conv_add_extra_input_tensor(scale, zero_point, sizes):
    (X_value_min, X_value_max) = (0, 4)
    X_init = torch.randint(
        X_value_min,
        X_value_max,
        sizes  # Infer the size of tensor to do the add
    )
    X = scale * (X_init - zero_point).float()
    X_q = torch.quantize_per_tensor(
        X, scale=scale, zero_point=zero_point, dtype=torch.quint8)
    return X, X_q

def skipIfNoFBGEMM(fn):
    reason = 'Quantized operations require FBGEMM. FBGEMM is only optimized for CPUs with instruction set support AVX2 or newer.'
    if isinstance(fn, type):
        if 'fbgemm' not in torch.backends.quantized.supported_engines:
            fn.__unittest_skip__ = True
            fn.__unittest_skip_why__ = reason
        return fn

    @functools.wraps(fn)
    def wrapper(*args, **kwargs):
        if 'fbgemm' not in torch.backends.quantized.supported_engines:
            raise unittest.SkipTest(reason)
        else:
            fn(*args, **kwargs)
    return wrapper

def skipIfNoQNNPACK(fn):
    reason = 'Quantized operations require QNNPACK.'
    if isinstance(fn, type):
        if 'qnnpack' not in torch.backends.quantized.supported_engines:
            fn.__unittest_skip__ = True
            fn.__unittest_skip_why__ = reason
        return fn

    @functools.wraps(fn)
    def wrapper(*args, **kwargs):
        if 'qnnpack' not in torch.backends.quantized.supported_engines:
            raise unittest.SkipTest(reason)
        else:
            fn(*args, **kwargs)
    return wrapper

def withQNNPACKBackend(fn):
    # TODO(future PR): consider combining with skipIfNoQNNPACK,
    # will require testing of existing callsites
    reason = 'Quantized operations require QNNPACK.'
    if isinstance(fn, type):
        if 'qnnpack' not in torch.backends.quantized.supported_engines:
            fn.__unittest_skip__ = True
            fn.__unittest_skip_why__ = reason
        return fn

    @functools.wraps(fn)
    def wrapper(*args, **kwargs):
        if 'qnnpack' not in torch.backends.quantized.supported_engines:
            raise unittest.SkipTest(reason)
        with override_quantized_engine('qnnpack'):
            fn(*args, **kwargs)

    return wrapper

def skipIfNoONEDNN(fn):
    reason = 'Quantized operations require ONEDNN.'
    if isinstance(fn, type):
        if 'onednn' not in torch.backends.quantized.supported_engines:
            fn.__unittest_skip__ = True
            fn.__unittest_skip_why__ = reason
        return fn

    @functools.wraps(fn)
    def wrapper(*args, **kwargs):
        if 'onednn' not in torch.backends.quantized.supported_engines:
            raise unittest.SkipTest(reason)
        else:
            fn(*args, **kwargs)
    return wrapper

def skipIfNoONEDNNBF16(fn):
    reason = 'Quantized operations require BF16 support.'
    if isinstance(fn, type):
        if not torch.ops.mkldnn._is_mkldnn_bf16_supported():
            fn.__unittest_skip__ = True
            fn.__unittest_skip_why__ = reason
        return fn

    @functools.wraps(fn)
    def wrapper(*args, **kwargs):
        if not torch.ops.mkldnn._is_mkldnn_bf16_supported():
            raise unittest.SkipTest(reason)
        else:
            fn(*args, **kwargs)
    return wrapper

def skipIfNoX86(fn):
    reason = 'Quantized operations require X86.'
    if isinstance(fn, type):
        if 'x86' not in torch.backends.quantized.supported_engines:
            fn.__unittest_skip__ = True
            fn.__unittest_skip_why__ = reason
        return fn

    @functools.wraps(fn)
    def wrapper(*args, **kwargs):
        if 'x86' not in torch.backends.quantized.supported_engines:
            raise unittest.SkipTest(reason)
        else:
            fn(*args, **kwargs)
    return wrapper

def skipIfNoDynamoSupport(fn):
    reason = "dynamo doesn't support."
    if isinstance(fn, type):
        if not torchdynamo.is_dynamo_supported():
            fn.__unittest_skip__ = True
            fn.__unittest_skip_why__ = reason
        return fn

    @functools.wraps(fn)
    def wrapper(*args, **kwargs):
        if not torchdynamo.is_dynamo_supported():
            raise unittest.SkipTest(reason)
        else:
            fn(*args, **kwargs)
    return wrapper

def skipIfNoInductorSupport(fn):
    reason = "inductor doesn't support."
    if isinstance(fn, type):
        if not torchdynamo.is_inductor_supported():
            fn.__unittest_skip__ = True
            fn.__unittest_skip_why__ = reason
        return fn

    @functools.wraps(fn)
    def wrapper(*args, **kwargs):
        if not torchdynamo.is_inductor_supported():
            raise unittest.SkipTest(reason)
        else:
            fn(*args, **kwargs)
    return wrapper

try:
    import torchvision  # noqa: F401
    HAS_TORCHVISION = True
except ImportError:
    HAS_TORCHVISION = False
skip_if_no_torchvision = unittest.skipIf(not HAS_TORCHVISION, "no torchvision")

def get_script_module(model, tracing, data):
    return torch.jit.trace(model, data) if tracing else torch.jit.script(model)

def lengths_to_offsets(t, offset_type=np.int64, use_begin_offset=True):
    """
    Convert lengths to offsets for embedding_bag
    """
    tt = np.zeros((t.shape[0] + 1,), dtype=offset_type)
    tt[1:] = t
    tt = torch.from_numpy(np.cumsum(tt, dtype=offset_type))
    if use_begin_offset:
        return tt[:-1]
    return tt[1:]


def _group_quantize_tensor(w, n_bit=4, q_group_size=16):
    assert w.dim() == 2
    w = w.transpose(0, 1).contiguous()
    assert q_group_size > 1
    assert w.shape[-1] % q_group_size == 0

    to_quant = w.reshape(-1, q_group_size)
    assert torch.isnan(to_quant).sum() == 0

    max_val = to_quant.amax(dim=1, keepdim=True)
    min_val = to_quant.amin(dim=1, keepdim=True)
    max_int = 2 ** n_bit - 1
    min_int = 0
    scales = (max_val - min_val).clamp(min=1e-6) / max_int
    assert torch.isnan(scales).sum() == 0

    zeros = min_val + scales * (2 ** (n_bit - 1))
    assert torch.isnan(zeros).sum() == 0

    out = to_quant.sub(min_val).div(scales).round().clamp_(min_int, max_int)
    assert torch.isnan(out).sum() == 0

    out = out.to(dtype=torch.int32).reshape(w.shape)
    out_uint8 = (out[::, ::2] << 4 | out[::, 1::2]).to(torch.uint8)

    # Scales and zeros for the same q-group should be contiguous, so we can
    # load as a 32-bit word
    scales = scales.view(w.shape[0], -1)
    zeros = zeros.view(w.shape[0], -1)
    scales_and_zeros = (
        torch.cat(
            [
                scales.reshape(scales.size(0), scales.size(1), 1),
                zeros.reshape(zeros.size(0), zeros.size(1), 1),
            ],
            2,
        ).transpose(0, 1).contiguous()
    )

    return out_uint8, scales_and_zeros


def _dynamically_quantize_per_channel(x, quant_min, quant_max, target_dtype):
    # source: https://github.com/pytorch-labs/gpt-fast/blob/main/quantize.py
    # default setup for affine quantization of activations
    x_dtype = x.dtype
    x = x.float()
    eps = torch.finfo(torch.float32).eps

    # get min and max
    min_val, max_val = torch.aminmax(x, dim=1)

    # calculate scales and zero_points based on min and max
    # reference: https://fburl.com/code/srbiybme
    min_val_neg = torch.min(min_val, torch.zeros_like(min_val))
    max_val_pos = torch.max(max_val, torch.zeros_like(max_val))
    device = min_val_neg.device

    # reference: https://fburl.com/code/4wll53rk
    max_val_pos = torch.max(-min_val_neg, max_val_pos)
    scales = max_val_pos / (float(quant_max - quant_min) / 2)
    # ensure scales is the same dtype as the original tensor
    scales = torch.clamp(scales, min=eps).to(x.dtype)
    zero_points = torch.zeros(min_val_neg.size(), dtype=torch.int64, device=device)

    # quantize based on qmin/qmax/scales/zp
    x_div = x / scales.unsqueeze(-1)
    x_round = torch.round(x_div)
    x_zp = x_round + zero_points.unsqueeze(-1)
    quant = torch.clamp(x_zp, quant_min, quant_max).to(target_dtype)

    return quant, scales.to(x_dtype), zero_points



# QuantizationTestCase used as a base class for testing quantization on modules
class QuantizationTestCase(TestCase):
    def setUp(self):
        super().setUp()
        self.calib_data = [[torch.rand(2, 5, dtype=torch.float)] for _ in range(2)]
        self.train_data = [[torch.rand(2, 5, dtype=torch.float), torch.randint(0, 1, (2,), dtype=torch.long)] for _ in range(2)]
        self.img_data_1d = [[torch.rand(2, 3, 10, dtype=torch.float)]
                            for _ in range(2)]
        self.img_data_2d = [[torch.rand(1, 3, 10, 10, dtype=torch.float)]
                            for _ in range(2)]
        self.img_data_3d = [[torch.rand(1, 3, 5, 5, 5, dtype=torch.float)]
                            for _ in range(2)]
        self.img_data_1d_train = [[torch.rand(2, 3, 10, dtype=torch.float),
                                   torch.randint(0, 1, (1,), dtype=torch.long)]
                                  for _ in range(2)]
        self.img_data_2d_train = [[torch.rand(1, 3, 10, 10, dtype=torch.float),
                                   torch.randint(0, 1, (1,), dtype=torch.long)]
                                  for _ in range(2)]
        self.img_data_3d_train = [[torch.rand(1, 3, 5, 5, 5, dtype=torch.float),
                                   torch.randint(0, 1, (1,), dtype=torch.long)]
                                  for _ in range(2)]

        self.img_data_dict = {1 : self.img_data_1d,
                              2 : self.img_data_2d,
                              3 : self.img_data_3d}

        # Quant types that produce statically quantized ops
        self.static_quant_types = [QuantType.STATIC, QuantType.QAT]
        # All quant types for (fx based) graph mode quantization
        self.all_quant_types = [QuantType.DYNAMIC, QuantType.STATIC, QuantType.QAT]

    def checkNoPrepModules(self, module):
        r"""Checks the module does not contain child
            modules for quantization preparation, e.g.
            quant, dequant and observer
        """
        self.assertFalse(hasattr(module, 'quant'))
        self.assertFalse(hasattr(module, 'dequant'))

    def checkNoQconfig(self, module):
        r"""Checks the module does not contain qconfig
        """
        self.assertFalse(hasattr(module, 'qconfig'))

        for child in module.children():
            self.checkNoQconfig(child)

    def checkHasPrepModules(self, module):
        r"""Checks the module contains child
            modules for quantization preparation, e.g.
            quant, dequant and observer
        """
        self.assertTrue(hasattr(module, 'module'))
        self.assertTrue(hasattr(module, 'quant'))
        self.assertTrue(hasattr(module, 'dequant'))

    def checkObservers(self, module, propagate_qconfig_list=None, prepare_custom_config_dict=None):
        r"""Checks the module or module's leaf descendants
            have observers in preparation for quantization
        """
        if propagate_qconfig_list is None:
            propagate_qconfig_list = get_default_qconfig_propagation_list()
        if prepare_custom_config_dict is None:
            prepare_custom_config_dict = {}
        float_to_observed_module_class_mapping = prepare_custom_config_dict.get("float_to_observed_custom_module_class", {})

        # check if a module is a leaf module, ignoring activation_post_process attribute
        def is_leaf_module(module):
            submodule_name_count = 0
            for name, _ in module.named_children():
                if name != 'activation_post_process':
                    submodule_name_count += 1
            return submodule_name_count == 0

        if hasattr(module, 'qconfig') and module.qconfig is not None and \
           ((is_leaf_module(module) and not isinstance(module, torch.nn.Sequential)
            and type(module) in propagate_qconfig_list) or
           type(module) in float_to_observed_module_class_mapping.keys()) and \
           not isinstance(module, torch.ao.quantization.DeQuantStub):
            self.assertTrue(hasattr(module, 'activation_post_process'),
                            'module: ' + str(type(module)) + ' do not have observer')
        # we don't need to check observers for child modules of the
        # qat modules
        if type(module) not in get_default_qat_module_mappings().values() and \
           type(module) not in float_to_observed_module_class_mapping.values() and \
           not isinstance(module, _FusedModule):
            for child in module.children():
                if type(child) in [nn.Dropout]:
                    continue
                self.checkObservers(child, propagate_qconfig_list, prepare_custom_config_dict)

    def checkQuantDequant(self, mod):
        r"""Checks that mod has nn.Quantize and
            nn.DeQuantize submodules inserted
        """
        self.assertEqual(type(mod.quant), nnq.Quantize)
        self.assertEqual(type(mod.dequant), nnq.DeQuantize)

    def checkWrappedQuantizedLinear(self, mod):
        r"""Checks that mod has been swapped for an nnq.Linear
            module, the bias is qint32, and that the module
            has Quantize and DeQuantize submodules
        """
        self.assertEqual(type(mod.module), nnq.Linear)
        self.checkQuantDequant(mod)

    def checkQuantizedLinear(self, mod):
        self.assertEqual(type(mod), nnq.Linear)

    def checkDynamicQuantizedLinear(self, mod, dtype):
        r"""Checks that mod has been swapped for an nnqd.Linear
            module, the bias is float.
        """
        self.assertEqual(type(mod), nnqd.Linear)
        self.assertEqual(mod._packed_params.dtype, dtype)

    def checkDynamicQuantizedLinearRelu(self, mod, dtype):
        r"""Checks that mod has been swapped for an nnqd.Linear
            module, the bias is float.
        """
        self.assertEqual(type(mod), nniqd.LinearReLU)
        self.assertEqual(mod._packed_params.dtype, dtype)

    def check_eager_serialization(self, ref_model, loaded_model, x):
        # Check state dict serialization and torch.save APIs
        model_dict = ref_model.state_dict()
        b = io.BytesIO()
        torch.save(model_dict, b)
        b.seek(0)
        # weights_only=False as we sometimes get a ScriptObect here (weird)
        loaded_dict = torch.load(b, weights_only=False)
        loaded_model.load_state_dict(loaded_dict)
        ref_out = ref_model(*x)
        load_out = loaded_model(*x)

        def check_outputs(ref_out, load_out):
            self.assertEqual(ref_out[0], load_out[0])
            if isinstance(ref_out[1], tuple):
                self.assertEqual(ref_out[1][0], load_out[1][0])
                self.assertEqual(ref_out[1][1], load_out[1][1])
            else:
                self.assertEqual(ref_out[1], load_out[1])

        check_outputs(ref_out, load_out)
        b = io.BytesIO()
        torch.save(ref_model, b)
        b.seek(0)
        # weights_only=False as this is legacy code that saves the model
        loaded = torch.load(b, weights_only=False)
        load_out = loaded(*x)
        check_outputs(ref_out, load_out)

    def check_weight_bias_api(self, ref_model, weight_keys, bias_keys):
        weight = ref_model.get_weight()
        bias = ref_model.get_bias()
        self.assertEqual(weight_keys ^ weight.keys(), set())
        self.assertEqual(bias_keys ^ bias.keys(), set())

    def checkDynamicQuantizedLSTM(self, mod, reference_module_type, dtype):
        r"""Checks that mod has been swapped for an nnqd.LSTM type
            module, the bias is float.
        """
        wt_dtype_map = {torch.qint8: 'quantized_dynamic', torch.float16: 'quantized_fp16'}
        self.assertEqual(type(mod), reference_module_type)
        for packed_params in mod._all_weight_values:
            self.assertEqual(packed_params.param.__getstate__()[0][0], wt_dtype_map[dtype])

    def checkLinear(self, mod):
        self.assertEqual(type(mod), torch.nn.Linear)

    def checkDynamicQuantizedModule(self, mod, reference_module_type, dtype):
        r"""Checks that mod has been swapped for an nnqd.Linear
            module, the bias is float.
        """
        wt_dtype_map = {torch.qint8: 'quantized_dynamic', torch.float16: 'quantized_fp16'}
        self.assertEqual(type(mod), reference_module_type)
        if hasattr(mod, '_all_weight_values'):
            for packed_params in mod._all_weight_values:
                self.assertEqual(packed_params.param.__getstate__()[0][0], wt_dtype_map[dtype])

    def checkScriptable(self, orig_mod, calib_data, check_save_load=False):
        scripted = torch.jit.script(orig_mod)
        self._checkScriptable(orig_mod, scripted, calib_data, check_save_load)

        # Use first calib_data entry as trace input
        traced = torch.jit.trace(orig_mod, calib_data[0])
        self._checkScriptable(orig_mod, traced, calib_data, check_save_load)

    # Call this twice: once for a scripted module and once for a traced module
    def _checkScriptable(self, orig_mod, script_mod, calib_data, check_save_load):
        self._checkModuleCorrectnessAgainstOrig(orig_mod, script_mod, calib_data)

        # Test save/load
        buffer = io.BytesIO()
        torch.jit.save(script_mod, buffer)

        buffer.seek(0)
        loaded_mod = torch.jit.load(buffer)
        # Pending __get_state_ and __set_state__ support
        # See tracking task https://github.com/pytorch/pytorch/issues/23984
        if check_save_load:
            self._checkModuleCorrectnessAgainstOrig(orig_mod, loaded_mod, calib_data)

    def _checkModuleCorrectnessAgainstOrig(self, orig_mod, test_mod, calib_data):
        for inp in calib_data:
            ref_output = orig_mod(*inp)
            scripted_output = test_mod(*inp)
            self.assertEqual(scripted_output, ref_output)


    def checkGraphModeOp(self, module, inputs, quantized_op, tracing=False, debug=False,
                         check=True, eval_mode=True, dynamic=False, qconfig=None):
        if debug:
            print('Testing:', str(module))
        qconfig_dict = {'': get_default_qconfig(torch.backends.quantized.engine)}

        if eval_mode:
            module = module.eval()
        if dynamic:
            qconfig_dict = {'': default_dynamic_qconfig if qconfig is None else qconfig}
        model = get_script_module(module, tracing, inputs[0]).eval()
        if debug:
            print('input graph:', model.graph)
        models = {}
        outputs = {}
        for debug in [True, False]:
            if dynamic:
                models[debug] = quantize_dynamic_jit(model, qconfig_dict, debug=debug)
                # make sure it runs
                outputs[debug] = models[debug](inputs)
            else:
                # module under test can contain in-place ops, and we depend on
                # input data staying constant for comparisons
                inputs_copy = copy.deepcopy(inputs)
                models[debug] = quantize_jit(
                    model, qconfig_dict, test_only_eval_fn, [inputs_copy], inplace=False,
                    debug=debug)
                # make sure it runs
                outputs[debug] = models[debug](*inputs[0])

        if debug:
            print('debug graph:', models[True].graph)
            print('non debug graph:', models[False].graph)

        if check:
            # debug and non-debug option should have the same numerics
            self.assertEqual(outputs[True], outputs[False])

            # non debug graph should produce quantized op
            FileCheck().check(quantized_op) \
                       .run(models[False].graph)

        return models[False]

    def checkGraphModuleNodes(
            self, graph_module,
            expected_node=None,
            expected_node_occurrence=None,
            expected_node_list=None):
        """ Check if GraphModule contains the target node
        Args:
            graph_module: the GraphModule instance we want to check
            expected_node, expected_node_occurrence, expected_node_list:
               see docs for checkGraphModeFxOp
        """
        nodes_in_graph = {}
        node_list = []
        modules = dict(graph_module.named_modules(remove_duplicate=False))
        for node in graph_module.graph.nodes:
            n = None
            if node.op == 'call_function' or node.op == 'call_method':
                n = NodeSpec(node.op, node.target)
            elif node.op == 'call_module':
                n = NodeSpec(node.op, type(modules[node.target]))

            if n is not None:
                node_list.append(n)
                if n in nodes_in_graph:
                    nodes_in_graph[n] += 1
                else:
                    nodes_in_graph[n] = 1

        if expected_node is not None:
            self.assertTrue(expected_node in nodes_in_graph, 'node:' + str(expected_node) +
                            ' not found in the graph module')

        if expected_node_occurrence is not None:
            for expected_node, occurrence in expected_node_occurrence.items():
                if occurrence != 0:
                    self.assertTrue(
                        expected_node in nodes_in_graph,
                        'Check failed for node:' + str(expected_node) +
                        ' not found')
                    self.assertTrue(
                        nodes_in_graph[expected_node] == occurrence,
                        'Check failed for node:' + str(expected_node) +
                        ' Expected occurrence:' + str(occurrence) +
                        ' Found occurrence:' + str(nodes_in_graph[expected_node]))
                else:
                    self.assertTrue(
                        expected_node not in nodes_in_graph,
                        'Check failed for node:' + str(expected_node) +
                        ' expected no occurrence but found')

        if expected_node_list is not None:
            cur_index = 0
            for n in node_list:
                if cur_index == len(expected_node_list):
                    return
                if n == expected_node_list[cur_index]:
                    cur_index += 1
            self.assertTrue(
                cur_index == len(expected_node_list),
                "Check failed for graph:" +
                self.printGraphModule(graph_module, print_str=False) +
                "Expected ordered list:" +
                str(expected_node_list))

    def printGraphModule(self, graph_module, print_str=True):
        modules = dict(graph_module.named_modules(remove_duplicate=False))
        node_infos = []
        for n in graph_module.graph.nodes:
            node_info = ' '.join(map(repr, [n.op, n.name, n.target, n.args, n.kwargs]))
            if n.op == 'call_module':
                node_info += ' module type: ' + repr(type(modules[n.target]))
            node_infos.append(node_info)
        str_to_print = '\n'.join(node_infos)
        if print_str:
            print(str_to_print)
        return str_to_print

    if HAS_FX:

        def assert_types_for_matched_subgraph_pairs(
            self,
            matched_subgraph_pairs: Dict[str, Tuple[NSSubgraph, NSSubgraph]],
            expected_types: Dict[str, Tuple[Tuple[Callable, Callable], Tuple[Callable, Callable]]],
            gm_a: GraphModule,
            gm_b: GraphModule,
        ) -> None:
            """
            Verifies that the types specified in expected_types match
            the underlying objects pointed to by the nodes in matched_subgraph_pairs.

            An example successful test case:

              matched_subgraph_pairs = {'x0': (graph_a_conv_0_node, graph_b_conv_0_node)}
              expected_types = {'x0': (nn.Conv2d, nnq.Conv2d)}

            The function tests for key equivalence, and verifies types with
            instance checks.
            """

            def _get_underlying_op_type(
                node: Node, gm: GraphModule
            ) -> Union[Callable, str]:
                if node.op == 'call_module':
                    mod = getattr(gm, node.target)
                    return type(mod)
                else:
                    assert node.op in ('call_function', 'call_method')
                    return node.target

            self.assertTrue(
                len(matched_subgraph_pairs) == len(expected_types),
                f'Expected length of results to match, but got {len(matched_subgraph_pairs)} and {len(expected_types)}'
            )
            for k, v in expected_types.items():
                expected_types_a, expected_types_b = v
                exp_type_start_a, exp_type_end_a = expected_types_a
                exp_type_start_b, exp_type_end_b = expected_types_b
                subgraph_a, subgraph_b = matched_subgraph_pairs[k]

                act_type_start_a = _get_underlying_op_type(subgraph_a.start_node, gm_a)
                act_type_start_b = _get_underlying_op_type(subgraph_b.start_node, gm_b)
                act_type_end_a = _get_underlying_op_type(subgraph_a.end_node, gm_a)
                act_type_end_b = _get_underlying_op_type(subgraph_b.end_node, gm_b)
                types_match = (exp_type_start_a is act_type_start_a) and \
                    (exp_type_end_a is act_type_end_a) and \
                    (exp_type_start_b is act_type_start_b) and \
                    (exp_type_end_b is act_type_end_b)
                self.assertTrue(
                    types_match,
                    f'Type mismatch at {k}: expected {(exp_type_start_a, exp_type_end_a, exp_type_start_b, exp_type_end_b)}, '
                    f'got {(act_type_start_a, act_type_end_a, act_type_start_b, act_type_end_b)}'
                )

        def assert_ns_compare_dict_valid(
            self,
            act_compare_dict: Dict[str, Dict[str, Dict[str, Any]]],
        ) -> None:
            """
            Verifies that the act_compare_dict (output of Numeric Suite APIs) is valid:
            1. for each layer, results are recorded for two models
            2. number of seen tensors match
            3. shapes of each pair of seen tensors match
            """
            for layer_name, result_type_to_data in act_compare_dict.items():
                for result_type, layer_data in result_type_to_data.items():
                    self.assertTrue(
                        len(layer_data) == 2,
                        f"Layer {layer_name} does not have exactly two model results.")
                    model_name_0, model_name_1 = layer_data.keys()
                    for res_idx in range(len(layer_data[model_name_0])):
                        layer_data_0 = layer_data[model_name_0][res_idx]
                        layer_data_1 = layer_data[model_name_1][res_idx]
                        self.assertTrue(
                            layer_data_0['type'] == layer_data_0['type'],
                            f"Layer {layer_name}, {model_name_0} and {model_name_1} do not have the same type.")

                        self.assertTrue(
                            len(layer_data_0['values']) ==
                            len(layer_data_1['values']),
                            f"Layer {layer_name}, {model_name_0} and {model_name_1} do not have the same number of seen Tensors.")

                        # F.conv1d weight has rank 3, and toq.conv1d unpacked weight
                        # has rank 4. For now, skip the length check for conv1d only.
                        is_weight_functional_conv1d = (
                            result_type == NSSingleResultValuesType.WEIGHT.value and
                            (
                                'conv1d' in layer_data_0['prev_node_target_type'] or
                                'conv1d' in layer_data_1['prev_node_target_type']
                            )
                        )
                        if not is_weight_functional_conv1d:
                            for idx in range(len(layer_data_0['values'])):
                                values_0 = layer_data_0['values'][idx]
                                values_1 = layer_data_1['values'][idx]
                                if isinstance(values_0, torch.Tensor):
                                    self.assertTrue(
                                        values_0.shape == values_1.shape,
                                        f"Layer {layer_name}, {model_name_0} and {model_name_1} " +
                                        f"have a shape mismatch at idx {idx}.")
                                elif isinstance(values_0, list):
                                    values_0 = values_0[0]
                                    values_1 = values_1[0]
                                    self.assertTrue(
                                        values_0.shape == values_1.shape,
                                        f"Layer {layer_name}, {model_name_0} and {model_name_1} " +
                                        f"have a shape mismatch at idx {idx}.")
                                else:
                                    assert isinstance(values_0, tuple), \
                                        f"unhandled type {type(values_0)}"
                                    assert len(values_0) == 2
                                    assert len(values_0[1]) == 2
                                    assert values_0[0].shape == values_1[0].shape
                                    assert values_0[1][0].shape == values_1[1][0].shape
                                    assert values_0[1][1].shape == values_1[1][1].shape

                        # verify that ref_node_name is valid
                        ref_node_name_0 = layer_data_0['ref_node_name']
                        ref_node_name_1 = layer_data_1['ref_node_name']
                        prev_node_name_0 = layer_data_0['prev_node_name']
                        prev_node_name_1 = layer_data_1['prev_node_name']
                        if layer_data_0['type'] == NSSingleResultValuesType.NODE_OUTPUT.value:
                            self.assertTrue(ref_node_name_0 == prev_node_name_0)
                            self.assertTrue(ref_node_name_1 == prev_node_name_1)
                        elif layer_data_0['type'] == NSSingleResultValuesType.NODE_INPUT.value:
                            self.assertTrue(ref_node_name_0 != prev_node_name_0)
                            self.assertTrue(ref_node_name_1 != prev_node_name_1)

        def checkGraphModeFxOp(
                self,
                model,
                inputs,
                quant_type,
                expected_node=None,
                expected_node_occurrence=None,
                expected_node_list=None,
                is_reference=False,
                print_debug_info=False,
                custom_qconfig_dict=None,
                prepare_expected_node=None,
                prepare_expected_node_occurrence=None,
                prepare_expected_node_list=None,
                prepare_custom_config=None,
                backend_config=None):
            """ Quantizes model with graph mode quantization on fx and check if the
                quantized model contains the quantized_node

                Args:
                    model: floating point torch.nn.Module
                    inputs: one positional sample input arguments for model
                    expected_node: NodeSpec
                        e.g. NodeSpec.call_function(torch.quantize_per_tensor)
                    expected_node_occurrence: a dict from NodeSpec to
                        expected number of occurrences (int)
                        e.g. {NodeSpec.call_function(torch.quantize_per_tensor) : 1,
                                NodeSpec.call_method('dequantize'): 1}
                    expected_node_list: a list of NodeSpec, used to check the order
                        of the occurrence of Node
                        e.g. [NodeSpec.call_function(torch.quantize_per_tensor),
                                NodeSpec.call_module(nnq.Conv2d),
                                NodeSpec.call_function(F.hardtanh_),
                                NodeSpec.call_method('dequantize')]
                    is_reference: if True, enables reference mode
                    print_debug_info: if True, prints debug info
                    custom_qconfig_dict: overrides default qconfig_dict
                    prepare_expected_node: same as expected_node, but for prepare
                    prepare_expected_node_occurrence: same as
                        expected_node_occurrence, but for prepare
                    prepare_expected_node_list: same as expected_node_list, but
                        for prepare

                Returns:
                    A dictionary with the following structure:
                   {
                       "prepared": ...,  # the prepared model
                       "quantized": ...,  # the quantized non-reference model
                       "quantized_reference": ...,  # the quantized reference model
                       "result": ...,  # the result for either quantized or
                                       # quantized_reference model depending on the
                                       # is_reference argument
                   }
            """
            # TODO: make img_data a single example instead of a list
            if type(inputs) == list:
                inputs = inputs[0]

            if quant_type == QuantType.QAT:
                qconfig_mapping = get_default_qat_qconfig_mapping(torch.backends.quantized.engine)
                model.train()
            elif quant_type == QuantType.STATIC:
                qconfig_mapping = get_default_qconfig_mapping(torch.backends.quantized.engine)
                model.eval()
            else:
                qconfig = default_dynamic_qconfig
                qconfig_mapping = QConfigMapping().set_global(qconfig)
                model.eval()

            if quant_type == QuantType.QAT:
                prepare = prepare_qat_fx
            else:
                prepare = prepare_fx

            # overwrite qconfig_dict with custom_qconfig_dict
            if custom_qconfig_dict is not None:
                assert type(custom_qconfig_dict) in (QConfigMapping, dict), \
                    'custom_qconfig_dict should be a QConfigMapping or a dict'
                if isinstance(custom_qconfig_dict, QConfigMapping):
                    qconfig_mapping = custom_qconfig_dict
                else:
                    qconfig_mapping = QConfigMapping.from_dict(custom_qconfig_dict)
            prepared = prepare(
                model, qconfig_mapping,
                example_inputs=inputs,
                prepare_custom_config=prepare_custom_config,
                backend_config=backend_config)
            if not quant_type == QuantType.DYNAMIC:
                prepared(*inputs)

            if print_debug_info:
                print()
                print('quant type:\n', quant_type)
                print('original model:\n', model)
                print()
                print('prepared model:\n', prepared)

            self.checkGraphModuleNodes(
                prepared, prepare_expected_node,
                prepare_expected_node_occurrence, prepare_expected_node_list)

            prepared_copy = copy.deepcopy(prepared)
            qgraph = convert_fx(copy.deepcopy(prepared))
            qgraph_reference = convert_to_reference_fx(copy.deepcopy(prepared))
            result = qgraph(*inputs)
            result_reference = qgraph_reference(*inputs)
            qgraph_copy = copy.deepcopy(qgraph)
            qgraph_reference_copy = copy.deepcopy(qgraph_reference)

            qgraph_to_check = qgraph_reference if is_reference else qgraph
            if print_debug_info:
                print()
                print('quantized model:\n', qgraph_to_check)
                self.printGraphModule(qgraph_to_check)
                print()
            self.checkGraphModuleNodes(
                qgraph_to_check, expected_node, expected_node_occurrence, expected_node_list)
            return {"prepared": prepared_copy,
                    "quantized": qgraph_copy,
                    "quantized_reference": qgraph_reference_copy,
                    "quantized_output": result,
                    "quantized_reference_output": result_reference}


    def checkEmbeddingSerialization(self, qemb, num_embeddings, embedding_dim, indices, offsets,
                                    set_qconfig, is_emb_bag, dtype=torch.quint8):
        # Test serialization of dynamic EmbeddingBag module using state_dict
        if is_emb_bag:
            inputs = [indices, offsets]
        else:
            inputs = [indices]
        emb_dict = qemb.state_dict()
        b = io.BytesIO()
        torch.save(emb_dict, b)
        b.seek(0)
        loaded_dict = torch.load(b)
        embedding_unpack = torch.ops.quantized.embedding_bag_unpack
        # Check unpacked weight values explicitly
        for key in emb_dict:
            if isinstance(emb_dict[key], torch._C.ScriptObject):
                assert isinstance(loaded_dict[key], torch._C.ScriptObject)
                emb_weight = embedding_unpack(emb_dict[key])
                loaded_weight = embedding_unpack(loaded_dict[key])
                self.assertEqual(emb_weight, loaded_weight)

        # Check state dict serialization and torch.save APIs
        if is_emb_bag:
            loaded_qemb = nnq.EmbeddingBag(num_embeddings=num_embeddings, embedding_dim=embedding_dim,
                                           include_last_offset=True, mode='sum', dtype=dtype)
        else:
            loaded_qemb = nnq.Embedding(num_embeddings=num_embeddings, embedding_dim=embedding_dim, dtype=dtype)
        self.check_eager_serialization(qemb, loaded_qemb, inputs)

        loaded_qemb.load_state_dict(loaded_dict)
        self.assertEqual(embedding_unpack(qemb._packed_params._packed_weight),
                         embedding_unpack(loaded_qemb._packed_params._packed_weight))


        # Test JIT serialization
        self.checkScriptable(qemb, [inputs], check_save_load=True)

        # Test from_float call
        if is_emb_bag:
            float_embedding = torch.nn.EmbeddingBag(num_embeddings=num_embeddings, embedding_dim=embedding_dim,
                                                    include_last_offset=True, scale_grad_by_freq=False, mode='sum')
        else:
            float_embedding = torch.nn.Embedding(num_embeddings=num_embeddings, embedding_dim=embedding_dim)

        if set_qconfig:
            float_qparams_observer = PerChannelMinMaxObserver.with_args(dtype=dtype,
                                                                        qscheme=torch.per_channel_affine_float_qparams,
                                                                        ch_axis=0)
            float_embedding.qconfig = QConfig(activation=default_dynamic_quant_observer,
                                              weight=float_qparams_observer)

        prepare_dynamic(float_embedding)

        float_embedding(*inputs)
        if is_emb_bag:
            q_embeddingbag = nnq.EmbeddingBag.from_float(float_embedding)
            expected_name = "QuantizedEmbeddingBag"
        else:
            q_embeddingbag = nnq.Embedding.from_float(float_embedding)
            expected_name = "QuantizedEmbedding"

        q_embeddingbag(*inputs)

        self.assertTrue(expected_name in str(q_embeddingbag))

class QuantizationLiteTestCase(QuantizationTestCase):
    def _create_quantized_model(self, model_class: Type[torch.nn.Module], **kwargs):
        # Creates quantized model for testing mobile script modules
        qengine = "qnnpack"
        with override_quantized_engine(qengine):
            qconfig = torch.ao.quantization.get_default_qconfig(qengine)
            model = model_class(**kwargs)
            model = quantize(model, test_only_eval_fn, [self.calib_data])

        return model

    def _compare_script_and_mobile(self,
                                   model: torch.nn.Module,
                                   input: torch.Tensor):
        # Compares the numerical outputs for script and lite modules
        qengine = "qnnpack"
        with override_quantized_engine(qengine):
            script_module = torch.jit.script(model)
            script_module_result = script_module(input)

            max_retry = 5
            for retry in range(1, max_retry + 1):
                # retries `max_retry` times; breaks iff succeeds else throws exception
                try:
                    buffer = io.BytesIO(script_module._save_to_buffer_for_lite_interpreter())
                    buffer.seek(0)
                    mobile_module = _load_for_lite_interpreter(buffer)

                    mobile_module_result = mobile_module(input)

                    torch.testing.assert_close(script_module_result, mobile_module_result)
                    mobile_module_forward_result = mobile_module.forward(input)
                    torch.testing.assert_close(script_module_result, mobile_module_forward_result)

                    mobile_module_run_method_result = mobile_module.run_method("forward", input)
                    torch.testing.assert_close(script_module_result, mobile_module_run_method_result)
                except AssertionError as e:
                    if retry == max_retry:
                        raise e
                    else:
                        continue
                break


class PT2EQuantizationTestCase(QuantizationTestCase):
    """
    Base QuantizationTestCase for PT2 with some helper methods.
    """
    _MAP_TO_FX_TRACED_OPS = {
        torch.ops.quantized_decomposed.quantize_per_tensor: torch.ops.quantized_decomposed.quantize_per_tensor.default,
        torch.ops.quantized_decomposed.dequantize_per_tensor: torch.ops.quantized_decomposed.dequantize_per_tensor.default,
        torch.ops.quantized_decomposed.quantize_per_channel: torch.ops.quantized_decomposed.quantize_per_channel.default,
        torch.ops.quantized_decomposed.dequantize_per_channel: torch.ops.quantized_decomposed.dequantize_per_channel.default,
        torch.ops.quantized_decomposed.quantize_per_tensor.tensor: torch.ops.quantized_decomposed.quantize_per_tensor.tensor,
        torch.ops.quantized_decomposed.dequantize_per_tensor.tensor: torch.ops.quantized_decomposed.dequantize_per_tensor.tensor,
    }

    def _test_quantizer(
        self,
        model,
        example_inputs,
        quantizer,
        expected_node_occurrence,
        expected_node_list=None,
        check_against_fx_quant=False,
        fx_qconfig_mapping=None,
        export_with_dynamic_shape=False,
        is_qat=False,
        is_debug_mode=False,
<<<<<<< HEAD
        capture_pre_autograd_graph_node_occurrence=None,
=======
        training_ir_node_occurrence=None,
>>>>>>> 9b2e453e
    ):
        # resetting dynamo cache
        torch._dynamo.reset()
        m_eager = model.eval()

        # program capture
        m = copy.deepcopy(m_eager)
        dynamic_shapes = tuple(
            {0: torch.export.Dim("dim")} if i == 0 else None
            for i in range(len(example_inputs))
        )
        m = export_for_training(
            m,
            example_inputs,
            dynamic_shapes=dynamic_shapes if export_with_dynamic_shape else None,
        ).module()

        if is_qat:
            m = prepare_qat_pt2e(m, quantizer)
        else:
            m = prepare_pt2e(m, quantizer)
        # Calibrate
        m(*example_inputs)
        m = convert_pt2e(m)
        if is_debug_mode:
            print("quantized model", m)

        pt2_quant_output = m(*example_inputs)
        ns = NodeSpec
        node_occurrence = {
            ns.call_function(k): v for k, v in expected_node_occurrence.items()
        }
        if expected_node_list is None:
            expected_node_list = []
        node_list = [ns.call_function(n) for n in expected_node_list]
        self.checkGraphModuleNodes(
            m, expected_node_occurrence=node_occurrence, expected_node_list=node_list
        )
        if check_against_fx_quant:
            qconfig_mapping = fx_qconfig_mapping
            backend_config = get_executorch_backend_config()
            m_copy = copy.deepcopy(m_eager)
            m_fx = prepare_fx(
                m_copy, qconfig_mapping, example_inputs, backend_config=backend_config
            )
            m_fx(*example_inputs)
            m_fx = _convert_to_reference_decomposed_fx(
                m_fx, backend_config=backend_config
            )
            m_fx = export_for_training(
                m_fx,
                example_inputs,
                dynamic_shapes=dynamic_shapes if export_with_dynamic_shape else None,
            ).module()
            node_occurrence = {}
            for k, v in PT2EQuantizationTestCase._MAP_TO_FX_TRACED_OPS.items():
                if k in expected_node_occurrence:
                    node_occurrence[ns.call_function(v)] = expected_node_occurrence[k]
<<<<<<< HEAD
            if capture_pre_autograd_graph_node_occurrence is not None:
                node_occurrence = {
                    ns.call_function(k): v for k, v in capture_pre_autograd_graph_node_occurrence.items()
=======
            if training_ir_node_occurrence is not None:
                node_occurrence = {
                    ns.call_function(k): v for k, v in training_ir_node_occurrence.items()
>>>>>>> 9b2e453e
                }
            self.checkGraphModuleNodes(m_fx, expected_node_occurrence=node_occurrence)
            fx_quant_output = m_fx(*example_inputs)
            self.assertEqual(fx_quant_output, pt2_quant_output)
        return m

    def _quantize(self, m, quantizer, example_inputs, is_qat: bool = False):
        # resetting dynamo cache
        torch._dynamo.reset()

        m = export_for_training(
            m,
            example_inputs,
        ).module()
        if is_qat:
            m = prepare_qat_pt2e(m, quantizer)
        else:
            m = prepare_pt2e(m, quantizer)
        m(*example_inputs)
        m = convert_pt2e(m)
        return m

    def _get_pt2e_quantized_linear(self, is_per_channel=False) -> torch.fx.GraphModule:
        class M(torch.nn.Module):
            def __init__(self) -> None:
                super().__init__()
                self.linear = torch.nn.Linear(2, 2)

            def forward(self, x):
                return self.linear(x)

        quantizer = XNNPACKQuantizer()
        operator_config = get_symmetric_quantization_config(is_per_channel=is_per_channel)
        quantizer.set_global(operator_config)
        example_inputs = (torch.randn(2, 2),)
        m = M().eval()
        return self._quantize(m, quantizer, example_inputs)

# Below are a series of toy models to use in testing quantization

class SingleLayerLinearModel(torch.nn.Module):
    def __init__(self) -> None:
        super().__init__()
        self.fc1 = torch.nn.Linear(5, 5).to(dtype=torch.float)

    def forward(self, x):
        x = self.fc1(x)
        return x

    def get_example_inputs(self) -> Tuple[Any, ...]:
        return (torch.rand(1, 5),)

class AnnotatedSingleLayerLinearModel(torch.nn.Module):
    def __init__(self, qengine='fbgemm'):
        super().__init__()
        self.qconfig = torch.ao.quantization.get_default_qconfig(qengine)
        self.fc1 = QuantWrapper(torch.nn.Linear(5, 5).to(dtype=torch.float))

    def forward(self, x):
        x = self.fc1(x)
        return x

    def get_example_inputs(self) -> Tuple[Any, ...]:
        return (torch.rand(1, 5),)

class SingleLayerLinearDynamicModel(torch.nn.Module):
    def __init__(self, qengine='fbgemm'):
        super().__init__()
        self.qconfig = torch.ao.quantization.get_default_qconfig(qengine)
        self.fc1 = torch.nn.Linear(5, 5).to(dtype=torch.float)

    def forward(self, x):
        x = self.fc1(x)
        return x

    def get_example_inputs(self) -> Tuple[Any, ...]:
        return (torch.rand(1, 5),)

class LinearAddModel(nn.Module):
    def __init__(self) -> None:
        super().__init__()
        self.fc1 = torch.nn.Linear(5, 8).to(dtype=torch.float)
        self.fc2 = torch.nn.Linear(8, 5).to(dtype=torch.float)

    def forward(self, x):
        x = self.fc1(x)
        x = torch.add(x, 5)
        x = self.fc2(x)
        return x

    def get_example_inputs(self) -> Tuple[Any, ...]:
        return (torch.rand(1, 5),)

class RNNDynamicModel(torch.nn.Module):
    def __init__(self, mod_type):
        super().__init__()
        self.qconfig = default_dynamic_qconfig
        if mod_type == 'GRU':
            self.mod = torch.nn.GRU(2, 2).to(dtype=torch.float)
        if mod_type == 'LSTM':
            self.mod = torch.nn.LSTM(2, 2).to(dtype=torch.float)

    def forward(self, x):
        x = self.mod(x)
        return x

class RNNCellDynamicModel(torch.nn.Module):
    def __init__(self, mod_type):
        super().__init__()
        self.qconfig = default_dynamic_qconfig
        if mod_type == 'GRUCell':
            self.mod = torch.nn.GRUCell(2, 2).to(dtype=torch.float)
        if mod_type == 'LSTMCell':
            self.mod = torch.nn.LSTMCell(2, 2).to(dtype=torch.float)
        if mod_type == 'RNNReLU':
            self.mod = torch.nn.RNNCell(2, 2, nonlinearity='relu').to(dtype=torch.float)
        if mod_type == 'RNNTanh':
            self.mod = torch.nn.RNNCell(2, 2, nonlinearity='tanh').to(dtype=torch.float)

    def forward(self, x):
        x = self.mod(x)
        return x

class LSTMwithHiddenDynamicModel(torch.nn.Module):
    def __init__(self, qengine='fbgemm'):
        super().__init__()
        self.qconfig = torch.ao.quantization.get_default_qconfig(qengine)
        self.lstm = torch.nn.LSTM(2, 2).to(dtype=torch.float)

    def forward(self, x, hid):
        x, hid = self.lstm(x, hid)
        return x, hid

class ConvModel(torch.nn.Module):
    def __init__(self) -> None:
        super().__init__()
        self.conv = torch.nn.Conv2d(3, 5, 3, bias=False).to(dtype=torch.float)

    def forward(self, x):
        x = self.conv(x)
        return x

    def get_example_inputs(self) -> Tuple[Any, ...]:
        return (torch.rand(1, 3, 5, 5),)

class ConvTransposeModel(torch.nn.Module):
    def __init__(self) -> None:
        super().__init__()
        self.conv = torch.nn.ConvTranspose2d(3, 5, 3, bias=False).to(dtype=torch.float)

    def forward(self, x):
        x = self.conv(x)
        return x

    def get_example_inputs(self) -> Tuple[Any, ...]:
        return (torch.rand(1, 3, 5, 5),)

class AnnotatedConvModel(torch.nn.Module):
    def __init__(self, qengine):
        super().__init__()
        self.qconfig = torch.ao.quantization.get_default_qconfig(qengine)
        self.conv = torch.nn.Conv2d(3, 5, 3, bias=False).to(dtype=torch.float)
        self.quant = QuantStub()
        self.dequant = DeQuantStub()

    def forward(self, x):
        x = self.quant(x)
        x = self.conv(x)
        x = self.dequant(x)
        return x

    def get_example_inputs(self) -> Tuple[Any, ...]:
        return (torch.rand(1, 3, 5, 5),)

class AnnotatedConvTransposeModel(torch.nn.Module):
    def __init__(self, qengine):
        super().__init__()
        self.qconfig = torch.ao.quantization.get_default_qconfig(qengine)
        self.conv = torch.nn.ConvTranspose2d(3, 5, 3, bias=False).to(dtype=torch.float)
        self.quant = QuantStub()
        self.dequant = DeQuantStub()

    def forward(self, x):
        x = self.quant(x)
        x = self.conv(x)
        x = self.dequant(x)
        return x

    def get_example_inputs(self) -> Tuple[Any, ...]:
        return (torch.rand(1, 3, 5, 5),)

class ConvBnModel(torch.nn.Module):
    def __init__(self) -> None:
        super().__init__()
        self.conv = torch.nn.Conv2d(3, 5, 3, bias=False).to(dtype=torch.float)
        self.bn = torch.nn.BatchNorm2d(5).to(dtype=torch.float)

    def forward(self, x):
        x = self.conv(x)
        x = self.bn(x)
        return x

    def get_example_inputs(self) -> Tuple[Any, ...]:
        return (torch.rand(1, 3, 5, 5),)

class AnnotatedConvBnModel(torch.nn.Module):
    def __init__(self) -> None:
        super().__init__()
        self.qconfig = default_qconfig
        self.conv = torch.nn.Conv2d(3, 5, 3, bias=False).to(dtype=torch.float)
        self.bn = torch.nn.BatchNorm2d(5).to(dtype=torch.float)
        self.quant = QuantStub()
        self.dequant = DeQuantStub()

    def forward(self, x):
        x = self.quant(x)
        x = self.conv(x)
        x = self.bn(x)
        x = self.dequant(x)
        return x

    def get_example_inputs(self) -> Tuple[Any, ...]:
        return (torch.rand(1, 3, 5, 5),)

class ConvBnReLUModel(torch.nn.Module):
    def __init__(self) -> None:
        super().__init__()
        self.conv = torch.nn.Conv2d(3, 5, 3, bias=False).to(dtype=torch.float)
        self.bn = torch.nn.BatchNorm2d(5).to(dtype=torch.float)
        self.relu = nn.ReLU(inplace=True)

    def forward(self, x):
        x = self.conv(x)
        x = self.bn(x)
        x = self.relu(x)
        return x

    def get_example_inputs(self) -> Tuple[Any, ...]:
        return (torch.rand(1, 3, 5, 5),)

class AnnotatedConvBnReLUModel(torch.nn.Module):
    def __init__(self, qengine='fbgemm'):
        super().__init__()
        self.qconfig = torch.ao.quantization.get_default_qconfig(qengine)
        self.conv = torch.nn.Conv2d(3, 5, 3, bias=False).to(dtype=torch.float)
        self.bn = torch.nn.BatchNorm2d(5).to(dtype=torch.float)
        self.relu = nn.ReLU(inplace=True)
        self.quant = QuantStub()
        self.dequant = DeQuantStub()

    def forward(self, x):
        x = self.quant(x)
        x = self.conv(x)
        x = self.bn(x)
        x = self.relu(x)
        x = self.dequant(x)
        return x

    def fuse_model(self):
        # TODO: remove this check and define two fuse_modules function on this module
        if self.training:
            torch.ao.quantization.fuse_modules_qat(self, [['conv', 'bn', 'relu']], inplace=True)
        else:
            torch.ao.quantization.fuse_modules(self, [['conv', 'bn', 'relu']], inplace=True)

    def get_example_inputs(self) -> Tuple[Any, ...]:
        return (torch.rand(1, 3, 5, 5),)

class TwoLayerConvModel(torch.nn.Module):
    def __init__(self) -> None:
        super().__init__()
        self.conv1 = torch.nn.Conv2d(3, 5, 3, bias=False).to(dtype=torch.float)
        self.conv2 = torch.nn.Conv2d(5, 5, 1, bias=False).to(dtype=torch.float)

    def forward(self, x):
        x = self.conv1(x)
        x = self.conv2(x)
        return x

    def get_example_inputs(self) -> Tuple[Any, ...]:
        return (torch.rand(1, 3, 5, 5),)

class TwoLayerLinearModel(torch.nn.Module):
    def __init__(self) -> None:
        super().__init__()
        self.fc1 = torch.nn.Linear(5, 8).to(dtype=torch.float)
        self.fc2 = torch.nn.Linear(8, 5).to(dtype=torch.float)

    def forward(self, x):
        x = self.fc1(x)
        x = self.fc2(x)
        return x

    def get_example_inputs(self) -> Tuple[Any, ...]:
        return (torch.rand(1, 5),)

class LinearModelWithSubmodule(nn.Module):
    def __init__(self) -> None:
        super().__init__()
        self.subm = TwoLayerLinearModel()
        self.fc = nn.Linear(5, 5)

    def forward(self, x):
        x = self.subm(x)
        x = self.fc(x)
        return x

    def get_example_inputs(self) -> Tuple[Any, ...]:
        return self.subm.get_example_inputs()

class AnnotatedTwoLayerLinearModel(torch.nn.Module):
    def __init__(self) -> None:
        super().__init__()
        self.fc1 = torch.nn.Linear(5, 8).to(dtype=torch.float)
        self.fc2 = QuantWrapper(torch.nn.Linear(8, 5).to(dtype=torch.float))
        self.fc2.qconfig = torch.ao.quantization.get_default_qconfig("fbgemm")

    def forward(self, x):
        x = self.fc1(x)
        x = self.fc2(x)
        return x

    def get_example_inputs(self) -> Tuple[Any, ...]:
        return (torch.rand(1, 5),)

class ActivationsTestModel(torch.nn.Module):
    def __init__(self) -> None:
        super().__init__()
        self.qconfig = torch.ao.quantization.get_default_qconfig("fbgemm")
        self.quant = torch.ao.quantization.QuantStub()
        self.hardswish = torch.nn.Hardswish().to(dtype=torch.float)
        self.elu = torch.nn.ELU().to(dtype=torch.float)
        self.dequant = torch.ao.quantization.DeQuantStub()

    def forward(self, x):
        x = self.quant(x)
        x = self.hardswish(x)
        x = self.elu(x)
        x = self.dequant(x)
        return x

class LinearReluModel(torch.nn.Module):
    def __init__(self) -> None:
        super().__init__()
        self.fc = torch.nn.Linear(5, 5).to(dtype=torch.float)
        self.relu = torch.nn.ReLU()

    def forward(self, x):
        x = self.relu(self.fc(x))
        return x

    def get_example_inputs(self) -> Tuple[Any, ...]:
        return (torch.rand(1, 5),)


class LinearReluLinearModel(torch.nn.Module):
    def __init__(self) -> None:
        super().__init__()
        self.fc1 = torch.nn.Linear(5, 8).to(dtype=torch.float)
        self.relu = torch.nn.ReLU()
        self.fc2 = torch.nn.Linear(8, 5).to(dtype=torch.float)

    def forward(self, x):
        x = self.fc1(x)
        x = self.relu(x)
        x = self.fc2(x)
        return x

    def get_example_inputs(self) -> Tuple[Any, ...]:
        return (torch.rand(1, 5),)

class LinearReluAddModel(torch.nn.Module):
    def __init__(self) -> None:
        super().__init__()
        self.fc1 = torch.nn.Linear(5, 5).to(dtype=torch.float)
        self.relu = torch.nn.ReLU()
        self.fc2 = torch.nn.Linear(5, 5).to(dtype=torch.float)

    def forward(self, x):
        x = self.fc1(x)
        x = self.relu(x)
        x = torch.add(x, 5)
        x = self.fc2(x)
        self.relu = torch.nn.ReLU()
        return x

    def get_example_inputs(self) -> Tuple[Any, ...]:
        return (torch.rand(1, 5),)

class LinearBnLeakyReluModel(torch.nn.Module):
    def __init__(self, with_bn=True):
        super().__init__()
        self.linear = nn.Linear(5, 5)
        self.bn1d = nn.BatchNorm1d(5)
        self.leaky_relu = nn.LeakyReLU(0.01)
        self.with_bn = with_bn

    def forward(self, x):
        x = self.linear(x)
        if self.with_bn:
            x = self.bn1d(x)
        x = self.leaky_relu(x)
        return x

    def get_example_inputs(self) -> Tuple[Any, ...]:
        return (torch.rand(1, 5),)

class LinearTanhModel(torch.nn.Module):
    def __init__(self) -> None:
        super().__init__()
        self.linear = nn.Linear(5, 5)
        self.tanh = nn.Tanh()

    def forward(self, x):
        x = self.linear(x)
        x = self.tanh(x)
        return x

    def get_example_inputs(self) -> Tuple[Any, ...]:
        return (torch.rand(1, 5),)

class ConvBnAddReluModel(torch.nn.Module):
    def __init__(self,
                 with_bn=True,
                 with_relu=True,
                 left_conv=True,
                 two_conv=True,
                 use_torch_add=True):
        super().__init__()
        self.conv = nn.Conv2d(5, 5, (2, 2))
        self.conv2 = nn.Conv2d(5, 5, (2, 2))
        self.bn = nn.BatchNorm2d(5)
        self.relu = nn.ReLU()
        self.with_bn = with_bn
        self.with_relu = with_relu
        self.two_conv = two_conv
        self.left_conv = left_conv
        self.use_torch_add = use_torch_add

    def forward(self, x1, x2):
        if self.two_conv:
            if self.use_torch_add:
                if self.with_bn:
                    x = torch.add(self.bn(self.conv(x1)), self.conv2(x1))
                else:
                    x = torch.add(self.conv(x1), self.conv2(x1))
            else:
                if self.with_bn:
                    x = self.bn(self.conv(x1)) + self.conv2(x1)
                else:
                    x = self.conv(x1) + self.conv2(x1)
        else:
            if self.use_torch_add:
                if self.left_conv:
                    if self.with_bn:
                        x = torch.add(self.bn(self.conv(x1)), x2)
                    else:
                        x = torch.add(self.conv(x1), x2)
                else:
                    if self.with_bn:
                        x = torch.add(x2, self.bn(self.conv(x1)))
                    else:
                        x = torch.add(x2, self.conv(x1))
            else:
                if self.left_conv:
                    if self.with_bn:
                        x = self.bn(self.conv(x1)) + x2
                    else:
                        x = self.conv(x1) + x2
                else:
                    if self.with_bn:
                        x = x2 + self.bn(self.conv(x1))
                    else:
                        x = x2 + self.conv(x1)
        if self.with_relu:
            x = self.relu(x)
        return x

    def get_example_inputs(self) -> Tuple[Any, ...]:
        return (torch.rand(1, 5, 3, 3), torch.rand(1, 5, 2, 2))

# TODO: self.fc should be self.conv
class ConvReluModel(torch.nn.Module):
    def __init__(self) -> None:
        super().__init__()
        self.fc = torch.nn.Conv2d(3, 5, 3).to(dtype=torch.float)
        self.relu = torch.nn.ReLU()

    def forward(self, x):
        x = self.relu(self.fc(x))
        return x

    def get_example_inputs(self) -> Tuple[Any, ...]:
        return (torch.rand(1, 3, 5, 5),)

# TODO: self.fc should be self.conv
class ConvReluConvModel(torch.nn.Module):
    def __init__(self) -> None:
        super().__init__()
        self.fc1 = torch.nn.Conv2d(3, 5, 3).to(dtype=torch.float)
        self.relu = torch.nn.ReLU()
        self.fc2 = torch.nn.Conv2d(5, 5, 1).to(dtype=torch.float)

    def forward(self, x):
        x = self.fc1(x)
        x = self.relu(x)
        x = self.fc2(x)
        return x

    def get_example_inputs(self) -> Tuple[Any, ...]:
        return (torch.rand(1, 3, 5, 5),)

# TODO: self.fc should be self.conv
class ConvReluAddModel(torch.nn.Module):
    def __init__(self) -> None:
        super().__init__()
        self.fc1 = torch.nn.Conv2d(3, 5, 3).to(dtype=torch.float)
        self.relu = torch.nn.ReLU()
        self.fc2 = torch.nn.Conv2d(5, 5, 1).to(dtype=torch.float)

    def forward(self, x):
        x = self.fc1(x)
        x = self.relu(x)
        x = torch.add(x, 5)
        x = self.fc2(x)
        self.relu = torch.nn.ReLU()
        return x

    def get_example_inputs(self) -> Tuple[Any, ...]:
        return (torch.rand(1, 3, 5, 5),)

class NormalizationTestModel(torch.nn.Module):
    def __init__(self) -> None:
        super().__init__()
        self.quant = torch.ao.quantization.QuantStub()
        self.fc1 = torch.nn.Linear(5, 8).to(dtype=torch.float)
        self.layer_norm = torch.nn.LayerNorm(8)
        self.group_norm = torch.nn.GroupNorm(2, 8)
        self.instance_norm1d = torch.nn.InstanceNorm1d(8)
        self.instance_norm2d = torch.nn.InstanceNorm2d(8)
        self.instance_norm3d = torch.nn.InstanceNorm3d(8)

    def forward(self, x):
        x = self.quant(x)
        x = self.fc1(x)
        x = self.layer_norm(x)
        x = self.group_norm(x.unsqueeze(-1).repeat(1, 1, 3))
        x = self.instance_norm1d(x)
        x = self.instance_norm2d(x.unsqueeze(-1))
        x = self.instance_norm3d(x.unsqueeze(-1))
        return x

class NestedModel(torch.nn.Module):
    def __init__(self) -> None:
        super().__init__()
        self.sub1 = LinearReluModel()
        self.sub2 = TwoLayerLinearModel()
        self.fc3 = torch.nn.Linear(5, 5).to(dtype=torch.float)

    def forward(self, x):
        x = self.sub1(x)
        x = self.sub2(x)
        x = self.fc3(x)
        return x

class AnnotatedNestedModel(torch.nn.Module):
    def __init__(self, qengine):
        super().__init__()
        self.sub1 = LinearReluModel()
        self.sub2 = TwoLayerLinearModel()
        self.fc3 = QuantWrapper(torch.nn.Linear(5, 5).to(dtype=torch.float))
        self.fc3.qconfig = default_qconfig
        self.sub2.fc1 = QuantWrapper(self.sub2.fc1)
        if qengine == 'fbgemm':
            self.sub2.fc1.qconfig = default_per_channel_qconfig
        else:
            self.sub2.fc1.qconfig = default_qconfig

    def forward(self, x):
        x = self.sub1(x)
        x = self.sub2(x)
        x = self.fc3(x)
        return x

class AnnotatedSubNestedModel(torch.nn.Module):
    def __init__(self) -> None:
        super().__init__()
        self.sub1 = LinearReluModel()
        self.sub2 = QuantWrapper(TwoLayerLinearModel())
        self.fc3 = QuantWrapper(torch.nn.Linear(5, 5).to(dtype=torch.float))
        self.fc3.qconfig = default_qconfig
        self.sub2.qconfig = default_qconfig

    def forward(self, x):
        x = self.sub1(x)
        x = self.sub2(x)
        x = self.fc3(x)
        return x

class AnnotatedCustomConfigNestedModel(torch.nn.Module):
    def __init__(self) -> None:
        super().__init__()
        self.sub1 = LinearReluModel()
        self.sub2 = TwoLayerLinearModel()
        self.fc3 = QuantWrapper(torch.nn.Linear(5, 5).to(dtype=torch.float))
        self.fc3.qconfig = default_qconfig
        self.sub2.qconfig = default_qconfig

        custom_options = {
            'dtype': torch.quint8,
            'qscheme': torch.per_tensor_affine
        }
        custom_qconfig = QConfig(activation=default_observer.with_args(**custom_options),
                                 weight=default_weight_observer)
        self.sub2.fc1.qconfig = custom_qconfig

        self.sub2.fc1 = QuantWrapper(self.sub2.fc1)
        self.sub2.fc2 = QuantWrapper(self.sub2.fc2)

    def forward(self, x):
        x = self.sub1(x)
        x = self.sub2(x)
        x = self.fc3(x)
        return x

class QuantSubModel(torch.nn.Module):
    def __init__(self) -> None:
        super().__init__()
        self.sub1 = LinearReluModel()
        self.sub2 = QuantWrapper(TwoLayerLinearModel())
        self.sub2.qconfig = default_qconfig
        self.fc3 = torch.nn.Linear(5, 5).to(dtype=torch.float)
        self.fc3.qconfig = default_qconfig

    def forward(self, x):
        x = self.sub1(x)
        x = self.sub2(x)
        x = self.fc3(x)
        return x

class InnerModule(torch.nn.Module):
    def __init__(self) -> None:
        super().__init__()
        self.fc1 = torch.nn.Linear(5, 8).to(dtype=torch.float)
        self.relu1 = torch.nn.ReLU()
        self.fc2 = torch.nn.Linear(8, 5).to(dtype=torch.float)
        self.relu2 = torch.nn.ReLU()

    def forward(self, x):
        return self.relu2(self.fc2(self.relu1(self.fc1(x))))

    def fuse_modules(self):
        fusable_layers = []
        named_children = list(self.named_children())
        for idx, (current_name, layer) in enumerate(named_children):
            if isinstance(layer, torch.nn.Linear):
                if idx >= len(named_children) - 1:
                    break
                if isinstance(named_children[idx + 1][1], torch.nn.ReLU):
                    fusable_layers.append([current_name,
                                           named_children[idx + 1][0]])
        # TODO: remove this check and define two fuse_modules function on this module
        if self.training:
            torch.ao.quantization.fuse_modules_qat(self, fusable_layers, inplace=True)
        else:
            torch.ao.quantization.fuse_modules(self, fusable_layers, inplace=True)

class FunctionalLinear(torch.nn.Module):
    def __init__(self) -> None:
        super().__init__()
        self.weight = torch.rand((5, 5))
        self.bias = torch.zeros(5)

    def forward(self, x):
        return F.linear(x, self.weight, self.bias)

    def get_example_inputs(self) -> Tuple[Any, ...]:
        return (torch.rand(1, 5),)

class SingleLayerFunctionalLinearModel(torch.nn.Module):
    def __init__(self) -> None:
        super().__init__()
        self.linear1 = FunctionalLinear()

    def forward(self, x):
        x = self.linear1(x)
        return x

    def get_example_inputs(self) -> Tuple[Any, ...]:
        return self.linear1.get_example_inputs()

class TwoLayerFunctionalLinearModel(torch.nn.Module):
    def __init__(self) -> None:
        super().__init__()
        self.linear1 = FunctionalLinear()
        self.linear2 = FunctionalLinear()

    def forward(self, x):
        x = self.linear1(x)
        x = self.linear2(x)
        return x

    def get_example_inputs(self) -> Tuple[Any, ...]:
        return self.linear1.get_example_inputs()

class FunctionalLinearAddModel(torch.nn.Module):
    def __init__(self) -> None:
        super().__init__()
        self.linear1 = FunctionalLinear()
        self.linear2 = FunctionalLinear()

    def forward(self, x):
        x = self.linear1(x)
        x = torch.add(x, 5)
        x = self.linear2(x)
        return x

    def get_example_inputs(self) -> Tuple[Any, ...]:
        return self.linear1.get_example_inputs()

class FunctionalLinearReluModel(nn.Module):
    def __init__(self) -> None:
        super().__init__()
        self.linear = FunctionalLinear()

    def forward(self, x):
        x = self.linear(x)
        x = F.relu(x)
        return x

    def get_example_inputs(self) -> Tuple[Any, ...]:
        return self.linear.get_example_inputs()

class FunctionalLinearReluLinearModel(nn.Module):
    def __init__(self) -> None:
        super().__init__()
        self.linear1 = FunctionalLinear()
        self.relu = nn.ReLU()
        self.linear2 = FunctionalLinear()

    def forward(self, x):
        x = self.linear1(x)
        x = self.relu(x)
        x = self.linear2(x)
        return x

    def get_example_inputs(self) -> Tuple[Any, ...]:
        return self.linear1.get_example_inputs()

class FunctionalConv2d(torch.nn.Module):
    def __init__(self) -> None:
        super().__init__()
        self.weight = torch.rand(3, 3, 3, 3)
        self.bias = torch.rand(3)
        self.stride = (1, 1)
        self.padding = (0, 0)
        self.dilation = (1, 1)
        self.groups = 1

    def forward(self, x):
        return F.conv2d(x, self.weight, self.bias, self.stride, self.padding, self.dilation, self.groups)

    def get_example_inputs(self) -> Tuple[Any, ...]:
        return (torch.rand(1, 3, 5, 5),)

class SingleLayerFunctionalConvModel(torch.nn.Module):
    def __init__(self) -> None:
        super().__init__()
        self.conv1 = FunctionalConv2d()

    def forward(self, x):
        x = self.conv1(x)
        return x

    def get_example_inputs(self) -> Tuple[Any, ...]:
        return self.conv1.get_example_inputs()

class TwoLayerFunctionalConvModel(torch.nn.Module):
    def __init__(self) -> None:
        super().__init__()
        self.conv1 = FunctionalConv2d()
        self.conv2 = FunctionalConv2d()

    def forward(self, x):
        x = self.conv1(x)
        x = self.conv2(x)
        return x

    def get_example_inputs(self) -> Tuple[Any, ...]:
        return self.conv1.get_example_inputs()

class FunctionalConvReluModel(nn.Module):
    def __init__(self) -> None:
        super().__init__()
        self.conv = FunctionalConv2d()

    def forward(self, x):
        x = self.conv(x)
        x = F.relu(x)
        return x

    def get_example_inputs(self) -> Tuple[Any, ...]:
        return self.conv.get_example_inputs()

class FunctionalConvReluConvModel(nn.Module):
    def __init__(self) -> None:
        super().__init__()
        self.conv1 = FunctionalConv2d()
        self.relu = nn.ReLU()
        self.conv2 = FunctionalConv2d()

    def forward(self, x):
        x = self.conv1(x)
        x = self.relu(x)
        x = self.conv2(x)
        return x

    def get_example_inputs(self) -> Tuple[Any, ...]:
        return self.conv1.get_example_inputs()

class SkipQuantModel(torch.nn.Module):
    r"""We can skip quantization by explicitly
    setting qconfig of a submodule to None
    """
    def __init__(self) -> None:
        super().__init__()
        self.sub = InnerModule()
        self.fc = torch.nn.Linear(5, 5).to(dtype=torch.float)

    def forward(self, x):
        return self.fc(self.sub(x))

    def fuse_modules(self):
        self.sub.fuse_modules()

class AnnotatedSkipQuantModel(torch.nn.Module):
    r"""We can skip quantization by explicitly
    setting qconfig of a submodule to None
    """
    def __init__(self, qengine):
        super().__init__()
        self.qconfig = torch.ao.quantization.get_default_qconfig(qengine)
        self.sub = QuantWrapper(InnerModule())
        self.fc = torch.nn.Linear(5, 5).to(dtype=torch.float)
        # don't quantize this fc
        self.fc.qconfig = None

    def forward(self, x):
        return self.fc(self.sub(x))

    def fuse_modules(self):
        self.sub.module.fuse_modules()

class QuantStubModel(torch.nn.Module):
    r"""A Module with manually inserted `QuantStub` and `DeQuantStub`
    """
    def __init__(self) -> None:
        super().__init__()
        self.qconfig = torch.ao.quantization.get_default_qconfig("qnnpack")
        self.quant = QuantStub()
        self.dequant = DeQuantStub()
        self.fc = torch.nn.Linear(5, 5).to(dtype=torch.float)

    def forward(self, x):
        x = self.quant(x)
        x = self.fc(x)
        return self.dequant(x)

class ManualLinearQATModel(torch.nn.Module):
    r"""A Module with manually inserted `QuantStub` and `DeQuantStub`
    """
    def __init__(self, qengine):
        super().__init__()
        self.qconfig = torch.ao.quantization.get_default_qat_qconfig(qengine)
        self.quant = QuantStub()
        self.dequant = DeQuantStub()
        self.fc1 = torch.nn.Linear(5, 1).to(dtype=torch.float)
        self.fc2 = torch.nn.Linear(1, 10).to(dtype=torch.float)

    def forward(self, x):
        x = self.quant(x)
        x = self.fc1(x)
        x = self.fc2(x)
        return self.dequant(x)

class ManualDropoutQATModel(torch.nn.Module):
    r"""A Module with manually inserted `QuantStub` and `DeQuantStub`
    """
    def __init__(self, qengine):
        super().__init__()
        self.qconfig = torch.ao.quantization.get_default_qat_qconfig(qengine)
        self.quant = QuantStub()
        self.dequant = DeQuantStub()
        self.fc1 = torch.nn.Linear(5, 1).to(dtype=torch.float)
        self.dropout = torch.nn.Dropout(0.5)

    def forward(self, x):
        x = self.quant(x)
        x = self.fc1(x)
        x = self.dropout(x)
        return self.dequant(x)

class ManualLinearDynamicQATModel(torch.nn.Module):
    r"""A Module that uses a dynamic QAT by default.
    """
    def __init__(self, qconfig=None):
        super().__init__()
        self.qconfig = qconfig or default_dynamic_qat_qconfig
        self.fc1 = torch.nn.Linear(5, 1).to(dtype=torch.float)
        self.fc2 = torch.nn.Linear(1, 10).to(dtype=torch.float)

    def forward(self, x):
        x = self.fc1(x)
        x = self.fc2(x)
        return x

class ManualConvLinearQATModel(torch.nn.Module):
    r"""A module with manually inserted `QuantStub` and `DeQuantStub`
    and contains both linear and conv modules
    """
    def __init__(self, qconfig=None):
        super().__init__()
        self.qconfig = qconfig if qconfig else torch.ao.quantization.get_default_qat_qconfig("qnnpack")
        self.quant = QuantStub()
        self.dequant = DeQuantStub()
        self.conv = torch.nn.Conv2d(3, 1, kernel_size=3).to(dtype=torch.float)
        self.fc1 = torch.nn.Linear(64, 10).to(dtype=torch.float)
        self.fc2 = torch.nn.Linear(10, 10).to(dtype=torch.float)

    def forward(self, x):
        x = self.quant(x)
        x = self.conv(x)
        x = x.view(-1, 64).contiguous()
        x = self.fc1(x)
        x = self.fc2(x)
        return self.dequant(x)

class ManualConvLinearSymmQATModel(ManualConvLinearQATModel):
    r"""Same as ManualConvLinearQATModule but with Symmetric Quantization.
    Supported only with qnnpack.
    """
    def __init__(self) -> None:
        super().__init__(default_symmetric_qnnpack_qat_qconfig)

class ManualEmbeddingBagLinear(nn.Module):
    def __init__(self) -> None:
        super().__init__()
        self.emb = nn.EmbeddingBag(num_embeddings=10, embedding_dim=12, mode='sum')
        self.emb.qconfig = default_embedding_qat_qconfig
        self.quant = QuantStub()
        self.dequant = DeQuantStub()
        self.linear = nn.Linear(12, 1).to(dtype=torch.float)
        self.qconfig = get_default_qat_qconfig("qnnpack")

    def forward(self, input: torch.Tensor, offsets: Optional[torch.Tensor] = None,
                per_sample_weights: Optional[torch.Tensor] = None):
        x = self.emb(input, offsets, per_sample_weights)
        x = self.quant(x)
        x = self.linear(x)
        return self.dequant(x)

class DeFusedEmbeddingBagLinear(nn.Module):
    r"""A module to simulate QAT embedding bag with a linear layer,
    this module uses a separate embedding and bagging op, similar
    to that which is described in the EmbeddingBag documentation.

    https://pytorch.org/docs/stable/generated/torch.nn.EmbeddingBag.html
    """
    def __init__(self) -> None:
        super().__init__()
        self.emb = nn.Embedding(num_embeddings=10, embedding_dim=12)
        self.emb.qconfig = default_embedding_qat_qconfig
        self.bagging_op = torch.sum
        self.quant = QuantStub()
        self.dequant = DeQuantStub()
        self.linear = nn.Linear(12, 1).to(dtype=torch.float)
        self.qconfig = get_default_qat_qconfig("qnnpack")

    def forward(self, input: torch.Tensor) -> torch.Tensor:
        x = self.bagging_op(self.emb(input), dim=1)
        x = self.quant(x)
        x = self.linear(x)
        return self.dequant(x)

class SubModelForFusion(nn.Module):
    def __init__(self) -> None:
        super().__init__()
        self.conv = nn.Conv2d(2, 2, 1, bias=None).to(dtype=torch.float)
        self.bn = nn.BatchNorm2d(2).to(dtype=torch.float)

    def forward(self, x):
        x = self.conv(x)
        x = self.bn(x)
        return x


class SubModelWithoutFusion(nn.Module):
    def __init__(self) -> None:
        super().__init__()
        self.conv = nn.Conv2d(2, 2, 1, bias=None).to(dtype=torch.float)
        self.relu = nn.ReLU(inplace=False).to(dtype=torch.float)

    def forward(self, x):
        return self.relu(self.conv(x))

class ModelForFusion(nn.Module):
    def __init__(self, qconfig):
        super().__init__()
        self.conv1 = nn.Conv2d(3, 2, 1, bias=None).to(dtype=torch.float)
        self.bn1 = nn.BatchNorm2d(2).to(dtype=torch.float)
        self.relu1 = nn.ReLU(inplace=True).to(dtype=torch.float)
        self.sub1 = SubModelForFusion()
        self.sub2 = SubModelWithoutFusion()
        self.fc = nn.Linear(36, 10).to(dtype=torch.float)
        self.quant = QuantStub()
        self.dequant = DeQuantStub()
        self.qconfig = qconfig
        self.conv2 = nn.Conv3d(3, 2, (1, 1, 1), bias=None).to(dtype=torch.float)
        self.relu2 = nn.ReLU(inplace=False).to(dtype=torch.float)
        self.bn2 = nn.BatchNorm3d(2).to(dtype=torch.float)
        self.relu3 = nn.ReLU(inplace=True).to(dtype=torch.float)
        self.conv3 = nn.Conv1d(3, 3, 2).to(dtype=torch.float)
        self.bn3 = nn.BatchNorm1d(3).to(dtype=torch.float)
        self.relu4 = nn.ReLU(inplace=True).to(dtype=torch.float)
        # don't quantize sub2
        self.sub2.qconfig = None
        self.fc.qconfig = None

    def forward(self, x):
        x = x.squeeze(2)
        x = self.quant(x)
        x = self.conv3(x)
        x = self.bn3(x)
        x = self.relu4(x)
        x = x.unsqueeze(2)
        y = x.unsqueeze(2)
        x = self.conv1(x)
        x = self.bn1(x)
        x = self.relu1(x)
        x = self.sub1(x)
        x = self.dequant(x)
        x = self.sub2(x)
        x = x.reshape(-1, 36).contiguous()
        x = self.fc(x)
        y = self.conv2(y)
        y = self.relu2(y)
        y = self.bn2(y)
        y = self.relu3(y)
        y = self.dequant(y)
        return x

class ConvBNReLU(nn.Sequential):
    def __init__(self) -> None:
        super().__init__(
            nn.Conv2d(3, 3, 1, 1, bias=False),
            nn.BatchNorm2d(3),
            nn.ReLU(inplace=False)
        )

class ModelWithSequentialFusion(nn.Module):
    def __init__(self) -> None:
        super().__init__()
        self.conv1 = nn.Conv2d(3, 3, 1)
        self.relu1 = nn.ReLU(inplace=False)
        layers = []
        for i in range(3):
            layers.append(ConvBNReLU())
        self.features = nn.Sequential(*layers)
        head = [nn.Linear(300, 10), nn.ReLU(inplace=False)]
        self.classifier = nn.Sequential(*head)
        self.seq = nn.Sequential()
        self.quant = QuantStub()
        self.dequant = DeQuantStub()

    def forward(self, x):
        x = self.quant(x)
        x = self.conv1(x)
        x = self.relu1(x)
        x = self.features(x)
        x = torch.reshape(x, (-1, 3 * 10 * 10))
        x = self.classifier(x)
        x = self.seq(x)
        x = self.dequant(x)
        return x

class ModelForFusionWithBias(nn.Module):
    def __init__(self) -> None:
        super().__init__()
        self.conv1 = nn.Conv2d(3, 2, 5, bias=True).to(dtype=torch.float)
        self.bn1 = nn.BatchNorm2d(2).to(dtype=torch.float)
        self.relu1 = nn.ReLU(inplace=True).to(dtype=torch.float)
        self.conv2 = nn.Conv2d(2, 2, 1, bias=True).to(dtype=torch.float)
        self.bn2 = nn.BatchNorm2d(2).to(dtype=torch.float)
        self.quant = QuantStub()
        self.dequant = DeQuantStub()

    def forward(self, x):
        x = self.quant(x)
        x = self.conv1(x)
        x = self.bn1(x)
        x = self.relu1(x)
        x = self.conv2(x)
        x = self.bn2(x)
        x = self.dequant(x)
        return x

class ModelForLinearBNFusion(nn.Module):
    def __init__(self) -> None:
        super().__init__()
        self.fc = nn.Linear(20, 10)
        self.bn = nn.BatchNorm1d(10)
        nn.init.uniform_(self.bn.weight)
        nn.init.uniform_(self.bn.bias)

    def forward(self, x):
        return self.bn(self.fc(x))

class DummyObserver(torch.nn.Module):
    def calculate_qparams(self):
        return 1.0, 0

    def forward(self, x):
        return x


class ModelForConvTransposeBNFusion(nn.Module):
    def __init__(self) -> None:
        super().__init__()
        self.conv1 = nn.ConvTranspose1d(3, 3, 1)
        self.bn1 = nn.BatchNorm1d(3)
        self.conv2 = nn.ConvTranspose2d(3, 3, 1)
        self.bn2 = nn.BatchNorm2d(3)
        self.conv3 = nn.ConvTranspose3d(3, 3, 1)
        self.bn3 = nn.BatchNorm3d(3)

    def forward(self, x):
        x = self.conv1(x)
        x = self.bn1(x)
        x = x.unsqueeze(2)
        x = self.conv2(x)
        x = self.bn2(x)
        x = x.unsqueeze(2)
        x = self.conv3(x)
        x = self.bn3(x)
        return x


class ModelWithFunctionals(torch.nn.Module):
    def __init__(self) -> None:
        super().__init__()
        self.mycat = nnq.FloatFunctional()
        self.myadd = nnq.FloatFunctional()
        self.myadd_relu = nnq.FloatFunctional()
        self.mymatmul = nnq.FloatFunctional()
        # Tracing doesnt work yet for c10 ops with scalar inputs
        # https://github.com/pytorch/pytorch/issues/27097
        # self.my_scalar_add = nnq.FloatFunctional()
        # self.my_scalar_mul = nnq.FloatFunctional()

    def forward(self, x):
        y = self.mycat.cat([x, x, x])
        z = self.myadd.add(y, y)
        w = self.myadd_relu.add_relu(z, z)
        u = self.mymatmul.matmul(w, w.T)
        # Tracing doesnt work yet for c10 ops with scalar inputs
        # https://github.com/pytorch/pytorch/issues/27097
        # w = self.my_scalar_add.add_scalar(w, -0.5)
        # w = self.my_scalar_mul.mul_scalar(w, 0.5)
        return u


class ResNetBase(torch.nn.Module):
    def __init__(self) -> None:
        super().__init__()
        norm_layer = nn.BatchNorm2d
        inplanes = 3
        self.conv1 = nn.Conv2d(inplanes, inplanes, (1, 1), bias=False)
        self.bn1 = norm_layer(inplanes)
        self.relu1 = nn.ReLU()
        self.relu2 = nn.ReLU()
        self.downsample = torch.nn.Identity()
        self.myop = nn.quantized.FloatFunctional()
        self.avgpool = nn.AdaptiveAvgPool2d((1, 1))
        self.fc = torch.nn.Linear(inplanes, 1)

    def forward(self, x):
        out = self.conv1(x)
        out = self.bn1(out)
        out = self.relu1(out)
        identity = self.downsample(x)
        out = self.myop.add(out, identity)
        out = self.relu2(out)
        out = self.avgpool(out)
        out = torch.flatten(out, 1)
        out = self.fc(out)
        return out

    def fuse_model(self):
        # TODO: remove this check and define two fuse_model function on this module
        if self.training:
            torch.ao.quantization.fuse_modules_qat(self, [['conv1', 'bn1', 'relu1']], inplace=True)
        else:
            torch.ao.quantization.fuse_modules(self, [['conv1', 'bn1', 'relu1']], inplace=True)

class ModelMultipleOps(torch.nn.Module):
    def __init__(self) -> None:
        super().__init__()
        norm_layer = nn.BatchNorm2d
        inplanes = 3
        self.conv1 = nn.Conv2d(inplanes, inplanes, (1, 1), bias=False)
        self.conv2 = nn.Conv2d(inplanes, inplanes, (1, 1), bias=False)
        self.bn1 = norm_layer(inplanes)
        self.relu1 = nn.ReLU()
        self.relu2 = nn.ReLU()
        self.downsample = torch.nn.Identity()
        self.skip_add = nn.quantized.FloatFunctional()
        self.cat = nn.quantized.FloatFunctional()
        self.avgpool = nn.AdaptiveAvgPool2d((4, 4))
        self.fc = nn.Linear(12, 6)

    def forward(self, x):
        out = self.conv1(x)
        out = self.bn1(out)
        out = self.relu1(out)
        identity = self.downsample(x)
        out = self.skip_add.add(out, identity)
        out = self.relu2(out)
        out = self.avgpool(out)
        out = self.conv2(out)
        out = torch.nn.functional.max_pool2d(out, 2, 2)
        out = self.cat.cat([out, out])
        out = out.reshape(-1, 3 * 2 * 2)
        out = self.fc(out)
        return out

# Model to ensure consistency of fake quant with true quant
# Average pooling and mean operations are not modelled
# accurately with fake-quant so this model does not
# contain those operations
class ModelMultipleOpsNoAvgPool(torch.nn.Module):
    def __init__(self) -> None:
        super().__init__()
        norm_layer = nn.BatchNorm2d
        inplanes = 3
        self.conv1 = nn.Conv2d(inplanes, inplanes, (1, 1), bias=False)
        self.conv2 = nn.Conv2d(inplanes, inplanes, (1, 1), bias=False)
        self.bn1 = norm_layer(inplanes)
        self.relu1 = nn.ReLU()
        self.relu2 = nn.ReLU()
        self.skip_add = nn.quantized.FloatFunctional()
        self.cat = nn.quantized.FloatFunctional()
        self.maxpool = nn.MaxPool2d((4, 4))
        self.fc = nn.Linear(12, 6)

    def forward(self, x):
        out = self.conv1(x)
        out = self.bn1(out)
        out = self.relu1(out)
        skip = self.conv2(x)
        out = self.skip_add.add(out, skip)
        out = self.relu2(out)
        out = self.maxpool(out)
        out = self.conv2(out)
        out = torch.nn.functional.max_pool2d(out, 2, 2)
        out = self.cat.cat([out, out])
        out = out.reshape(-1, 3 * 2 * 2)
        out = self.fc(out)
        return out

class EmbeddingBagModule(torch.nn.Module):
    def __init__(self) -> None:
        super().__init__()
        self.emb = torch.nn.EmbeddingBag(num_embeddings=10, embedding_dim=12,
                                         include_last_offset=True, scale_grad_by_freq=False, mode='sum')

    def forward(self, indices, offsets, per_sample_weights):
        return self.emb(indices, offsets, per_sample_weights)

class EmbeddingModule(torch.nn.Module):
    def __init__(self) -> None:
        super().__init__()
        self.emb = torch.nn.Embedding(num_embeddings=10, embedding_dim=12)

    def forward(self, indices):
        return self.emb(indices)

class EmbeddingWithStaticLinear(torch.nn.Module):
    def __init__(self) -> None:
        super().__init__()
        self.emb = torch.nn.EmbeddingBag(num_embeddings=10, embedding_dim=12)
        self.fc = torch.nn.Linear(4, 2)
        self.emb.qconfig = float_qparams_weight_only_qconfig
        self.qconfig = default_qconfig
        self.quant = QuantStub()
        self.dequant = DeQuantStub()

    def forward(self, indices, offsets, linear_in):
        emb = self.emb(indices, offsets)
        q_x = self.quant(linear_in)
        fc = self.fc(q_x)
        fc = self.dequant(fc)
        features = torch.cat([fc] + [emb], dim=1)
        return features

class DenseTopMLP(nn.Module):

    def __init__(self, dense_dim, dense_out, embedding_dim, top_out_in, top_out_out) -> None:
        super().__init__()

        self.dense_mlp = nn.Sequential(
            nn.Linear(dense_dim, dense_out),
        )
        self.top_mlp = nn.Sequential(
            nn.Linear(dense_out + embedding_dim, top_out_in),
            nn.Linear(top_out_in, top_out_out),
        )

    def forward(
        self,
        sparse_feature: torch.Tensor,
        dense: torch.Tensor,
    ) -> torch.Tensor:
        dense_feature = self.dense_mlp(dense)
        features = torch.cat([dense_feature] + [sparse_feature], dim=1)

        out = self.top_mlp(features)
        return out

# thin wrapper around embedding bag, because tracing inside nn.Embedding
# bag is not supported at the moment and this is top level
class EmbBagWrapper(nn.Module):
    def __init__(self, num_embeddings, embedding_dim):
        super().__init__()
        self.emb_bag = nn.EmbeddingBag(num_embeddings, embedding_dim, mode='sum')

    def forward(self, indices, offsets):
        return self.emb_bag(indices, offsets)

class SparseNNModel(nn.Module):
    _NUM_EMBEDDINGS = 10
    _EMBEDDING_DIM = 5
    _DENSE_DIM = 4
    _DENSE_OUTPUT = 2
    _TOP_OUT_IN = 2
    _TOP_OUT_OUT = 2
    _TOP_MLP_DIM = 1

    def __init__(self) -> None:
        super().__init__()

        self.model_sparse = EmbBagWrapper(self._NUM_EMBEDDINGS, self._EMBEDDING_DIM)
        self.dense_top = DenseTopMLP(
            self._DENSE_DIM, self._DENSE_OUTPUT, self._EMBEDDING_DIM, self._TOP_OUT_IN,
            self._TOP_OUT_OUT)

    def forward(
        self,
        sparse_indices: torch.Tensor,
        sparse_offsets: torch.Tensor,
        dense: torch.Tensor,
    ) -> torch.Tensor:

        sparse_feature = self.model_sparse(sparse_indices, sparse_offsets)
        out = self.dense_top(sparse_feature, dense)

        return out

class TestHelperModules:
    class Conv2dPropAnnotaton(torch.nn.Module):
        def __init__(self) -> None:
            super().__init__()
            self.conv = torch.nn.Conv2d(3, 3, 3)
            self.linear = torch.nn.Linear(3, 3)

        def forward(self, x):
            x = self.conv(x)
            x = x.view(-1, 3)
            x = torch.nn.functional.hardtanh(x, -0.5, 0.5)
            x = self.linear(x)
            return x

    class Conv2dWithObsSharingOps(torch.nn.Module):
        def __init__(self) -> None:
            super().__init__()
            self.conv = torch.nn.Conv2d(3, 3, 3)
            self.hardtanh = torch.nn.Hardtanh()
            self.adaptive_avg_pool2d = torch.nn.AdaptiveAvgPool2d((1, 1))

        def forward(self, x):
            x = self.conv(x)
            x = self.adaptive_avg_pool2d(x)
            x = self.hardtanh(x)
            x = torch.mean(x)
            return x

    class Conv2dWithTwoLinearPermute(torch.nn.Module):
        def __init__(self) -> None:
            super().__init__()
            self.conv = torch.nn.Conv2d(3, 16, 3)
            self.linear1 = torch.nn.Linear(16, 8, bias=False)
            self.linear2 = torch.nn.Linear(8, 8)

        def forward(self, x):
            conv_out = self.conv(x)
            permute_out = torch.permute(conv_out, (0, 2, 3, 1))
            return self.linear2(self.linear1(permute_out))

    class Conv2dWithTwoLinear(torch.nn.Module):
        def __init__(self) -> None:
            super().__init__()
            self.conv = torch.nn.Conv2d(3, 16, 3)
            self.linear1 = torch.nn.Linear(64, 8, bias=False)
            self.linear2 = torch.nn.Linear(8, 8)

        def forward(self, x):
            conv_out = self.conv(x)
            reshape_out = torch.reshape(conv_out, (2, 64))
            return self.linear2(self.linear1(reshape_out))

    class ConvLinearWPermute(torch.nn.Module):
        def __init__(self) -> None:
            super().__init__()
            self.conv = torch.nn.Conv2d(3, 8, 3)
            self.linear1 = torch.nn.Linear(8, 8)

        def forward(self, x):
            conv_out = self.conv(x)
            permute_out = torch.permute(conv_out, (0, 2, 3, 1))
            return self.linear1(permute_out)

    class TwoLinearModule(torch.nn.Module):
        def __init__(self) -> None:
            super().__init__()
            self.linear1 = torch.nn.Linear(8, 16, bias=False)
            self.linear2 = torch.nn.Linear(16, 8)

        def forward(self, x):
            return self.linear2(self.linear1(x))

    class ConvMaxPool2d(torch.nn.Module):
        def __init__(self) -> None:
            super().__init__()
            self.conv = torch.nn.Conv2d(2, 2, 1)
            self.pool = torch.nn.MaxPool2d(1, 1)

        def forward(self, x):
            x = self.conv(x)
            x = self.pool(x)
            return x

    class ConvWithAdaptiveAvgPool2d(torch.nn.Module):
        def __init__(self) -> None:
            super().__init__()
            self.conv = torch.nn.Conv2d(3, 3, 3)
            self.adaptive_avg_pool2d = torch.nn.AdaptiveAvgPool2d((1, 1))

        def forward(self, x):
            x = self.conv(x)
            x = self.adaptive_avg_pool2d(x)
            return x

    class ConvWithBNRelu(torch.nn.Module):
        def __init__(self, relu, dim=2, bn=True, bias=True):
            super().__init__()
            convs = {1: torch.nn.Conv1d, 2: torch.nn.Conv2d}
            bns = {1: torch.nn.BatchNorm1d, 2: torch.nn.BatchNorm2d}
            self.conv = convs[dim](3, 3, 3, bias=bias)

            if bn:
                self.bn = bns[dim](3)
            else:
                self.bn = torch.nn.Identity()
            if relu:
                self.relu = torch.nn.ReLU()
            else:
                self.relu = torch.nn.Identity()

        def forward(self, x):
            x = self.conv(x)
            x = self.bn(x)
            return self.relu(x)

    class ConvTWithBNRelu(torch.nn.Module):
        def __init__(self, relu, dim=2, bn=True, bias=True):
            super().__init__()
            convts = {1: torch.nn.ConvTranspose1d, 2: torch.nn.ConvTranspose2d}
            bns = {1: torch.nn.BatchNorm1d, 2: torch.nn.BatchNorm2d}
            self.convt = convts[dim](3, 3, 3, bias=bias)

            if bn:
                self.bn = bns[dim](3)
            else:
                self.bn = torch.nn.Identity()
            if relu:
                self.relu = torch.nn.ReLU()
            else:
                self.relu = torch.nn.Identity()

        def forward(self, x):
            x = self.convt(x)
            x = self.bn(x)
            return self.relu(x)

    class Conv2dThenConv1d(torch.nn.Module):
        def __init__(self) -> None:
            super().__init__()
            self.conv1d = torch.nn.Conv1d(3, 3, 3)
            self.conv2d = torch.nn.Conv2d(3, 3, 3)

        def forward(self, x):
            x = self.conv2d(x)
            x = x.squeeze(0)
            x = self.conv1d(x)
            return x

        def example_inputs(self):
            return (torch.randn(1, 3, 5, 5),)

    class Conv2dWithCat(torch.nn.Module):
        def __init__(self) -> None:
            super().__init__()
            self.conv1 = torch.nn.Conv2d(3, 3, 3)
            self.conv2 = torch.nn.Conv2d(3, 3, 3)

        def forward(self, x, y):
            x = self.conv1(x)
            y = self.conv2(y)
            z = torch.cat([x, y], dim=1)
            return z

    class Conv2dWithTwoCat(torch.nn.Module):
        def __init__(self) -> None:
            super().__init__()
            self.conv1 = torch.nn.Conv2d(3, 3, 3)
            self.conv2 = torch.nn.Conv2d(3, 3, 3)

        def forward(self, x1, x2, x3, x4):
            x1 = self.conv1(x1)
            x2 = self.conv2(x2)
            y = torch.cat([x1, x2], dim=1)
            z = x3 + x4
            w = torch.cat([z, y])
            return w

    class ThreeAdd(torch.nn.Module):
        def forward(self, x1, x2, x3, x4):
            y = x1 + x2
            z = x3 + x4
            w = y + z
            return w

    class EmbeddingModule(torch.nn.Module):
        def __init__(self) -> None:
            super().__init__()
            self.emb = torch.nn.Embedding(num_embeddings=10, embedding_dim=12)

        def forward(self, indices):
            return self.emb(indices)

    class EmbeddingConvLinearModule(torch.nn.Module):
        def __init__(self) -> None:
            super().__init__()
            self.emb = torch.nn.Embedding(num_embeddings=10, embedding_dim=8)
            self.conv = torch.nn.Conv2d(8, 16, (1, 3))
            self.linear = torch.nn.Linear(16, 8)

        def forward(self, indices):
            embeddings = self.emb(indices)
            embeddings = torch.unsqueeze(embeddings, dim=0)
            embeddings = torch.permute(embeddings, (0, 3, 1, 2))
            conv_out = self.conv(embeddings)
            conv_out = torch.permute(conv_out, (0, 2, 3, 1))
            conv_out = torch.squeeze(conv_out, dim=0)
            return self.linear(conv_out)

    class AddInplaceAdd(torch.nn.Module):
        def forward(self, x, y):
            x = x + y
            x += y
            return x

    class MulInplaceMul(torch.nn.Module):
        def forward(self, x, y):
            x = x * y
            x *= y
            return x

    class AddMulScalar(torch.nn.Module):
        def forward(self, x):
            x = x + 3
            x = x * 3
            x += 3
            x *= 3
            return x

    class ConvBnReLU2dAndLinearReLU(torch.nn.Module):
        def __init__(self) -> None:
            super().__init__()
            self.conv_bn_relu = TestHelperModules.ConvWithBNRelu(relu=True)
            self.linear = torch.nn.Linear(3, 8, bias=False)
            self.relu = torch.nn.ReLU()

        def forward(self, x):
            x = self.conv_bn_relu(x)
            permute_out = torch.permute(x, (0, 2, 3, 1))
            linear_out = self.linear(permute_out)
            return linear_out

    class GroupwiseConv2d(torch.nn.Module):
        def __init__(self) -> None:
            super().__init__()
            self.conv = torch.nn.Conv2d(4, 4, 3, groups=2)

        def forward(self, x):
            return self.conv(x)

        def example_inputs(self):
            return (torch.randn(2, 4, 10, 10),)

    class LinearReluModel(torch.nn.Module):
        def __init__(self) -> None:
            super().__init__()
            self.fc = torch.nn.Linear(5, 5).to(dtype=torch.float)
            self.relu = torch.nn.ReLU()

        def forward(self, x):
            x = self.relu(self.fc(x))
            return x

def _generate_qdq_quantized_model(
    mod, inputs, is_qat=False, is_dynamic=False, quantizer=None
):

    def get_default_quantizer(is_qat, is_dynamic):
        quantizer = X86InductorQuantizer()
        quantizer.set_global(
            xiq.get_default_x86_inductor_quantization_config(
                is_qat=is_qat, is_dynamic=is_dynamic
            )
        )
        return quantizer

    maybe_no_grad = contextlib.nullcontext() if is_qat else torch.no_grad()
    with maybe_no_grad:
        export_model = export_for_training(
            mod,
            inputs,
        ).module()
        quantizer = (
            quantizer if quantizer else get_default_quantizer(is_qat, is_dynamic)
        )
        prepare_model = (
            prepare_qat_pt2e(export_model, quantizer)
            if is_qat
            else prepare_pt2e(export_model, quantizer)
        )
        prepare_model(*inputs)
        torch.ao.quantization.move_exported_model_to_eval(prepare_model)
        convert_model = convert_pt2e(prepare_model)
        return convert_model<|MERGE_RESOLUTION|>--- conflicted
+++ resolved
@@ -1247,11 +1247,7 @@
         export_with_dynamic_shape=False,
         is_qat=False,
         is_debug_mode=False,
-<<<<<<< HEAD
-        capture_pre_autograd_graph_node_occurrence=None,
-=======
         training_ir_node_occurrence=None,
->>>>>>> 9b2e453e
     ):
         # resetting dynamo cache
         torch._dynamo.reset()
@@ -1310,15 +1306,9 @@
             for k, v in PT2EQuantizationTestCase._MAP_TO_FX_TRACED_OPS.items():
                 if k in expected_node_occurrence:
                     node_occurrence[ns.call_function(v)] = expected_node_occurrence[k]
-<<<<<<< HEAD
-            if capture_pre_autograd_graph_node_occurrence is not None:
-                node_occurrence = {
-                    ns.call_function(k): v for k, v in capture_pre_autograd_graph_node_occurrence.items()
-=======
             if training_ir_node_occurrence is not None:
                 node_occurrence = {
                     ns.call_function(k): v for k, v in training_ir_node_occurrence.items()
->>>>>>> 9b2e453e
                 }
             self.checkGraphModuleNodes(m_fx, expected_node_occurrence=node_occurrence)
             fx_quant_output = m_fx(*example_inputs)
