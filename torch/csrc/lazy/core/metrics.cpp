#include <torch/csrc/lazy/core/metrics.h>

#include <c10/util/Logging.h>
#include <c10/util/irange.h>
#include <torch/csrc/lazy/backend/backend_interface.h>
#include <torch/csrc/lazy/core/config.h>
#include <torch/csrc/lazy/core/helpers.h>
#include <torch/csrc/lazy/core/util.h>

#include <algorithm>
#include <chrono>
#include <cmath>
#include <sstream>

namespace torch {
namespace lazy {
namespace {

const std::vector<double>* ReadEnvPercentiles() {
  std::vector<std::string> percentiles_list =
      StrSplit(FLAGS_torch_lazy_metrics_percentiles, ':');
  std::unique_ptr<std::vector<double>> metrics_percentiles =
      std::make_unique<std::vector<double>>();
  for (auto& pct_str : percentiles_list) {
    double pct = std::stod(pct_str);
    TORCH_CHECK(pct > 0.0 && pct < 1.0, "Invalid percentile: ", pct);
    metrics_percentiles->push_back(pct);
  }
  std::sort(metrics_percentiles->begin(), metrics_percentiles->end());
  return metrics_percentiles.release();
}

const std::vector<double>& GetPercentiles() {
  static const std::vector<double>* metrics_percentiles = ReadEnvPercentiles();
  return *metrics_percentiles;
}

void EmitMetricInfo(
    const std::string& name,
    MetricData* data,
    std::stringstream* ss) {
  double accumulator = 0.0;
  size_t total_samples = 0;
  std::vector<Sample> samples = data->Samples(&accumulator, &total_samples);
  (*ss) << "Metric: " << name << std::endl;
  (*ss) << "  TotalSamples: " << total_samples << std::endl;
  (*ss) << "  Accumulator: " << data->Repr(accumulator) << std::endl;
  if (!samples.empty()) {
    double total = 0.0;
    for (auto& sample : samples) {
      total += sample.value;
    }
    int64_t delta_time =
        samples.back().timestamp_ns - samples.front().timestamp_ns;
    if (delta_time > 0) {
<<<<<<< HEAD
      double value_sec = 1e6 * (total / (delta_time / 1000.0));
      (*ss) << "  ValueRate: " << data->Repr(value_sec) << " / second"
            << std::endl;
      double count_sec =
          1e6 * (static_cast<double>(samples.size()) / (delta_time / 1000.0));
      (*ss) << "  Rate: " << count_sec << " / second" << std::endl;
=======
      double value_sec =
          1e6 * (total / (static_cast<double>(delta_time) / 1000.0));
      (*ss) << "  ValueRate: " << data->Repr(value_sec) << " / second" << '\n';
      double count_sec = 1e6 *
          (static_cast<double>(samples.size()) /
           (static_cast<double>(delta_time) / 1000.0));
      (*ss) << "  Rate: " << count_sec << " / second" << '\n';
>>>>>>> 47a515d2
    }
  }

  const std::vector<double>& metrics_percentiles = GetPercentiles();
  std::sort(
      samples.begin(), samples.end(), [](const Sample& s1, const Sample& s2) {
        return s1.value < s2.value;
      });
  (*ss) << "  Percentiles: ";
  for (const auto i : c10::irange(metrics_percentiles.size())) {
    size_t index = static_cast<size_t>(
        metrics_percentiles[i] * static_cast<double>(samples.size()));
    if (i > 0) {
      (*ss) << "; ";
    }
    (*ss) << (metrics_percentiles[i] * 100.0)
          << "%=" << data->Repr(samples[index].value);
  }
  (*ss) << std::endl;
}

void EmitCounterInfo(
    const std::string& name,
    CounterData* data,
    std::stringstream* ss) {
  (*ss) << "Counter: " << name << std::endl;
  (*ss) << "  Value: " << data->Value() << std::endl;
}

template <typename T, typename G>
const typename T::mapped_type& MapInsert(
    T* cont,
    const typename T::key_type& key,
    const G& gen) {
  auto it = cont->find(key);
  if (it == cont->end()) {
    it = cont->emplace(key, gen()).first;
  }
  return it->second;
}

} // namespace

MetricsArena* MetricsArena::Get() {
  static MetricsArena* arena = new MetricsArena();
  return arena;
}

void MetricsArena::ResetCounters() {
  for (auto& pair : counters_) {
    if (pair.second) {
      pair.second->Reset();
    }
  }
}

void MetricsArena::ResetMetrics() {
  for (auto& pair : metrics_) {
    if (pair.second) {
      pair.second->Reset();
    }
  }
}

void MetricsArena::RegisterMetric(
    const std::string& name,
    MetricReprFn repr_fn,
    size_t max_samples,
    std::shared_ptr<MetricData>* data) {
  std::lock_guard<std::mutex> lock(lock_);
  if (*data == nullptr) {
    *data = MapInsert(&metrics_, name, [&]() {
      return std::make_shared<MetricData>(std::move(repr_fn), max_samples);
    });
  }
}

void MetricsArena::RegisterCounter(
    const std::string& name,
    std::shared_ptr<CounterData>* data) {
  std::lock_guard<std::mutex> lock(lock_);
  if (*data == nullptr) {
    *data = MapInsert(
        &counters_, name, []() { return std::make_shared<CounterData>(); });
  }
}

void MetricsArena::ForEachMetric(
    const std::function<void(const std::string&, MetricData*)>& metric_func) {
  std::lock_guard<std::mutex> lock(lock_);
  for (auto& name_data : metrics_) {
    if (!name_data.second->IsValid()) {
      continue;
    }
    metric_func(name_data.first, name_data.second.get());
  }
}

void MetricsArena::ForEachCounter(
    const std::function<void(const std::string&, CounterData*)>& counter_func) {
  std::lock_guard<std::mutex> lock(lock_);
  for (auto& name_data : counters_) {
    if (!name_data.second->IsValid())
      continue;
    counter_func(name_data.first, name_data.second.get());
  }
}

std::vector<std::string> MetricsArena::GetMetricNames() {
  std::vector<std::string> names;
  ForEachMetric([&names](const std::string& name, MetricData* data) {
    names.push_back(name);
  });
  return names;
}

MetricData* MetricsArena::GetMetric(const std::string& name) {
  std::lock_guard<std::mutex> lock(lock_);
  auto it = metrics_.find(name);
  if (it == metrics_.end()) {
    return nullptr;
  }
  return it->second->IsValid() ? it->second.get() : nullptr;
}

std::vector<std::string> MetricsArena::GetCounterNames() {
  std::vector<std::string> names;
  ForEachCounter([&names](const std::string& name, CounterData* data) {
    names.push_back(name);
  });
  return names;
}

CounterData* MetricsArena::GetCounter(const std::string& name) {
  std::lock_guard<std::mutex> lock(lock_);
  auto it = counters_.find(name);
  if (it == counters_.end()) {
    return nullptr;
  }
  return it->second->IsValid() ? it->second.get() : nullptr;
}

MetricData::MetricData(MetricReprFn repr_fn, size_t max_samples)
    : repr_fn_(std::move(repr_fn)), samples_(max_samples) {}

void MetricData::AddSample(int64_t timestamp_ns, double value) {
  std::lock_guard<std::mutex> lock(lock_);
  size_t position = count_ % samples_.size();
  ++count_;
  accumulator_ += value;
  samples_[position] = Sample(timestamp_ns, value);
}

double MetricData::Accumulator() const {
  std::lock_guard<std::mutex> lock(lock_);
  return accumulator_;
}

size_t MetricData::TotalSamples() const {
  std::lock_guard<std::mutex> lock(lock_);
  return count_;
}

std::vector<Sample> MetricData::Samples(
    double* accumulator,
    size_t* total_samples) const {
  std::lock_guard<std::mutex> lock(lock_);
  std::vector<Sample> samples;
  if (count_ <= samples_.size()) {
    samples.insert(
        samples.end(),
        samples_.begin(),
        samples_.begin() + static_cast<std::ptrdiff_t>(count_));
  } else {
    size_t position = count_ % samples_.size();
    samples.insert(
        samples.end(),
        samples_.begin() + static_cast<std::ptrdiff_t>(position),
        samples_.end());
    samples.insert(
        samples.end(),
        samples_.begin(),
        samples_.begin() + static_cast<std::ptrdiff_t>(position));
  }
  if (accumulator != nullptr) {
    *accumulator = accumulator_;
  }
  if (total_samples != nullptr) {
    *total_samples = count_;
  }
  return samples;
}

void MetricData::Reset() {
  std::lock_guard<std::mutex> lock(lock_);
  count_ = 0;
  // Don't clear. samples_ are init with placeholders.
  samples_ = std::vector<Sample>(samples_.size());
  accumulator_ = 0.0;
}

Metric::Metric(std::string name, MetricReprFn repr_fn, size_t max_samples)
    : name_(std::move(name)),
      repr_fn_(std::move(repr_fn)),
      max_samples_(
          max_samples != 0 ? max_samples : FLAGS_torch_lazy_metrics_samples),
      data_(nullptr) {}

double Metric::Accumulator() const {
  return GetData()->Accumulator();
}

void Metric::AddSample(int64_t timestamp_ns, double value) {
  GetData()->AddSample(timestamp_ns, value);
}

void Metric::AddSample(double value) {
  GetData()->AddSample(NowNs(), value);
}

std::vector<Sample> Metric::Samples(double* accumulator, size_t* total_samples)
    const {
  return GetData()->Samples(accumulator, total_samples);
}

std::string Metric::Repr(double value) const {
  return GetData()->Repr(value);
}

MetricData* Metric::GetData() const {
  MetricData* data = data_.load();
  if (C10_UNLIKELY(data == nullptr)) {
    // The RegisterMetric() API is a synchronization point, and even if multiple
    // threads enters it, the data will be created only once.
    MetricsArena* arena = MetricsArena::Get();
    arena->RegisterMetric(name_, repr_fn_, max_samples_, &data_ptr_);
    // Even if multiple threads will enter this IF statement, they will all
    // fetch the same value, and hence store the same value below.
    data = data_ptr_.get();
    data_.store(data);
  }
  return data;
}

Counter::Counter(std::string name) : name_(std::move(name)), data_(nullptr) {}

CounterData* Counter::GetData() const {
  CounterData* data = data_.load();
  if (C10_UNLIKELY(data == nullptr)) {
    // The RegisterCounter() API is a synchronization point, and even if
    // multiple threads enters it, the data will be created only once.
    MetricsArena* arena = MetricsArena::Get();
    arena->RegisterCounter(name_, &data_ptr_);
    // Even if multiple threads will enter this IF statement, they will all
    // fetch the same value, and hence store the same value below.
    data = data_ptr_.get();
    data_.store(data);
  }
  return data;
}

std::string MetricFnValue(double value) {
  std::stringstream ss;
  ss.precision(2);
  ss << std::fixed << value;
  return ss.str();
}

std::string MetricFnBytes(double value) {
  static const std::array<const char*, 6> kSizeSuffixes{
      "B", "KB", "MB", "GB", "TB", "PB"};
  unsigned sfix = 0;
  for (; (sfix + 1) < kSizeSuffixes.size() && value >= 1024.0; ++sfix) {
    value /= 1024.0;
  }
  std::stringstream ss;
  ss.precision(2);
  ss << std::fixed << value << kSizeSuffixes[sfix];
  return ss.str();
}

std::string MetricFnTime(double value) {
  struct TimePart {
    const char* suffix;
    double scaler;
    int width;
    int precision;
    char fill;
  };
  static const std::array<TimePart, 6> time_parts{
      {{"d", 86400.0 * 1e9, 2, 0, '0'},
       {"h", 3600.0 * 1e9, 2, 0, '0'},
       {"m", 60.0 * 1e9, 2, 0, '0'},
       {"s", 1e9, 2, 0, '0'},
       {"ms", 1e6, 3, 0, '0'},
       {"us", 1e3, 7, 3, '0'}}};
  int count = 0;
  std::stringstream ss;
  for (const auto i : c10::irange(time_parts.size())) {
    const TimePart& part = time_parts[i];
    double ctime = value / part.scaler;
    if (ctime >= 1.0 || count > 0 || i + 1 == time_parts.size()) {
      ss.precision(part.precision);
      ss.width(part.width);
      ss.fill(part.fill);
      ss << std::fixed << ctime << part.suffix;
      value -= std::floor(ctime) * part.scaler;
      ++count;
    }
  }
  return ss.str();
}

std::string CreateMetricReport() {
  MetricsArena* arena = MetricsArena::Get();
  std::stringstream ss;
  arena->ForEachMetric([&ss](const std::string& name, MetricData* data) {
    EmitMetricInfo(name, data, &ss);
  });
  arena->ForEachCounter([&ss](const std::string& name, CounterData* data) {
    EmitCounterInfo(name, data, &ss);
  });

  // Append the backend metrics report
  ss << getBackend()->CreateMetricReport();
  return ss.str();
}

std::string CreateMetricReport(
    const std::vector<std::string>& counter_names,
    const std::vector<std::string>& metric_names) {
  MetricsArena* arena = MetricsArena::Get();
  std::stringstream ss;
  std::set<std::string> metric_name_set(
      metric_names.begin(), metric_names.end());
  arena->ForEachMetric(
      [&ss, &metric_name_set](const std::string& name, MetricData* data) {
        if (metric_name_set.find(name) != metric_name_set.end()) {
          EmitMetricInfo(name, data, &ss);
        }
      });
  std::set<std::string> counter_name_set(
      counter_names.begin(), counter_names.end());
  arena->ForEachCounter(
      [&ss, &counter_name_set](const std::string& name, CounterData* data) {
        if (counter_name_set.find(name) != counter_name_set.end()) {
          EmitCounterInfo(name, data, &ss);
        }
      });

  static std::string fall_back_counter_prefix = "aten::";
  arena->ForEachCounter([&ss](const std::string& name, CounterData* data) {
    if (name.rfind(fall_back_counter_prefix, 0) == 0) {
      // it might emit duplicated counter if user also specified exact aten
      // counter in the `counter_names` but it should be very rare.
      EmitCounterInfo(name, data, &ss);
    }
  });
  return ss.str();
}

std::vector<std::string> GetMetricNames() {
  return MetricsArena::Get()->GetMetricNames();
}

MetricData* GetMetric(const std::string& name) {
  return MetricsArena::Get()->GetMetric(name);
}

std::vector<std::string> GetCounterNames() {
  return MetricsArena::Get()->GetCounterNames();
}

CounterData* GetCounter(const std::string& name) {
  return MetricsArena::Get()->GetCounter(name);
}

int64_t NowNs() {
  auto now = std::chrono::high_resolution_clock::now();
  return std::chrono::duration_cast<std::chrono::nanoseconds>(
             now.time_since_epoch())
      .count();
}

} // namespace lazy
} // namespace torch<|MERGE_RESOLUTION|>--- conflicted
+++ resolved
@@ -12,8 +12,7 @@
 #include <cmath>
 #include <sstream>
 
-namespace torch {
-namespace lazy {
+namespace torch::lazy {
 namespace {
 
 const std::vector<double>* ReadEnvPercentiles() {
@@ -42,9 +41,9 @@
   double accumulator = 0.0;
   size_t total_samples = 0;
   std::vector<Sample> samples = data->Samples(&accumulator, &total_samples);
-  (*ss) << "Metric: " << name << std::endl;
-  (*ss) << "  TotalSamples: " << total_samples << std::endl;
-  (*ss) << "  Accumulator: " << data->Repr(accumulator) << std::endl;
+  (*ss) << "Metric: " << name << '\n';
+  (*ss) << "  TotalSamples: " << total_samples << '\n';
+  (*ss) << "  Accumulator: " << data->Repr(accumulator) << '\n';
   if (!samples.empty()) {
     double total = 0.0;
     for (auto& sample : samples) {
@@ -53,14 +52,6 @@
     int64_t delta_time =
         samples.back().timestamp_ns - samples.front().timestamp_ns;
     if (delta_time > 0) {
-<<<<<<< HEAD
-      double value_sec = 1e6 * (total / (delta_time / 1000.0));
-      (*ss) << "  ValueRate: " << data->Repr(value_sec) << " / second"
-            << std::endl;
-      double count_sec =
-          1e6 * (static_cast<double>(samples.size()) / (delta_time / 1000.0));
-      (*ss) << "  Rate: " << count_sec << " / second" << std::endl;
-=======
       double value_sec =
           1e6 * (total / (static_cast<double>(delta_time) / 1000.0));
       (*ss) << "  ValueRate: " << data->Repr(value_sec) << " / second" << '\n';
@@ -68,7 +59,6 @@
           (static_cast<double>(samples.size()) /
            (static_cast<double>(delta_time) / 1000.0));
       (*ss) << "  Rate: " << count_sec << " / second" << '\n';
->>>>>>> 47a515d2
     }
   }
 
@@ -87,15 +77,15 @@
     (*ss) << (metrics_percentiles[i] * 100.0)
           << "%=" << data->Repr(samples[index].value);
   }
-  (*ss) << std::endl;
+  (*ss) << '\n';
 }
 
 void EmitCounterInfo(
     const std::string& name,
     CounterData* data,
     std::stringstream* ss) {
-  (*ss) << "Counter: " << name << std::endl;
-  (*ss) << "  Value: " << data->Value() << std::endl;
+  (*ss) << "Counter: " << name << '\n';
+  (*ss) << "  Value: " << data->Value() << '\n';
 }
 
 template <typename T, typename G>
@@ -453,5 +443,4 @@
       .count();
 }
 
-} // namespace lazy
-} // namespace torch+} // namespace torch::lazy