#include <torch/csrc/distributed/rpc/utils.h>

#include <fmt/format.h>
#include <torch/csrc/autograd/profiler.h>
#include <torch/csrc/distributed/autograd/rpc_messages/cleanup_autograd_context_req.h>
#include <torch/csrc/distributed/autograd/rpc_messages/cleanup_autograd_context_resp.h>
#include <torch/csrc/distributed/autograd/rpc_messages/propagate_gradients_req.h>
#include <torch/csrc/distributed/autograd/rpc_messages/propagate_gradients_resp.h>
#include <torch/csrc/distributed/autograd/rpc_messages/rpc_with_autograd.h>
#include <torch/csrc/distributed/autograd/rpc_messages/rpc_with_profiling_req.h>
#include <torch/csrc/distributed/autograd/rpc_messages/rpc_with_profiling_resp.h>
#include <torch/csrc/distributed/autograd/rpc_messages/rref_backward_req.h>
#include <torch/csrc/distributed/autograd/rpc_messages/rref_backward_resp.h>
#include <torch/csrc/distributed/autograd/utils.h>
#include <torch/csrc/distributed/rpc/profiler/remote_profiler_manager.h>
#include <torch/csrc/distributed/rpc/python_call.h>
#include <torch/csrc/distributed/rpc/python_remote_call.h>
#include <torch/csrc/distributed/rpc/python_resp.h>
#include <torch/csrc/distributed/rpc/rref_proto.h>
#include <torch/csrc/distributed/rpc/script_call.h>
#include <torch/csrc/distributed/rpc/script_remote_call.h>
#include <torch/csrc/distributed/rpc/script_resp.h>
#include <torch/csrc/jit/serialization/pickler.h>
#include <torch/csrc/jit/serialization/unpickler.h>

#include <c10/util/irange.h>

using namespace torch::autograd::profiler;

namespace torch::distributed::rpc {
namespace {
void processRemoteProfiledEvents(
    autograd::RpcWithProfilingResp& rpcWithProfilingResp) {
  // Check if the profiler is enabled
  auto enabled = profilerEnabled();
  TORCH_CHECK(
      enabled,
      "Profiler was expected to be enabled. This can happen in callback "
      " continuations that run in different threads, and the TLS of the "
      " profiler was not propagated.");
  std::vector<LegacyEvent> events = rpcWithProfilingResp.getProfiledEvents();
  const auto& profilingId = rpcWithProfilingResp.getProfilingId();
  auto& remoteProfilerManager = RemoteProfilerManager::getInstance();
  auto key = remoteProfilerManager.retrieveRPCProfilingKey(profilingId);
  remoteProfilerManager.eraseKey(profilingId);
  auto keyPrefixStr = key + rpc::REMOTE_PROFILING_KEY_PREFIX;
  std::for_each(
      events.begin(), events.end(), [&keyPrefixStr](LegacyEvent& event) {
        std::string name = keyPrefixStr + std::string(event.name());
        event.setName(at::StringView(name));
      });
  // Add event list to the thread local profiler.
  addEventList(std::move(events));
}

} // namespace

const std::string kRPCErrorPrefix = std::string("RPCErr");

RPCErrorType getRPCErrorType(const JitFuture& jitFuture) {
  TORCH_INTERNAL_ASSERT(
      jitFuture.hasError(),
      "JitFuture of Message passed to getRPCErrorType does not have an error.");

  // Attempt to parse for error string given by makeRPCError, otherwise return
  // unknown error.
  // Note that this function expects errors formatted with makeRPCError().
  auto err = jitFuture.tryRetrieveErrorMessage();
  size_t pos = err.find(kRPCErrorPrefix);
  if (pos != std::string::npos) {
    // Parse the RPCErrorType.
    auto errStartIdx =
        pos + torch::distributed::rpc::kRPCErrorPrefix.size() + 1;
    auto errEndIdx = err.find(':', errStartIdx);
    if (errEndIdx == std::string::npos) {
      // Indicates error was not formatted correctly.
      return RPCErrorType::UNKNOWN_ERROR;
    }
    auto errStr = err.substr(errStartIdx, errEndIdx - errStartIdx);
    auto errType = static_cast<RPCErrorType>(std::stoi(errStr));
    return errType;
  } else {
    return RPCErrorType::UNKNOWN_ERROR;
  }
}

std::string makeRPCError(
    const std::string& rpcErrorStr,
    RPCErrorType errorType) {
  return fmt::format(
      "{}:{}:{}",
      torch::distributed::rpc::kRPCErrorPrefix,
      static_cast<int>(errorType),
      rpcErrorStr);
}

std::unique_ptr<RpcCommandBase> deserializeRequest(const Message& request) {
  switch (request.type()) {
    case MessageType::SCRIPT_CALL: {
      return ScriptCall::fromMessage(request);
    }
    case MessageType::PYTHON_CALL: {
      return PythonCall::fromMessage(request);
    }
    case MessageType::SCRIPT_REMOTE_CALL: {
      return ScriptRemoteCall::fromMessage(request);
    }
    case MessageType::PYTHON_REMOTE_CALL: {
      return PythonRemoteCall::fromMessage(request);
    }
    case MessageType::SCRIPT_RREF_FETCH_CALL: {
      return ScriptRRefFetchCall::fromMessage(request);
    }
    case MessageType::PYTHON_RREF_FETCH_CALL: {
      return PythonRRefFetchCall::fromMessage(request);
    }
    case MessageType::RREF_USER_DELETE: {
      return RRefUserDelete::fromMessage(request);
    }
    case MessageType::RREF_CHILD_ACCEPT: {
      return RRefChildAccept::fromMessage(request);
    }
    case MessageType::RREF_FORK_REQUEST: {
      return RRefForkRequest::fromMessage(request);
    }
    case MessageType::FORWARD_AUTOGRAD_REQ: {
      return autograd::RpcWithAutograd::fromMessage(request);
    }
    case MessageType::BACKWARD_AUTOGRAD_REQ: {
      return autograd::PropagateGradientsReq::fromMessage(request);
    }
    case MessageType::CLEANUP_AUTOGRAD_CONTEXT_REQ: {
      return autograd::CleanupAutogradContextReq::fromMessage(request);
    }
    case MessageType::RUN_WITH_PROFILING_REQ: {
      return autograd::RpcWithProfilingReq::fromMessage(request);
    }
    case MessageType::RREF_BACKWARD_REQ: {
      return autograd::RRefBackwardReq::fromMessage(request);
    }
    default: {
      TORCH_INTERNAL_ASSERT(
          false, "Request type ", request.type(), " not supported.");
    }
  }
}

std::unique_ptr<RpcCommandBase> deserializeResponse(
    const Message& response,
    MessageType& wrappedMsgType) {
  switch (response.type()) {
    case MessageType::SCRIPT_RET: {
      return ScriptResp::fromMessage(response);
    }
    case MessageType::PYTHON_RET: {
      return PythonResp::fromMessage(response);
    }
    case MessageType::REMOTE_RET: {
      return RemoteRet::fromMessage(response);
    }
    case MessageType::SCRIPT_RREF_FETCH_RET: {
      return ScriptRRefFetchRet::fromMessage(response);
    }
    case MessageType::PYTHON_RREF_FETCH_RET: {
      return PythonRRefFetchRet::fromMessage(response);
    }
    case MessageType::RREF_ACK: {
      return RRefAck::fromMessage(response);
    }
    case MessageType::FORWARD_AUTOGRAD_RESP: {
      std::unique_ptr<RpcCommandBase> rpcPtr =
          autograd::RpcWithAutograd::fromMessage(response);
      RpcCommandBase& rpc = *rpcPtr;
      auto& rpcWithAutograd = static_cast<autograd::RpcWithAutograd&>(rpc);

      // Need to reverse the device map for the backward pass of distributed
      // autograd.
      DeviceMap reverseDeviceMap;
      for (const auto& mapEntry : rpcWithAutograd.deviceMap()) {
        reverseDeviceMap.insert({mapEntry.second, mapEntry.first});
      }

      // Attach 'recv' autograd function.
      addRecvRpcBackward(
          rpcWithAutograd.autogradMetadata(),
          rpcWithAutograd.tensors(),
          rpcWithAutograd.fromWorkerId(),
          reverseDeviceMap);

      wrappedMsgType = rpcWithAutograd.wrappedMessageType();

      return std::move(rpcWithAutograd).moveWrappedRpc();
    }
    case MessageType::BACKWARD_AUTOGRAD_RESP: {
      return autograd::PropagateGradientsResp::fromMessage(response);
    }
    case MessageType::CLEANUP_AUTOGRAD_CONTEXT_RESP: {
      return autograd::CleanupAutogradContextResp::fromMessage(response);
    }
    case MessageType::RUN_WITH_PROFILING_RESP: {
      std::unique_ptr<RpcCommandBase> rpcPtr =
          autograd::RpcWithProfilingResp::fromMessage(response);
      RpcCommandBase& rpc = *rpcPtr;
      auto& rpcWithProfilingResp =
          static_cast<autograd::RpcWithProfilingResp&>(rpc);
      // Process remotely profiled events.
      processRemoteProfiledEvents(rpcWithProfilingResp);

      wrappedMsgType = rpcWithProfilingResp.wrappedMessageType();
      auto wrappedRPC = std::move(rpcWithProfilingResp).moveWrappedRpc();
      return wrappedRPC;
    }
    case MessageType::RREF_BACKWARD_RESP: {
      return autograd::RRefBackwardResp::fromMessage(response);
    }
    default: {
      TORCH_INTERNAL_ASSERT(
          false, "Response type ", response.type(), " not supported.");
    }
  }
}

IValue deserializeResptoIValueInternal(
    RpcCommandBase& rpc,
    MessageType messageType) {
  switch (messageType) {
    case MessageType::SCRIPT_RET: {
      auto& ret = static_cast<ScriptResp&>(rpc);
      return ret.value();
    }
    default: {
      TORCH_INTERNAL_ASSERT(
          false,
          "Response type ",
          messageType,
          " is not supported to be deserialized to IValue.");
    }
  }
}

IValue deserializeRespToIValue(const Message& message) {
  MessageType msgType = message.type();
  auto response = deserializeResponse(message, msgType);
  return deserializeResptoIValueInternal(*response, msgType);
}

namespace {

// Helper for wireDeserialize() below.
//
// The format we use below looks like:
//    section_name_1 size_1\n
//    section_name_2 size_2\n
//    ..
//    \n
//    [sections in order]
//
// Sections themselves include:
//    - "payload" - the payload bits
//    - "meta"    - metadata for the unpickler
//    - "0" ...   - tensor sections for the unpickler
//
// Note that per the header comments, the format is subject to change,
// and is best used for rpcs, rather than persistent disk storage.
std::unordered_map<std::string, std::pair<const char*, size_t>>
parseWireSections(const void* data, size_t data_size) {
  const char* ptr = static_cast<const char*>(data);
  const char* endp = ptr + data_size;

  std::vector<std::pair<std::string, size_t>> headerEnts;
  bool ok = false;
  while (ptr != endp) {
    if (*ptr == '\n') {
      ok = true; // The only "correct" exit point.
      ++ptr;
      break;
    }
    // Parse name
    const char* namePtr = ptr;
    while (ptr != endp && *ptr != ' ') {
      ptr++;
    }
    if (ptr == endp) {
      break;
    }
    std::string name(namePtr, ptr - namePtr);
    if (++ptr == endp) {
      break; // past the ' '
    }
    // Parse size
    const char* sizePtr = ptr;
    while (ptr != endp && *ptr != '\n') {
      ptr++;
    }
    if (ptr == endp) {
      break;
    }
    size_t sz = std::stoll(std::string(sizePtr, ptr - sizePtr));
    headerEnts.emplace_back(name, sz);
    ++ptr; // past the '\n'
  }
  if (!ok) {
    TORCH_CHECK(false, "failed parse");
  }

  std::unordered_map<std::string, std::pair<const char*, size_t>> out;
  for (const auto& headerEnt : headerEnts) {
    out[headerEnt.first] = {ptr, headerEnt.second};
    ptr += headerEnt.second;
  }
  if (ptr != endp) {
    TORCH_CHECK(false, "failed bounds");
  }
  return out;
}

static const char* kMeta = "meta";
static const char* kPayload = "payload";
}; // namespace

c10::List<at::Tensor> cloneSparseTensors(
    const std::vector<at::Tensor>& tensors) {
  // Sanity-check: If the majority of bits don't need to go over the wire,
  // force a clone(). Some Tensors are effectively small views, only using
  // ~1% of the underlying Storage.
  auto worthRecopying = [](const at::Tensor& t) -> bool {
    if (!t.has_storage()) {
      return false; // avoid throwing below.
    }
    auto storageSize = t.storage().nbytes();
    auto usefulSize = t.element_size() * t.numel();
    constexpr size_t kMinMultiple = 2;
    constexpr size_t kMinRecopyBytes = 8ull * 1024;
    return storageSize >= kMinRecopyBytes &&
        storageSize >= usefulSize * kMinMultiple;
  };
  c10::List<at::Tensor> pTensors;
  pTensors.reserve(tensors.size());
  for (const auto& t : tensors) {
    pTensors.push_back(worthRecopying(t) ? t.clone() : t);
  }
  return pTensors;
}

std::string wireSerialize(
    const std::vector<char>& payload,
    const std::vector<at::Tensor>& tensors) {
  for (const auto& tensor : tensors) {
    TORCH_CHECK(
        tensor.device().is_cpu(),
        "ProcessGroup RPC backend only supports",
        " CPU tensors, please move your tensors to CPU before sending ",
        "them over RPC. Found tensor on device: ",
        tensor.device());
  }

  struct Ent {
    std::string name;
    const char* data;
    size_t size;
  };
  std::vector<Ent> entries;
  std::string metaEntry;
  std::vector<at::Tensor> tensorData;

  if (!payload.empty()) {
    entries.push_back({kPayload, payload.data(), payload.size()});
  }

  if (!tensors.empty()) {
    torch::jit::Pickler pickler([&](const void* buf, size_t sz) -> size_t {
      metaEntry.append(static_cast<const char*>(buf), sz);
      return sz;
    });
    pickler.protocol();
    pickler.pushIValue(cloneSparseTensors(tensors));
    pickler.stop();
    tensorData = pickler.tensorData();
    entries.push_back({kMeta, metaEntry.data(), metaEntry.size()});
    for (const auto i : c10::irange(tensorData.size())) {
      // Construct WritableTensorData for each tensor in the pickler tensorData
      // Since tensorData is in function scope, and getWritableTensorData just
      // record the tensors, the data() pointers stay valid for CPU tensors
      // Note that RPC serde doesn't support CUDA tensors yet, if we should
      // support CUDA tensor, we need to be careful since getWritableTensorData
      // converts CUDA tensor to cpu and data() might get destructed as we go
      // out of scope of this loop.
      auto writeableTensorData = jit::getWriteableTensorData(tensorData[i]);
      entries.push_back(
          {std::to_string(i),
           writeableTensorData.data(),
           writeableTensorData.sizeInBytes()});
    }
  }

  std::string header;
  size_t tot = 0;
  for (const auto& e : entries) {
    tot += e.size;
    header.append(e.name)
        .append(" ")
        .append(std::to_string(e.size))
        .append("\n");
  }
  header.push_back('\n');

  std::string out;
  out.reserve(header.size() + tot);
  out.append(header);
  for (const auto& e : entries) {
    out.append(e.data, e.size);
  }
  return out;
}

std::pair<std::vector<char>, std::vector<at::Tensor>> wireDeserialize(
    const void* data,
    size_t data_size) {
  auto sections = parseWireSections(data, data_size);

  std::vector<char> payload;
  auto payloadIt = sections.find(kPayload);
  if (payloadIt != sections.end() && payloadIt->second.second != 0) {
    payload.assign(
        payloadIt->second.first,
        payloadIt->second.first + payloadIt->second.second);
  }

  std::vector<at::Tensor> tensors;
  auto metaIt = sections.find(kMeta);
  if (metaIt != sections.end()) {
    const auto& metaData = metaIt->second;
    size_t metaDataPos = 0;
    auto metaDataReadFunc = [&](char* buf, size_t n) -> size_t {
      if (metaDataPos >= metaData.second || n == 0) {
        return 0;
      }
      size_t toCopy = std::min(metaDataPos + n, metaData.second) - metaDataPos;
      memcpy(buf, metaData.first + metaDataPos, toCopy);
      metaDataPos += toCopy;
      return toCopy;
    };
    auto sectionReadFunc = [&](const std::string& ename) -> at::DataPtr {
      auto it = sections.find(ename);
      if (it == sections.end()) {
        TORCH_CHECK(false, "Couldn't find entity " + ename);
      }
      const auto& idat = it->second;
      auto dptr = at::getCPUAllocator()->allocate(idat.second);
      if (idat.second != 0) {
        memcpy(dptr.get(), idat.first, idat.second);
      }
      return dptr;
    };

    // No need to pass typeResolver here, as it always processes string and
    // tensors only
    torch::jit::Unpickler unpickler(
        metaDataReadFunc, nullptr, nullptr, sectionReadFunc, {});
    auto ival = unpickler.parse_ivalue();
    for (auto&& t : ival.toTensorList()) {
      tensors.emplace_back(std::move(t));
    }
  }
  return {std::move(payload), std::move(tensors)};
}

void writeWrappedPayload(
    std::vector<char>& originalPayload,
    std::vector<char>& additionalPayload) {
  originalPayload.insert(
      originalPayload.end(),
      additionalPayload.begin(),
      additionalPayload.end());

  // Add size of the additional payload
  int64_t indexToWrite = static_cast<int64_t>(originalPayload.size());
  originalPayload.resize(originalPayload.size() + sizeof(int64_t));
<<<<<<< HEAD
  const int64_t additionalPayloadSize = additionalPayload.size();
=======
  const int64_t additionalPayloadSize =
      static_cast<int64_t>(additionalPayload.size());
>>>>>>> 9b2e453e
  torch::utils::THP_encodeBuffer(
      reinterpret_cast<uint8_t*>(originalPayload.data()) + indexToWrite,
      &additionalPayloadSize,
      torch::utils::THPByteOrder::THP_BIG_ENDIAN,
      1);
}

std::vector<at::IValue> readWrappedPayload(
    std::vector<char>& payload,
    const rpc::Message& message) {
  // Read the additional payload remove it from the payload.
  TORCH_INTERNAL_ASSERT(payload.size() >= sizeof(int64_t));
  size_t indexToRead = payload.size() - sizeof(int64_t);
<<<<<<< HEAD
=======
  int64_t additionalPayloadSize = 0;
>>>>>>> 9b2e453e
  torch::utils::THP_decodeBuffer(
      &additionalPayloadSize,
      reinterpret_cast<uint8_t*>(payload.data()) + indexToRead,
      torch::utils::THPByteOrder::THP_BIG_ENDIAN,
      1);
  payload.resize(indexToRead);

  TORCH_INTERNAL_ASSERT(
      additionalPayloadSize > 0 &&
          static_cast<int64_t>(payload.size()) > additionalPayloadSize,
      "Wrong payload sizes: payload.size() is ",
      payload.size(),
      " but additional payload size is ",
      additionalPayloadSize);
  auto wrappedPayloadBegin =
      static_cast<const char*>(message.payload().data()) + payload.size() -
      additionalPayloadSize;
  std::vector<torch::Tensor> tensorTable;
  IValue tuple = jit::unpickle(
      wrappedPayloadBegin,
      additionalPayloadSize,
      *rpc::RpcAgent::getCurrentRpcAgent()->getTypeResolver(),
      tensorTable);
  std::vector<at::IValue> tupleElements = tuple.toTupleRef().elements().vec();
  payload.resize(payload.size() - additionalPayloadSize);
  return tupleElements;
}

void populateRemoteProfiledEvents(
    std::vector<LegacyEvent>& profiledEvents,
    const ProfilerConfig& profilingConfig,
    const std::vector<std::vector<LegacyEvent>>& eventLists) {
  // Gather all events into a vector
  for (auto& l : eventLists) {
    for (auto& e : l) {
      profiledEvents.push_back(e);
    }
  }
  // find __start_profile event
  bool cudaProfilingEnabled = profilingConfig.state == ProfilerState::CUDA;
  const LegacyEvent* profilerStart = nullptr;

  for (auto& e : profiledEvents) {
    if (std::string(e.name()) == "__start_profile") {
      profilerStart = &e;
      break;
    }
  }
  // We should always find __start_profile.
  TORCH_CHECK(
      profilerStart != nullptr, "Expected to find __start_profile event.");

  if (cudaProfilingEnabled) {
    // Deserialized events don't have the corresponding CUDA events, making it
    // impossible to use cudaEventElapsedTime the receiving end. To avoid this,
    // find all push/pop pairs of CUDA events and set the corresponding CUDA
    // time to zero for the push event and to the elapsed time for the pop
    // event, to be used later for the elapsed CUDA time computation.
    std::unordered_map<at::RecordFunctionHandle, const LegacyEvent*>
        startEvents;
    for (auto& e : profiledEvents) {
      if (e.hasCuda()) {
        if (e.kind() == EventKind::PushRange) {
          startEvents[e.handle()] = &e;
        }
      }
    }
    for (auto& e : profiledEvents) {
      if (e.hasCuda()) {
        if (e.kind() == EventKind::PopRange) {
          auto it = startEvents.find(e.handle());
          if (it != startEvents.end()) {
            e.setCudaUs(static_cast<int64_t>(it->second->cudaElapsedUs(e)));
          } else {
            TORCH_WARN("Found a pop event without a corresponding push event");
            e.setCudaUs(0);
          }
        } else {
          e.setCudaUs(0);
        }
      }
    }
  }
}

} // namespace torch::distributed::rpc<|MERGE_RESOLUTION|>--- conflicted
+++ resolved
@@ -476,12 +476,8 @@
   // Add size of the additional payload
   int64_t indexToWrite = static_cast<int64_t>(originalPayload.size());
   originalPayload.resize(originalPayload.size() + sizeof(int64_t));
-<<<<<<< HEAD
-  const int64_t additionalPayloadSize = additionalPayload.size();
-=======
   const int64_t additionalPayloadSize =
       static_cast<int64_t>(additionalPayload.size());
->>>>>>> 9b2e453e
   torch::utils::THP_encodeBuffer(
       reinterpret_cast<uint8_t*>(originalPayload.data()) + indexToWrite,
       &additionalPayloadSize,
@@ -495,10 +491,7 @@
   // Read the additional payload remove it from the payload.
   TORCH_INTERNAL_ASSERT(payload.size() >= sizeof(int64_t));
   size_t indexToRead = payload.size() - sizeof(int64_t);
-<<<<<<< HEAD
-=======
   int64_t additionalPayloadSize = 0;
->>>>>>> 9b2e453e
   torch::utils::THP_decodeBuffer(
       &additionalPayloadSize,
       reinterpret_cast<uint8_t*>(payload.data()) + indexToRead,
