#ifdef USE_C10D_NCCL

#include <dlfcn.h>
#include <exception>
#include <map>
#include <mutex>
#include <sstream>
#include <stdexcept>
#include <tuple>
#include <utility>

#include <ATen/cuda/CUDAContext.h>
#include <ATen/cuda/CUDAGraph.h>
#include <c10/core/DeviceType.h>
#include <c10/cuda/CUDAAllocatorConfig.h>
#include <c10/cuda/CUDAGraphsC10Utils.h>
#include <c10/cuda/CUDAGuard.h>
#include <c10/util/CallOnce.h>
#include <c10/util/Exception.h>
#include <c10/util/Logging.h>
#include <c10/util/WaitCounter.h>
#include <c10/util/irange.h>
#include <c10/util/thread_name.h>
#include <torch/csrc/cuda/nccl.h>
#include <torch/csrc/distributed/c10d/NCCLUtils.hpp>
#include <torch/csrc/distributed/c10d/NanCheck.hpp>
#include <torch/csrc/distributed/c10d/ParamCommsUtils.hpp>
#include <torch/csrc/distributed/c10d/PrefixStore.hpp>
#include <torch/csrc/distributed/c10d/ProcessGroupNCCL.hpp>
#include <torch/csrc/distributed/c10d/TraceUtils.h>
#include <torch/csrc/distributed/c10d/Utils.hpp>
#include <torch/csrc/distributed/c10d/logger.hpp>
#include <torch/torch.h>
#include <optional>

namespace c10d {

constexpr const char* const kNCCLAbortedCommStoreKey = "NCCLABORTEDCOMM";

namespace {

#if defined(NCCL_MAJOR) && \
    ((NCCL_MAJOR > 2) || (NCCL_MAJOR == 2) && (NCCL_MINOR >= 10))
#define NCCL_HAS_AVG 1
#endif

// NCCL op mapping
const std::map<ReduceOp::RedOpType, ncclRedOp_t> ncclOp = {
    {ReduceOp::MIN, ncclMin},
    {ReduceOp::MAX, ncclMax},
    {ReduceOp::SUM, ncclSum},
    {ReduceOp::PRODUCT, ncclProd},
#ifdef NCCL_HAS_AVG
    {ReduceOp::AVG, ncclAvg},
#endif
};

// NCCL type typing
std::map<at::ScalarType, ncclDataType_t> ncclDataType = {
    {at::kChar, ncclInt8},
    {at::kByte, ncclUint8},
    {at::kFloat, ncclFloat},
    {at::kDouble, ncclDouble},
    {at::kInt, ncclInt32},
    {at::kLong, ncclInt64},
    {at::kHalf, ncclHalf},
    {at::kBool, ncclUint8},
    {at::kFloat8_e5m2, ncclUint8},
    {at::kFloat8_e4m3fn, ncclUint8},
    {at::kFloat8_e4m3fnuz, ncclUint8},
    {at::kFloat8_e5m2fnuz, ncclUint8},
#if HAS_NCCL_BF16_DATATYPE
    {at::kBFloat16, ncclBfloat16},
#endif
};

// Helper function that gets the data type and issues error if not supported
ncclDataType_t getNcclDataType(at::ScalarType type) {
  auto it = ncclDataType.find(type);
  TORCH_CHECK_WITH(
      TypeError,
      it != ncclDataType.end(),
      "Input tensor data type is not supported for NCCL process group: ",
      type);
  return it->second;
}

bool complexViewAsRealAllowed(const ReduceOp& reduceOp) {
  switch (reduceOp) {
    // NOLINTNEXTLINE(bugprone-branch-clone)
    case ReduceOp::SUM:
      return true;
    case ReduceOp::AVG:
      return true;
    case ReduceOp::PREMUL_SUM:
      return true;
    case ReduceOp::UNUSED:
      return true;
    default:
      return false;
  }
  return false;
}

#ifdef ENABLE_NCCL_PREMUL_SUM_SUPPORT
template <typename T, ncclDataType_t dataType>
ncclRedOpRAII unpackPreMulSum(
    const ReduceOp& reduceOp,
    const ncclComm_t& comm) {
  const auto* preMulSupplement =
      reinterpret_cast<NCCLPreMulSumSupplement*>(reduceOp.supplement_.get());
  ncclRedOp_t preMulSum{};
  bool has_tensor = preMulSupplement->tensor_factor.defined();
  auto residence = has_tensor ? ncclScalarDevice : ncclScalarHostImmediate;
  const T* ptr_factor = has_tensor
      ? preMulSupplement->tensor_factor.const_data_ptr<T>()
      : nullptr;
  T scalar_factor = T(preMulSupplement->double_factor);
  ncclRedOpCreatePreMulSum(
      &preMulSum,
      // https://docs.nvidia.com/deeplearning/nccl/user-guide/docs/api/ops.html#ncclredopcreatepremulsum
      // tells us that the scalar input is strictly a multiplier.
      // NOLINTNEXTLINE(cppcoreguidelines-pro-type-const-cast)
      /*scalar=*/has_tensor ? const_cast<T*>(ptr_factor) : &scalar_factor,
      dataType,
      residence,
      comm);
  return ncclRedOpRAII(preMulSum, comm);
}
#endif

ncclRedOpRAII getNcclReduceOp(
    const ReduceOp& reduceOp,
    at::Tensor& input,
    const ncclDataType_t& dataType,
    const ncclComm_t& comm) {
  try {
    if (input.scalar_type() == at::kBool) {
      if (reduceOp == ReduceOp::SUM) {
        // For bool tensors, map sum to max, which both represent a bitwise or.
        // This is to prevent overflow issues with sum, since we use uint8 to
        // represent a bool (see ncclDataType mapping).
        return ncclMax;
      }
#ifdef NCCL_HAS_AVG
      if (reduceOp == ReduceOp::AVG) {
        C10_THROW_ERROR(
            TypeError, "Cannot use ReduceOp.AVG with boolean inputs");
      }
#endif
    }
    if (reduceOp == ReduceOp::PREMUL_SUM) {
#ifdef ENABLE_NCCL_PREMUL_SUM_SUPPORT
      switch (dataType) {
        case ncclHalf:
          return unpackPreMulSum<at::Half, ncclHalf>(reduceOp, comm);
        case ncclFloat:
          return unpackPreMulSum<float, ncclFloat>(reduceOp, comm);
        case ncclDouble:
          return unpackPreMulSum<double, ncclDouble>(reduceOp, comm);
        default:
          C10_THROW_ERROR(
              TypeError, "PreMulSum Data type must be half, float, or double");
          return ncclRedOp_t{};
      }
#else
      C10_THROW_ERROR(ValueError, "PreMulSum requires NCCL>=2.11.1");
#endif
    }
    return ncclOp.at(reduceOp);
  } catch (const std::out_of_range&) {
    switch (reduceOp) {
      case ReduceOp::AVG:
        C10_THROW_ERROR(
            ValueError,
            c10::str(
                "AVG requires NCCL 2.10+. The current version is ",
                NCCL_MAJOR,
                ".",
                NCCL_MINOR));
        break;
      case ReduceOp::BAND:
        C10_THROW_ERROR(ValueError, "Cannot use ReduceOp.BAND with NCCL");
        break;
      case ReduceOp::BOR:
        C10_THROW_ERROR(ValueError, "Cannot use ReduceOp.BOR with NCCL");
        break;
      case ReduceOp::BXOR:
        C10_THROW_ERROR(ValueError, "Cannot use ReduceOp.BXOR with NCCL");
        break;
      default:
        C10_THROW_ERROR(ValueError, "Unhandled ReduceOp");
        break;
    }
  }
}

// Get a key string from device
inline std::string getKeyFromDevice(at::Device& device) {
  return std::to_string(device.index());
}

inline at::DeviceIndex getIndexFromDeviceKey(const std::string& deviceKey) {
  // initialize the device index to -1, which is an invalid value.
  int index = -1;
  try {
    index = std::stoi(deviceKey);
  } catch (const std::invalid_argument& e) {
    LOG(ERROR) << c10::str(
        "Invalid deviceKey: ", deviceKey, ",", e.what(), ".");
  } catch (const std::out_of_range& e) {
    LOG(ERROR) << "Out of range: " << e.what();
  }
  return static_cast<at::DeviceIndex>(index);
}

std::string getKeySendRecv(int myRank, int peer) {
  int lowRank = myRank < peer ? myRank : peer;
  int highRank = myRank < peer ? peer : myRank;
  std::string sendRecvPair =
      std::to_string(lowRank) + ":" + std::to_string(highRank);
  return sendRecvPair;
}

// Get device from tensor
inline at::Device getDevice(at::Tensor& tensor) {
  return tensor.device();
}

// [Sync Streams] Helper that lets the input ncclStreams to wait for the current
// stream. NCCL communications run on ncclStreams, but input tensors are
// allocated on different streams (i.e., current streams). Communications on
// ncclStreams cannot start before pending input tensor ops on current streams
// finish. Otherwise, ops on two streams might read/write same tensors
// concurrently.
//
// The synchronization above alone is not enough. We also need to make sure
// input tensors are not freed before their usages on ncclStreams finish. This
// can be achieved by calling c10::cuda::CUDACachingAllocator::recordStream,
// which remembers the usage stream (ncclStream), creates an event on the usage
// stream when GC attempts to free the input tensor, and delays GC until that
// event is done.
void syncStream(
    at::Device& device,
    at::cuda::CUDAEvent& ncclEvent,
    at::cuda::CUDAStream& ncclStream) {
  ncclEvent.record(at::cuda::getCurrentCUDAStream(device.index()));
  ncclEvent.block(ncclStream);
}

// Given a ncclUniqueId, convert it to a string representation that can be put
// in the store.
std::string buildNcclUniqueIdStr(const ncclUniqueId& ncclID) {
  const uint8_t* bytes = reinterpret_cast<const uint8_t*>(&ncclID);
  std::ostringstream oss;
  for (const auto i : c10::irange(NCCL_UNIQUE_ID_BYTES)) {
    oss << std::hex << static_cast<int>(bytes[i]);
  }
  return oss.str();
}

std::string getNcclAbortedCommStoreKey(const std::string& ncclIdStr) {
  return std::string(kNCCLAbortedCommStoreKey) + ":" + ncclIdStr;
}

// Returns exception's what() given an exception_ptr instance.
std::string getExceptionMsgFromExceptionPtr(
    const std::exception_ptr& exceptionPtr) {
  TORCH_CHECK(exceptionPtr != nullptr);
  try {
    std::rethrow_exception(exceptionPtr);
  } catch (const std::exception& e) {
    return e.what();
  } catch (...) {
    return "Unknown exception type";
  }
}

inline void errorIfCapturingNonCapturableNCCL(c10::cuda::CaptureStatus status) {
  // parentheses avoid some compiler warnings
  static const uint64_t min_version =
      (((uint64_t)2) << 32) + (((uint64_t)9) << 16) + ((uint64_t)6);
  static const uint64_t cur_version = torch::cuda::nccl::version();
  if (cur_version < min_version) {
    TORCH_CHECK_WITH(
        NotImplementedError,
        status == c10::cuda::CaptureStatus::None,
        "Capturing NCCL collectives is only allowed with NCCL >= 2.9.6");
  }
}

} // namespace

// Map from each communicator to its device index.
// This map is used when register/deregister cache segments from cache
// allocator. See design notes below:
// - Each segment should be registered only to the communicator on the
//   same device.
// - We cannot reuse devNCCLCommMap_ in each ProcessGroup because the key may be
//   ranks rather than device in point-to-point case.
// - This map has also to be maintained as global variable since the register
//   hooks are called outside the scope of any PG, thus we need traverse
//   communicators in all PGs.
static std::unordered_map<std::shared_ptr<NCCLComm>, int> ncclCommDevIdxMap;
static std::mutex ncclCommDevIdxMapMutex;
static bool allocatorHooksAttached = false;

std::atomic<bool> ProcessGroupNCCL::shouldDump_(false);

static void cacheAllocatorRegisterHook(
    const c10::cuda::CUDACachingAllocator::TraceEntry& te) {
  // Register after SEGMENT_ALLOC
  if (te.action_ !=
      c10::cuda::CUDACachingAllocator::TraceEntry::Action::SEGMENT_ALLOC) {
    return;
  }

  std::lock_guard<std::mutex> lock(ncclCommDevIdxMapMutex);
  for (auto& it : ncclCommDevIdxMap) {
    auto& ncclComm = it.first;
    auto& devIdx = it.second;
    if (te.device_ == devIdx) {
      // NOLINTNEXTLINE(performance-no-int-to-ptr)
      ncclComm->registerSegment(reinterpret_cast<void*>(te.addr_), te.size_);
    }
  }
}

static void cacheAllocatorDeregisterHook(
    const c10::cuda::CUDACachingAllocator::TraceEntry& te) {
  // deregister before SEGMENT_FREE
  if (te.action_ !=
      c10::cuda::CUDACachingAllocator::TraceEntry::Action::SEGMENT_FREE) {
    return;
  }

  std::lock_guard<std::mutex> lock(ncclCommDevIdxMapMutex);
  for (auto& it : ncclCommDevIdxMap) {
    auto& ncclComm = it.first;
    auto& devIdx = it.second;
    if (te.device_ == devIdx) {
      // NOLINTNEXTLINE(performance-no-int-to-ptr)
      ncclComm->deregisterSegment(reinterpret_cast<void*>(te.addr_));
    }
  }
}

static std::
    unordered_map<std::string, std::unordered_map<std::string, std::string>>
    getNCCLCommDumpMap() {
#if defined(IS_NCCLX) && defined(NCCL_COMM_DUMP)
  std::unordered_map<
      std::string /* ncclUniqueID */,
      std::unordered_map<std::string, std::string> /* dump from this comm */>
      ncclDumpMap;
  // dump_nccl_trace is only called from the default PG (local_id_=0), but we
  // want to dump from all comms so we need to iterate over ncclCommDevIdxMap,
  // which is static
  std::vector<std::shared_ptr<NCCLComm>> allNCCLComms;
  // within the critical section, we don't want to dump while holding the lock
  // as dump might hang
  ncclCommDevIdxMapMutex.lock();
  for (auto& [ncclComm, _] : ncclCommDevIdxMap) {
    allNCCLComms.push_back(ncclComm);
  }
  ncclCommDevIdxMapMutex.unlock();
  for (auto& ncclComm : allNCCLComms) {
    std::string ncclUniqueIDStr = buildNcclUniqueIdStr(ncclComm->getNcclId());
    ncclDumpMap[ncclUniqueIDStr] = ncclComm->ncclCommDump();
  }
  return ncclDumpMap;
#else
  /*
  The following code is designed to work with NCCL versions above 2.23.4, which
  support the profiler plugin.
  For information on the NCCL profiler plugin, please refer to
  https://github.com/NVIDIA/nccl/tree/v2.23.4-1/ext-profiler/example.
  The plugin is a shared library (.so file) that is loaded by NCCL and PyTorch.
  Users must define the dump function in the plugin, which should dump the
  internal buffers of the profiler plugin.

  env variables:
  1. TORCH_NCCL_ENABLE_PROFILER_PLUGIN is a boolean flag to enable the plugin.
  2. NCCL_PROFILER_PLUGIN is the path to the plugin.
  3. NCCL_PROFILER_PLUGIN_FUN is the name of the dump function in the plugin.

  Hint:
  1. The function name would be mangled in C++. Use readelf -s -W <plugin>.so to
  find the mangled name.
  */
  std::unordered_map<std::string, std::unordered_map<std::string, std::string>>
      ncclDumpMap;

  const bool isProfilerPluginEnabled =
      getCvarBool({"TORCH_NCCL_ENABLE_PROFILER_PLUGIN"}, false);
  if (!isProfilerPluginEnabled) {
    return ncclDumpMap;
  }

  const std::string profilerPluginPath = getCvarString(
      {"NCCL_PROFILER_PLUGIN"},
      "/packages/training_platform/libnccl_profiler_plugin.so");
  LOG(INFO) << "NCCL_PROFILER_PLUGIN: " << profilerPluginPath;
  if (profilerPluginPath.empty()) {
    return ncclDumpMap;
  }

  void* handle = dlopen(profilerPluginPath.c_str(), RTLD_LAZY | RTLD_LOCAL);
  if (handle == nullptr) {
    LOG(WARNING) << "Failed to open handle to process: ";
    LOG(WARNING) << "dlopen failed:" << dlerror();
    return ncclDumpMap;
  }

  const std::string profilerPluginFun = getCvarString(
      {"NCCL_PROFILER_PLUGIN_FUN"}, "_Z22ncclProfilerPluginDumpB5cxx11v");
  if (profilerPluginFun.empty()) {
    LOG(WARNING) << "NCCL_PROFILER_PLUGIN_FUN is empty";
    return ncclDumpMap;
  }
  std::
      unordered_map<std::string, std::unordered_map<std::string, std::string>> (
          *dumpFn)() =
          (std::unordered_map<
              std::string,
              std::unordered_map<std::string, std::string>>(*)())
              dlsym(handle, profilerPluginFun.c_str());
  if (dumpFn == nullptr) {
    LOG(WARNING) << "Failed to find " << profilerPluginFun;
    return ncclDumpMap;
  }

  try {
    // nonblocking call
    ncclDumpMap = (*dumpFn)();
  } catch (const std::exception& e) {
    LOG(WARNING) << "Failed to call " << profilerPluginFun << ": " << e.what();
  }

  return ncclDumpMap;
#endif
}

std::string dump_nccl_trace(
    bool includeCollectives,
    bool includeStackTraces,
    bool onlyActive) {
  auto ncclDumpMap = getNCCLCommDumpMap();
  return NCCLTraceBuffer::get()->dump(
      ncclDumpMap, includeCollectives, includeStackTraces, onlyActive);
}

std::string dump_nccl_trace_json(bool includeCollectives, bool onlyActive) {
  auto ncclDumpMap = getNCCLCommDumpMap();
  return NCCLTraceBuffer::get()->dump_json(
      ncclDumpMap, includeCollectives, onlyActive);
}

std::optional<std::function<void(std::function<void(const std::string&)>)>>&
get_cpp_trace_dumper() {
  static std::optional<
      std::function<void(std::function<void(const std::string&)>)>>
      dumper(std::nullopt);
  return dumper;
}

gil_checker_t& get_gil_checker() {
  static gil_checker_t gil_checker = nullptr;
  return gil_checker;
}

static std::future<bool> launchAsyncGilCheck() {
  std::promise<bool> resultPromise;
  std::future<bool> resultFuture = resultPromise.get_future();
  TORCH_CHECK(get_gil_checker(), "Can't check GIL with null GIL checker");
  std::thread workerThread([promise = std::move(resultPromise)]() mutable {
    c10::setThreadName("pt_nccl_gil_chk");

    try {
      auto& gil_checker = get_gil_checker();
      promise.set_value((*gil_checker)());
    } catch (...) {
      promise.set_exception(std::current_exception());
    }
  });

  // Detach the thread to allow it to run independently
  workerThread.detach();

  return resultFuture;
}

const int64_t ProcessGroupNCCL::kWatchdogThreadSleepMillis = 100;
constexpr int64_t kSynchronizeBusyWaitMillis = 1;
thread_local uint64_t ProcessGroupNCCL::ncclActiveGroupCounter_ = 0;

std::ostream& operator<<(
    std::ostream& output,
    const ProcessGroupNCCL::WorkNCCL& workNCCL) {
  std::string workInfo;
  workInfo = c10::str(
      "WorkNCCL(",
      "SeqNum=",
      workNCCL.seq_,
      ", OpType=",
      opTypeToString(workNCCL.opType_),
      ", NumelIn=",
      workNCCL.numelIn_,
      ", NumelOut=",
      workNCCL.numelOut_,
      ", Timeout(ms)=",
      workNCCL.opTimeout_.count(),
      ")");
  return output << workInfo;
}

ProcessGroupNCCL::WorkNCCL::WorkNCCL(
    std::string pgUID,
    std::string pgDesc,
    at::Device& device,
    int rank,
    OpType opType,
    uint64_t seq,
    bool isP2P,
    const char* profilingTitle,
    const std::optional<std::vector<at::Tensor>>& inputs,
    bool desyncDebug,
    bool enableTiming,
    bool cudaEventCacheEnabled,
    DebugLevel distDebugLevel)
    : Work(rank, opType, profilingTitle, inputs),
      pgUID_(std::move(pgUID)),
      pgDesc_(std::move(pgDesc)),
      device_(device),
      workStartTime_(std::chrono::steady_clock::now()),
      seq_(seq),
      isP2P_(isP2P),
      timingEnabled_(enableTiming),
      distDebugLevel_(distDebugLevel) {
  // Creates the CUDA event wrappers
  // Note: The actual events are lazily created when first recorded to with
  // DEFAULT_FLAGS = cudaEventDisableTiming.
  if (cudaEventCacheEnabled) {
    ncclStartEvent_ = enableTiming
        ? ProcessGroupNCCL::CUDAEventCache::get().create(enableTiming)
        : nullptr;
    ncclEndEvent_ =
        ProcessGroupNCCL::CUDAEventCache::get().create(enableTiming);
  } else {
    ncclStartEvent_ = enableTiming
        ? std::make_shared<at::cuda::CUDAEvent>(cudaEventDefault)
        : nullptr;
    ncclEndEvent_ = std::make_shared<at::cuda::CUDAEvent>(
        enableTiming ? cudaEventDefault : cudaEventDisableTiming);
  }
  futureWorkResult_ =
      c10::make_intrusive<at::ivalue::Future>(c10::AnyEnumType::get());
}

ProcessGroupNCCL::WorkNCCL::WorkNCCL(const WorkNCCL& w)
    : Work(w.rank_, w.opType_),
      std::enable_shared_from_this<WorkNCCL>(w),
      pgUID_(w.pgUID_),
      pgDesc_(w.pgDesc_),
      device_(w.device_),
      ncclStartEvent_(w.ncclStartEvent_),
      ncclEndEvent_(w.ncclEndEvent_),
      ncclComm_(w.ncclComm_),
      blockingWait_(w.blockingWait_),
      opTimeout_(w.opTimeout_),
      ownedEphermeralTimeout_(w.ownedEphermeralTimeout_),
      workStartTime_(w.workStartTime_),
      seq_(w.seq_),
      isP2P_(w.isP2P_),
      startTraceUpdated_(w.startTraceUpdated_),
      numelIn_(w.numelIn_),
      numelOut_(w.numelOut_),
      store_(w.store_),
      futureWorkResult_(w.futureWorkResult_),
      timingEnabled_(w.timingEnabled_),
      trace_id_(w.trace_id_),
      distDebugLevel_(w.distDebugLevel_) {
  exception_ = w.exception_;
}

ProcessGroupNCCL::WorkNCCL::~WorkNCCL() = default;

bool ProcessGroupNCCL::WorkNCCL::isCompleted() {
  if (!ncclComm_->isAborted()) {
    checkAndSetException();
  }
  return exception() || finishedGPUExecutionInternal();
}

bool ProcessGroupNCCL::WorkNCCL::isStarted() {
  if (!ncclComm_->isAborted()) {
    checkAndSetException();
  }
  return exception() || startedGPUExecutionInternal();
}

bool ProcessGroupNCCL::WorkNCCL::isSuccess() const {
  C10_THROW_ERROR(NotImplementedError, "WorkNCCL::isSuccess() is deprecated");
}

void ProcessGroupNCCL::WorkNCCL::checkAndSetException() {
  if (exception()) {
    // We already have an exception.
    return;
  }

  auto exception_ptr = checkForNCCLErrors();
  std::unique_lock<std::mutex> lock(mutex_);
  exception_ = exception_ptr;
  if (exception_) {
    LOG(ERROR) << logPrefix() << "Collective " << *this
               << " raised the following async exception: "
               << getExceptionMsgFromExceptionPtr(exception_);
  }

  // Mark future result as ERROR
  if (futureWorkResult_ && !futureWorkResult_->completed()) {
    futureWorkResult_->markCompleted(
        at::IValue(static_cast<uint8_t>(WorkResult::COMM_ERROR)));
  }
}

const std::string& ProcessGroupNCCL::WorkNCCL::logPrefix() const {
  static std::string prefix = c10::str("[Rank ", rank_, "] ");
  return prefix;
}

void ProcessGroupNCCL::WorkNCCL::setException(
    std::exception_ptr exception_ptr) {
  std::unique_lock<std::mutex> lock(mutex_);
  exception_ = std::move(exception_ptr);
}

// Helper that checks if the NCCL kernels are completed on the GPUs
bool ProcessGroupNCCL::WorkNCCL::finishedGPUExecution() {
  checkAndSetException();
  return finishedGPUExecutionInternal();
}

bool ProcessGroupNCCL::WorkNCCL::startedGPUExecutionInternal() const {
  // if timing is disabled we won't have allocated start events
  if (!timingEnabled_) {
    return false;
  }
  // Checking the work's corresponding CUDA event's status
  if (!ncclStartEvent_->query()) {
    return false;
  }
  return true;
}

bool ProcessGroupNCCL::WorkNCCL::finishedGPUExecutionInternal() const {
  // Checking the work's corresponding CUDA event's status
  // It calls `cudaEventQuery` eventually. Although this seems to be a
  // non-blocking call, but we did notice hangs in the past. It can
  // hang if another thread is holding the CUDA global context lock. For
  // example, when doing a `cudaDeviceSynchronize` or even
  // `cudaStreamSynchronize`.
  if (!ncclEndEvent_->query()) {
    return false;
  }
  return true;
}

bool ProcessGroupNCCL::WorkNCCL::checkTimeout(
    std::optional<std::chrono::milliseconds> timeout) {
  STATIC_SCOPED_WAIT_COUNTER(
      pytorch.wait_counter.ProcessGroupNCCL__checkTimeout);
  auto currentTimepoint = std::chrono::steady_clock::now();
  auto timeElapsed = std::chrono::duration_cast<std::chrono::milliseconds>(
      currentTimepoint - workStartTime_);
  auto workTimeout = timeout ? *timeout : opTimeout_;

  if (timeElapsed < workTimeout) {
    return false;
  }

  // Timed out

  std::string exceptionMsg = c10::str(
      logPrefix(),
      "Watchdog caught collective operation timeout: ",
      *this,
      " ran for ",
      timeElapsed.count(),
      " milliseconds before timing out.");

  LOG(ERROR) << exceptionMsg;

  std::exception_ptr exception_ptr =
      std::make_exception_ptr(C10_BUILD_ERROR(DistBackendError, exceptionMsg));
  if (!exception()) {
    // if there is already an error, we don't override it
    setException(exception_ptr);
  }

  // Mark future result as TIMEOUT
  if (futureWorkResult_ && !futureWorkResult_->completed()) {
    futureWorkResult_->markCompleted(
        at::IValue(static_cast<uint8_t>(WorkResult::TIMEOUT)));
  }
  return true;
}

// Print the traceback of the collective at call time
void ProcessGroupNCCL::WorkNCCL::printTraceback() const {
  // First step we get the corresponding record entry from FR, based on work's
  // trace_id_
  std::optional<NCCLTraceBuffer::Entry> entry =
      NCCLTraceBuffer::get()->getEntry(trace_id_);
  if (entry.has_value()) {
    auto entryVal = entry.value();
    // Get stack trace from FR entry, in string format
    // Note: `getTraceback` call below invokes `torch::symbolize`, which may
    // need to acquire the GIL. In order for watchdog to be block-free, we make
    // the call with std::async.
    auto future = std::async(
        std::launch::async, [&entryVal]() { return entryVal.getTraceback(); });
    // Wait for the future to complete or timeout
    auto status = future.wait_for(std::chrono::seconds(8));
    if (status == std::future_status::ready) {
      std::string tracebackStr = future.get();
      LOG(ERROR) << "Stack trace of the failed collective: \n" << tracebackStr;
    } // else, symbolizer probably timed out, we skip logging the stack trace.
  } else {
    LOG(ERROR)
        << "Stack trace of the failed collective not found, "
        << "potentially because FlightRecorder is disabled. "
        << "You can enable it by setting TORCH_NCCL_TRACE_BUFFER_SIZE to a non-zero value.";
  }
}

void ProcessGroupNCCL::WorkNCCL::handleException(
    ErrorHandlingMode errorHandling) {
  if (exception_) {
    auto exceptionMsg = c10::str(
        "Some NCCL operations have failed or timed out. Due to the ",
        "asynchronous nature of CUDA kernels, subsequent GPU operations ",
        "might run on corrupted/incomplete data.");
    LOG(ERROR) << logPrefix() << exceptionMsg;
    C10_LOG_API_USAGE_ONCE("ProcessGroupNCCL.WorkNCCL.handleException");

    auto logger = c10d::C10dLogger::getLogger();
    if (logger) {
      ::c10d::C10dLoggingData data;
      data.strings["work_nccl_exception"] =
          getExceptionMsgFromExceptionPtr(exception_);
      logger->log(data);
    }

    if (SHOULD_TEAR_DOWN(errorHandling)) {
      auto tearDownMsg = c10::str(
          "To avoid data inconsistency, we are taking the entire process down.");
      LOG(ERROR) << logPrefix() << tearDownMsg;
      std::rethrow_exception(exception_);
    }
  }
}

void ProcessGroupNCCL::WorkNCCL::synchronize() {
  synchronizeStream();
  if (c10d::allow_inflight_collective_as_graph_input()) {
    c10d::unregister_work(
        c10::intrusive_ptr<
            ProcessGroupNCCL::WorkNCCL>::unsafe_reclaim_from_nonowning(this));
  }
}

void ProcessGroupNCCL::WorkNCCL::synchronizeStream() {
  auto currentStream = at::cuda::getCurrentCUDAStream(device_.index());
  // Block the current stream on the NCCL stream
  ncclEndEvent_->block(currentStream);

  if (avoidRecordStreams_) {
    stashed_for_allocator_safety_->clear();
  }
}

// Same as calling synchronize() when blockingWait_ is false
bool ProcessGroupNCCL::WorkNCCL::wait(std::chrono::milliseconds timeout) {
  RECORD_PARAM_COMMS(
      std::make_tuple(static_cast<int64_t>(this->seq_), this->isP2P_), // seq
      std::make_tuple(pgUID_, pgDesc_), // PG name tuple
      rank_, // rank
      "wait", // collective name
      0, // inNelems
      0, // outNelems
      at::kByte, // dType
      std::vector<int64_t>(), // inSplitSizes
      std::vector<int64_t>(), // outSplitSizes
      -1,
      -1,
      static_cast<int>(1)); // number of device?

  // synchronize() will block the current stream on the NCCL stream
  synchronize();

  // In case of blockingWait or a timeout value is specified by the user, we
  // block the CPU thread until the work is completed or timed out.
  if (blockingWait_ || timeout != kNoTimeout) {
    while (!isCompleted()) {
      bool timedOut = checkTimeout(
          timeout == kNoTimeout ? std::nullopt : std::make_optional(timeout));
      // Explicitly abort ncclComms here before throwing this timed out
      // exception to users.
      // If throwing timed out excepiton without aborting nccl communicators
      // here, it was observed that CUDA GPU will have 100% utilization and
      // can not run new events successfully.
      if (timedOut) {
        std::string exceptionMsg = c10::str(
            logPrefix(), "Work ", (*this), " timed out in blocking wait.");
        LOG(ERROR) << exceptionMsg;
        break;
      }
      // Yield
      std::this_thread::sleep_for(
          std::chrono::milliseconds(kSynchronizeBusyWaitMillis));
    }
  } else if (isBarrierOp_ && !isCompleted()) {
    // For barrier wait when timeout is unspecified, we block the CPU thread on
    // current stream. This is to minimize the CPU barrier wait time in healthy
    // path
    auto currentStream = at::cuda::getCurrentCUDAStream(device_.index());
    // CUDAStream wrapper will correctly use a DeviceGuard here
    currentStream.synchronize();
  }

  // If exception is detected, throw it from the main CPU thread
  if (exception()) {
    // Abort NCCL communicators
    abort();
    // Throw exception (from main thread here)
    handleException(TearDown);
  }

  // TODO(kwen2501): this should be moved to c10d tests, to qualify a NCCL
  // upgrade. Once a NCCL version is qualified, this code should not be needed
  // at runtime.
#ifdef PGNCCL_ENABLE_HASH
  if (distDebugLevel_ >= DebugLevel::Detail) {
    auto numel = getTensorsNumel(*outputs_);
    auto hashValue = hashTensors(*outputs_);
    PRINT_COLLECTIVE_HASH_SIGNATURE(
        "output", opTypeToString(opType_), numel, hashValue);
  }
#endif
  // Always return true, because abort API is not implemented.
  return true;
}

void ProcessGroupNCCL::WorkNCCL::abort() {
  // Abort all communicators of this work
  ncclComm_->ncclCommAbort();

  ncclCommDevIdxMapMutex.lock();
  ncclCommDevIdxMap.erase(ncclComm_);
  ncclCommDevIdxMapMutex.unlock();
}

ProcessGroupNCCL::CUDAEventCache::CUDAEventCache() = default;

// CUDA event is used to record the start/end of one Work.
// Instead of let the CUDA event gets destroyed, we now reuse it after the Work
// has been erased from workMetaList_.
// This is to avoid the potential deadlock caused by CudaEventDestroy.
std::shared_ptr<at::cuda::CUDAEvent> ProcessGroupNCCL::CUDAEventCache::create(
    bool timing) {
  // register the deleter as a callback when the WorkNCCL object is destroyed.
  auto deleter = [this, timing](at::cuda::CUDAEvent* event) {
    std::lock_guard<std::mutex> lock(this->cacheMutex_);
    // We put the event back to the cache deque once the WorkNCCL object is
    // destroyed.
    this->eventsArray_[timing ? 1 : 0].push_back(event);
  };
  at::cuda::CUDAEvent* event = nullptr;
  {
    std::lock_guard<std::mutex> lock(cacheMutex_);
    auto& events = eventsArray_[timing ? 1 : 0];
    // If we still have events in the cache, we reuse it. Otherwise, we create a
    // new one.
    if (!events.empty()) {
      event = events.front();
      events.pop_front();
    } else {
      event = new at::cuda::CUDAEvent(
          timing ? cudaEventDefault : cudaEventDisableTiming);
    }
  }
  return std::shared_ptr<at::cuda::CUDAEvent>(event, std::move(deleter));
}

ProcessGroupNCCL::CUDAEventCache& ProcessGroupNCCL::CUDAEventCache::get() {
  // Return a singleton instance of CUDAEventCache.
  static ProcessGroupNCCL::CUDAEventCache cache;
  return cache;
}

static std::atomic<size_t> process_group_id = 0;

constexpr const char* MULTI_DEVICE_ERROR_MSG =
    "Expecting one tensor only but got multiple. You are probably using multiple "
    "devices under one thread. The support for such usage has been deprecated. "
    "For details, please refer to "
    "https://pytorch.org/docs/stable/distributed.html#multi-gpu-collective-functions. "
    "ProcessGroupNCCL continues supporting multi-process and multi-thread modes.";

ProcessGroupNCCL::ProcessGroupNCCL(
    c10::intrusive_ptr<Store> store,
    int rank,
    int size,
    c10::intrusive_ptr<Options> options)
    : Backend(rank, size),
      store_(std::move(store)),
      options_(std::move(options)),
<<<<<<< HEAD

=======
      traceKeyStart_(getTraceStartKey("NCCL", rank)),
      traceKeyEnd_(getTraceEndKey("NCCL", rank)),
>>>>>>> 7120f83f
      terminateProcessGroup_(false),
      terminateHeartbeatMonitorThread_(false),
      local_id_(process_group_id++),
      intraNodeComm_(initIntraNodeComm()) {
  TORCH_CHECK_WITH(
      ValueError,
      at::cuda::getNumGPUs() != 0,
      "ProcessGroupNCCL is only supported with GPUs, no GPUs found!");

  // getNcclVersion needs to get called before launching threads which can
  // potentially call getenv. getNcclVersion internally calls setenv to set some
  // environment variables from config file, which can race with getenv from
  // other threads and cause segfaults.
  const auto ncclVersion = getNcclVersion();
  this->setGroupUid(options_->group_name);
  this->localDeviceCount_ = static_cast<int>(at::cuda::getNumGPUs());
  logPrefix_ = createLogPrefix();
  blockingWait_ = getCvarBool(TORCH_NCCL_BLOCKING_WAIT, false);
  asyncErrorHandling_ = static_cast<ErrorHandlingMode>(
      getCvarInt(TORCH_NCCL_ASYNC_ERROR_HANDLING, 3 /*SkipCleanUp*/));
  desyncDebug_ = getCvarBool(TORCH_NCCL_DESYNC_DEBUG, false) ||
      (dist_debug_level_ >= DebugLevel::Detail);
  rethrowCUDAErrors_ = getCvarBool(TORCH_NCCL_RETHROW_CUDA_ERRORS, true);
  // TODO, we should either deprecate TORCH_NCCL_DUMP_ON_TIMEOUT
  // or change its name to reflect that dump happens on exception including
  // both timeout and other errors.
  dumpOnTimeoutOrEx_ = getCvarBool(TORCH_NCCL_DUMP_ON_TIMEOUT, false) ||
      (dist_debug_level_ >= DebugLevel::Detail);
  // logging C++ stack isn't safe. Introduce a variable to control it.
  logCppStackOnUncleanShutdown_ =
      getCvarBool(TORCH_NCCL_LOG_CPP_STACK_ON_UNCLEAN_SHUTDOWN, true);
  enableNanCheck_ = getCvarBool(TORCH_NCCL_NAN_CHECK, false);
  heartbeat_ = 1ULL;
  monitorThreadEnabled_.store(getCvarBool(TORCH_NCCL_ENABLE_MONITORING, true));
  cudaEventCacheEnabled_.store(getCvarBool(TORCH_NCCL_CUDA_EVENT_CACHE, false));
  heartbeatTimeoutInSec_ =
      getCvarInt(TORCH_NCCL_HEARTBEAT_TIMEOUT_SEC, 60 * 8 /*8 Mins*/);
  waitTimeoutDumpInMilSec_ =
      getCvarInt(TORCH_NCCL_WAIT_TIMEOUT_DUMP_MILSEC, 60 * 1000 /*60 Sec*/);
  coordCheckIntervalMilSec_ = getCvarInt(TORCH_NCCL_COORD_CHECK_MILSEC, 1000);
  ncclTraceBufferSize_ = getCvarInt(TORCH_NCCL_TRACE_BUFFER_SIZE, 0);
  enableCollecticeHashDebug_ = (dist_debug_level_ >= DebugLevel::Detail);
  // store_ usually is wrapped with PrefixStore and the prefix is different
  // across different ProcessGroupNCCL(PG) instances. We need to get the
  // underlying non-PrefixStore for sharing global information shared across
  // different PGs.
  PrefixStore* prefixStore = dynamic_cast<PrefixStore*>(store_.get());
  globalStore_ =
      prefixStore ? prefixStore->getUnderlyingNonPrefixStore() : store_;
#ifdef ENABLE_NCCL_ERROR_CHECKING
  enableTiming_.store(
      getCvarBool(TORCH_NCCL_ENABLE_TIMING, false) || desyncDebug_);
#endif
  avoidRecordStreams_ = getCvarBool(TORCH_NCCL_AVOID_RECORD_STREAMS, false);
#ifdef NCCL_HAS_COMM_REGISTER
  useTensorRegisterAllocatorHook_ =
      getCvarBool(TORCH_NCCL_USE_TENSOR_REGISTER_ALLOCATOR_HOOK, false);
  if (c10::cuda::CUDACachingAllocator::CUDAAllocatorConfig::
          expandable_segments()) {
    useTensorRegisterAllocatorHook_ = false;
    LOG(INFO)
        << logPrefix()
        << "disables TORCH_NCCL_USE_TENSOR_REGISTER_ALLOCATOR_HOOK because it is not compatible with CUDA allocator expandable segments mode.";
  }
#endif

  if (blockingWait_) {
    LOG(INFO)
        << logPrefix()
        << "TORCH_NCCL_BLOCKING_WAIT is enabled, NO watchdog thread is created.";
  } else {
    if (desyncDebug_ && asyncErrorHandling_ == NoHandling) {
      LOG(INFO)
          << logPrefix()
          << "TORCH_NCCL_DESYNC_DEBUG and TORCH_NCCL_ASYNC_ERROR_HANDLING "
          << "must both be enabled. "
          << "Enabling TORCH_NCCL_ASYNC_ERROR_HANDLING.";
      asyncErrorHandling_ = SkipCleanUp;
    }
  }

#ifdef ENABLE_NCCL_ERROR_CHECKING
  // in blockingWait mode, we don't need to enable the watchdog thread to check
  // the timeout or nccl error because the main thread would throw an exception
  // and it is the user's responsibility to handle the exception.
  if (!blockingWait_) {
    ncclCommWatchdogThread_ =
        std::thread(&ProcessGroupNCCL::ncclCommWatchdog, this);
  }
#endif

  init();
  const std::string OFF = "OFF";
  std::string torch_distributed_debug =
      getCvarString({"TORCH_DISTRIBUTED_DEBUG"}, OFF.c_str());
  LOG(INFO) << logPrefix() << "ProcessGroupNCCL initialization options: "
            << "size: " << size << ", global rank: " << globalRank()
            << ", TIMEOUT(ms): " << options_->timeout.count()
            << ", USE_HIGH_PRIORITY_STREAM: "
            << options_->is_high_priority_stream
            << ", SPLIT_FROM: " << options_->split_from
            << ", SPLIT_COLOR: " << options_->split_color
            << ", PG Name: " << options_->group_name;

  LOG(INFO) << logPrefix() << "ProcessGroupNCCL environments: "
            << "NCCL version: " << ncclVersion
            << ", TORCH_NCCL_ASYNC_ERROR_HANDLING: " << asyncErrorHandling_
            << ", TORCH_NCCL_DUMP_ON_TIMEOUT: " << dumpOnTimeoutOrEx_
            << ", TORCH_NCCL_WAIT_TIMEOUT_DUMP_MILSEC: "
            << waitTimeoutDumpInMilSec_
            << ", TORCH_NCCL_DESYNC_DEBUG: " << desyncDebug_
            << ", TORCH_NCCL_ENABLE_TIMING: " << enableTiming_.load()
            << ", TORCH_NCCL_BLOCKING_WAIT: " << blockingWait_
            << ", TORCH_DISTRIBUTED_DEBUG: " << torch_distributed_debug
#ifdef NCCL_HAS_COMM_REGISTER
            << ", TORCH_NCCL_USE_TENSOR_REGISTER_ALLOCATOR_HOOK: "
            << useTensorRegisterAllocatorHook_
#endif
            << ", TORCH_NCCL_ENABLE_MONITORING: "
            << monitorThreadEnabled_.load()
            << ", TORCH_NCCL_HEARTBEAT_TIMEOUT_SEC: " << heartbeatTimeoutInSec_
            << ", TORCH_NCCL_TRACE_BUFFER_SIZE: " << ncclTraceBufferSize_
            << ", TORCH_NCCL_COORD_CHECK_MILSEC: " << coordCheckIntervalMilSec_
            << ", TORCH_NCCL_NAN_CHECK: " << enableNanCheck_
            << ", TORCH_NCCL_CUDA_EVENT_CACHE: " << cudaEventCacheEnabled_
            << ", TORCH_NCCL_LOG_CPP_STACK_ON_UNCLEAN_SHUTDOWN: "
            << logCppStackOnUncleanShutdown_;

  if (options_->global_ranks_in_group.empty()) {
    this->globalRankStart = 0;
  } else {
    this->globalRankStart = options_->global_ranks_in_group[0];
  }

  if (options_->global_ranks_in_group.empty()) {
    this->globalRankStride = 1;
  } else if (options_->global_ranks_in_group.size() == 1) {
    this->globalRankStride = 0;
  } else {
    bool ranksAreStrided = true;
    auto startRank = options_->global_ranks_in_group[0];
    auto stride =
        options_->global_ranks_in_group[1] - options_->global_ranks_in_group[0];
    for (std::vector<uint64_t>::size_type i = 0;
         i < options_->global_ranks_in_group.size();
         i++) {
      if (options_->global_ranks_in_group[i] != startRank + i * stride) {
        ranksAreStrided = false;
        break;
      }
    }

    if (ranksAreStrided) {
      this->globalRankStride = options_->global_ranks_in_group[1] -
          options_->global_ranks_in_group[0];
    } else {
      this->globalRankStride = -1;
    }
  }

  // Attach hooks to cache allocator to trigger the hooks whenever a traced
  // action is called. In the following hooks, we register a newly allocated
  // segment when SEGMENT_ALLOC action occurs, and deregister a segment when
  // SEGMENT_FREE action occurs.
  // We attach hooks only once at the first PG creation.
  // Attaching hooks fails if CUDACachingAllocator is not initialized, so
  // Init for CUDA is called (and is a no-op if CUDA is already
  // initialized).
  if (useTensorRegisterAllocatorHook_ && !allocatorHooksAttached) {
    at::globalContext().lazyInitDevice(c10::DeviceType::CUDA);
    c10::cuda::CUDACachingAllocator::attachAllocatorTraceTracker(
        &cacheAllocatorRegisterHook);
    c10::cuda::CUDACachingAllocator::attachAllocatorTraceTracker(
        &cacheAllocatorDeregisterHook);
    allocatorHooksAttached = true;
  }

  // Enable Desync Debugger per user setting
  if (desyncDebug_) {
    desyncDebugger_.init(rank, size, store_);
  }
}

void ProcessGroupNCCL::eagerConnectSingleDevice(at::Device device) {
  const auto key = getKeyFromDevice(device);
  LOG(INFO) << logPrefix() << "Eagerly connecting nccl backend with device "
            << device;
  initNCCLComm(key, device, OpType::ALLREDUCE);
}

bool ProcessGroupNCCL::useNonblocking() {
#ifndef NCCL_HAS_COMM_NONBLOCKING
  return false;
#endif
  // Already parsed, return the cached value
  if (useNonblocking_.has_value()) {
    return useNonblocking_.value();
  }
  // Get environment variable.
  auto nbEnv = c10::utils::check_env("TORCH_NCCL_USE_COMM_NONBLOCKING");

  // 1st priority: Respect the user's setting
  if (options_->config.blocking != NCCL_CONFIG_UNDEF_INT) {
    useNonblocking_ = options_->config.blocking == 0;
  }
  // 2nd priority: Respect the environment variable
  else if (nbEnv.has_value()) {
    useNonblocking_ = nbEnv.value();
  }
  // 3rd priority: automatically use nonblocking if we are in eager init mode
  else if (getBoundDeviceId()) {
    useNonblocking_ = true;
  }
  // 4th priority: otherwise, nonblocking = false to preserve old behavior
  else {
    useNonblocking_ = false;
  }

  LOG(INFO) << logPrefix()
            << "Using non-blocking mode: " << useNonblocking_.value();
  return useNonblocking_.value();
}

void ProcessGroupNCCL::performNocolorSplit(at::Device device) {
  // If our backend doesn't support splitting, this is a no-op for
  // ranks not in the new subgroup (and ranks that would be in it will
  // just use a new communicator rather than split).
#ifdef NCCL_HAS_COMM_SPLIT
  const auto key = getKeyFromDevice(device);
  LOG(INFO) << logPrefix() << "Performing nocolor split on backend device "
            << device << ", key " << key << ", i am " << this;
  bool useNb = useNonblocking();
  options_->config.blocking = useNb ? 0 : 1;
  auto comm = getNCCLComm(key);
  if (comm == nullptr) {
    LOG(ERROR) << logPrefix()
               << "No parent communicator exists for nocolor split";
  }
  NCCLComm::split(
      comm.get(),
      NCCL_SPLIT_NOCOLOR,
      rank_,
      options_->config,
      options_->global_ranks_in_group);
#endif
}

bool ProcessGroupNCCL::isInitialized() {
  if (devNCCLCommMap_.empty()) {
    return false;
  }
  std::lock_guard<std::mutex> lock(mutex_);
  bool initialized = true;
  for (const auto& [_, comm] : devNCCLCommMap_) {
    if (!comm->isInitialized()) {
      initialized = false;
      break;
    }
  }
  return initialized;
}

c10::intrusive_ptr<intra_node_comm::IntraNodeComm> ProcessGroupNCCL::
    initIntraNodeComm() {
  using IntraNodeComm = intra_node_comm::IntraNodeComm;
  if (!IntraNodeComm::isEnabled()) {
    return nullptr;
  }
  auto prefixStore = c10::make_intrusive<PrefixStore>("IntraNodeComm", store_);
  auto comm = c10::make_intrusive<IntraNodeComm>(prefixStore, rank_, size_);
  if (comm->rendezvous()) {
    return comm;
  } else {
    return nullptr;
  }
}

void ProcessGroupNCCL::setSequenceNumberForGroup() {
} // NCCL just starts sequence numbers at 0.

uint64_t ProcessGroupNCCL::getSequenceNumberForGroup() {
  return seqCollective_;
}

void ProcessGroupNCCL::registerOnCompletionHook(
    std::function<void(std::shared_ptr<WorkInfo>)>&& hook) {
  TORCH_CHECK_WITH(
      DistBackendError,
      onCompletionHook_ == nullptr,
      "ProcessGroupNCCL OnCompletion hook already registered");

  TORCH_CHECK_WITH(
      ValueError,
      enableTiming_.load(),
      "ProcessGroupNCCL OnCompletion hook requires recording start and end "
      "events which require setting TORCH_NCCL_ENABLE_TIMING environment variable. "
      "This is only available for NCCL version >= 2.4.");
  onCompletionHook_ = std::move(hook);
  onCompletionHookThread_ = std::thread(&ProcessGroupNCCL::runHookLoop, this);
}

// must release GIL when calling this method
void ProcessGroupNCCL::waitForPendingWorks() {
  // Reasoning about hook completion:
  // 1. waitForPendingWorks should be called after user code has finished
  // calling
  //    all collectives. This means, when we got here, all of the collectives
  //    are either in workMetaList_ or has been erased from workMetaList_.
  // 2. The watchdog thread grabs both locks to move Work object from the
  //    workMetaList_ to the completedWorkList_, and the hook thread only erases
  //    a Work object after the hook is returned. Therefore, after user code
  //    calls a collective, its Work object is either in workMetaList_ or in
  //    completedWorkList_ before it finishes.
  // 3. We have three threads and two locks.
  //      a. main thread (this function) grabs two locks atomically
  //      b. watchdog thread (watchdogHandler function) always grabs
  //      workMetaListMutex_
  //         first and then grabs completedWorkListMutex_.
  //      c. hook thread (runHookLoop function) only grabs
  //      completedWorkListMutex_. Therefore, locks are always acquired in the
  //      same order and hence no deadlocks.
  while (true) {
    {
      std::lock(workMetaListMutex_, completedWorkListMutex_);
      std::lock_guard<std::mutex> lockWork(workMetaListMutex_, std::adopt_lock);
      std::lock_guard<std::mutex> lockHook(
          completedWorkListMutex_, std::adopt_lock);

      if (workMetaList_.empty() && completedWorkList_.empty()) {
        return;
      }
    }

    std::this_thread::sleep_for(
        std::chrono::milliseconds(kWatchdogThreadSleepMillis));
  }
}

void ProcessGroupNCCL::enableCollectivesTiming() {
  enableTiming_.store(true);
}

void ProcessGroupNCCL::waitForFutureOrTimeout(
    std::future<bool>& fut,
    const std::chrono::milliseconds& timeOutMilSec,
    const std::string& futDescription,
    bool throwException,
    bool log) {
  std::string errorMsg;

  ::c10d::C10dLoggingData data;
  if (log) {
    data.integers["pg_id"] = static_cast<int64_t>(local_id_);
    data.integers["rank"] = rank_;
    data.integers["global_rank"] = globalRank();
    data.integers["world_size"] = getSize();
    data.strings["flight_recorder_version"] = c10d::version_val_str;
  }

  TORCH_CHECK(fut.valid(), "Expected a valid future");
  std::future_status status = fut.wait_for(timeOutMilSec);
  if (status == std::future_status::ready) {
    // Calling .get() will re-raise any exception from the future, and we don't
    // care about the retval
    try {
      bool result = fut.get();
      if (result) {
        VLOG(2) << logPrefix()
                << "future is successfully executed for: " << futDescription;
        if (log) {
          data.strings["status"] = "SUCCESS";
        }
      }
    } catch (const std::exception& e) {
      errorMsg = c10::str(
          logPrefix(),
          "Exception thrown when waiting for future ",
          futDescription,
          ": ",
          e.what());
      if (log) {
        data.strings["status"] = "EXCEPTION";
        data.strings["exception"] = e.what();
      }
      LOG(ERROR) << errorMsg;
    } catch (...) {
      errorMsg = c10::str(
          logPrefix(),
          "Unknown exception thrown when waiting for future ",
          futDescription);
      if (log) {
        data.strings["status"] = "EXCEPTION";
        data.strings["exception"] = "Unknown exception";
      }
      LOG(ERROR) << errorMsg;
    }
  } else {
    errorMsg = c10::str(
        logPrefix(),
        "Future for ",
        futDescription,
        " timed out after ",
        timeOutMilSec.count(),
        " ms");
    data.strings["status"] = "TIMEOUT";
    LOG(ERROR) << errorMsg;
  }
  if (log) {
    auto logger = c10d::C10dLogger::getLogger();
    if (logger) {
      logger->log(data);
    }
  }
  if (throwException && !errorMsg.empty()) {
    C10_THROW_ERROR(DistBackendError, errorMsg);
  }
}

void ProcessGroupNCCL::abortCommsFromMap(
    std::unordered_map<std::string, std::shared_ptr<NCCLComm>>& ncclCommsMap,
    const std::optional<std::string>& abortReason) {
  // The process may control multiple devices, loop through the communicators on
  // each device
  for (auto& it : ncclCommsMap) {
    auto& devName = it.first;
    auto& ncclComm = it.second;
    at::cuda::OptionalCUDAGuard gpuGuard;
    at::DeviceIndex deviceIndex = getIndexFromDeviceKey(devName);
    if (deviceIndex >= 0) {
      // For P2P comms, the deviceIndex could be -1 (invalid), as the keys in
      // the map could be non deviceIndex, but rank to rank numbers. So we
      // indeed need to check if deviceIndex >= 0
      // TODO: fix `getIndexFromDeviceKey` or fix `DeviceKey`
      gpuGuard.set_index(deviceIndex);
    }

    VLOG(2) << logPrefix() << "ProcessGroupNCCL destroying ncclComm_ "
            << ncclComm->repr() << " on CUDA device: " << devName;
    ncclComm->ncclCommAbort(abortReason);
    // Note that we don't remove the aborted communicators from the
    // cache. The reason is that if we do remove the communicator
    // from the cache, it is possible that a new collective operation
    // calls `ncclCommInitRank` to create a new communicator whereas
    // other ranks might have failed/timed out and didn't enter
    // `ncclCommInitRank`. As a result, when there is a failure on
    // a communicator the application receives an exception and its
    // their responsibility to destroy the process group and recreate
    // it to recover from errors.

    VLOG(2) << logPrefix() << "ProcessGroupNCCL destroyed "
            << " communicator on CUDA device: " << devName;
  }
}

// Abort all communicators on this rank
// Note: original name of this method is `abort`. It was renamed to
// `abortComms` to distinguish from the `abort` method below. The `abort`
// method calls `abortComms` but does more destruction than the latter.
bool ProcessGroupNCCL::abortComms(
    const std::optional<std::string>& abortReason) {
  // Remove record from global ncclCommDevIdxMapMutex before aboarting,
  // so that a new cache segment would not register to already aborded
  // communicators. Note that ncclCommDevIdxMap is a global container which may
  // contain other PG's communicators, thus we need to only erase communicators
  // for the current PG.
  ncclCommDevIdxMapMutex.lock();
  for (auto& it : devNCCLCommMap_) {
    auto& ncclComm = it.second;
    ncclCommDevIdxMap.erase(ncclComm);
  }
  ncclCommDevIdxMapMutex.unlock();

  std::lock_guard<std::mutex> lock(mutex_);
  abortCommsFromMap(devNCCLCommMap_, abortReason);
  abortCommsFromMap(inInitializationCommMap_, abortReason);
  return true;
}

// Abort this backend.
void ProcessGroupNCCL::abort() {
  // This will log counter for how long the abort actually takes.
  STATIC_SCOPED_WAIT_COUNTER(pytorch.ProcessGroupNCCL__abort);

  // Don't join threads here since the purpose of this method is to abort all
  // communicators and signal the threads to exit. Joining on the threads could
  // potentially block and hence avoid it in this method.
  terminateProcessGroup_.store(true);
  workMetaListCV_.notify_one();

  // lauch abort asynchrounously and wait for it to complete or timeout
  LOG(INFO) << logPrefix()
            << "Launching ProcessGroupNCCL abort asynchrounously.";
  std::future<bool> fut =
      std::async(std::launch::async, [this]() { return this->abortComms(); });

  waitForFutureOrTimeout(
      fut, options_->timeout, "ProcessGroup abort", true, false);
  LOG(INFO) << logPrefix() << "ProcessGroupNCCL aborts successfully.";

  // We need to wait for abort to finish before we can safely shut down
  // heartbeat monitoring thread.
  terminateHeartbeatMonitorThread_.store(true);
  monitorWakeUpCV_.notify_one();
}

// Destroy (shutdown) this backend -- normal exit.
void ProcessGroupNCCL::shutdown() {
  // kwen2501 (Aug 2024): moved code of `shutdown()` to `abort()` because it
  // actually implemented an abort behavior.
  // TODO: implementation of `shutdown` should use ncclCommDestroy() instead
  // of ncclCommAbort(). Ideally non-blocking API mode should be used.
  this->abort();
}

// NOLINTNEXTLINE(bugprone-exception-escape)
ProcessGroupNCCL::~ProcessGroupNCCL() {
  VLOG(2) << logPrefix() << "ProcessGroupNCCL destructor entered.";

  if (!terminateProcessGroup_.load()) {
    if (rank_ % localDeviceCount_ == 0) {
      TORCH_WARN_ONCE(
          "WARNING: process group has NOT been destroyed before we destruct ProcessGroupNCCL. ",
          "On normal program exit, the application should call destroy_process_group to ",
          "ensure that any pending NCCL operations have finished in this process. "
          "In rare cases this process can exit before this point and block the progress of "
          "another member of the process group. This constraint has always been present, "
          " but this warning has only been added since PyTorch 2.4");
    }
    // If user haven't explicitly destroy/shutdown process group, destructor
    // needs to do so
    shutdown();
  }

  // Wait for all threads to finish before returning
#ifdef ENABLE_NCCL_ERROR_CHECKING
  if (!blockingWait_) {
    if (ncclCommWatchdogThread_.joinable()) {
      ncclCommWatchdogThread_.join();
      VLOG(2) << logPrefix() << "ProcessGroupNCCL watchdog thread joined.";
    }
    if (ncclHeartbeatMonitorThread_.joinable()) {
      ncclHeartbeatMonitorThread_.join();
      VLOG(2) << logPrefix()
              << "ProcessGroupNCCL heart beat monitor thread joined.";
    }
  }
#endif
  if (onCompletionHookThread_.joinable()) {
    onCompletionHookThread_.join();
    VLOG(2) << logPrefix()
            << "ProcessGroupNCCL onCompletionHookThread thread joined.";
  }
}

bool ProcessGroupNCCL::dumpDebuggingInfo() {
  // Serialize all calls to this function to avoid corrupting data, but allow
  // multiple calls in one runtime. User is responsible for preserving the
  // output file from an earlier call before a later call overwrites it.
  static std::mutex writeDebugInfoMutex;
  std::lock_guard<std::mutex> lock(writeDebugInfoMutex);
  LOG(ERROR) << logPrefix() << "ProcessGroupNCCL preparing to dump debug info.";
  if (ncclTraceBufferSize_ > 0) {
    // We dump nccl trace into local disk by default and users can register
    // their customized writer by inheriting `DebugInfoWriter` via
    // `registerDebugInfoWriter`.
    auto ncclTrace = dump_nccl_trace(true, true, false);
    DebugInfoWriter& writer = DebugInfoWriter::getWriter(globalRank());
    LOG(INFO) << logPrefix() << "ProcessGroupNCCL dumping nccl trace to "
              << writer.getWriterTarget();
    writer.write(ncclTrace);
    return true;
  }
  return false;
}

void ProcessGroupNCCL::terminateProcess(const std::string& errMsg) {
  // Logging with `FATAL`, after errMsg printed, it calls `std::abort()`
  // to terminate the program execution.
  LOG(FATAL) << logPrefix() << errMsg;
}

static long computeDeltaMS(
    std::chrono::time_point<std::chrono::steady_clock> start,
    std::chrono::time_point<std::chrono::steady_clock> end) {
  return std::chrono::duration_cast<std::chrono::milliseconds>(end - start)
      .count();
}

std::string ProcessGroupNCCL::getNCCLWatchdogTimeoutErrorMsg(
    const std::string& extraMsg) {
  return c10::str(
      logPrefix(),
      "Received a dump signal due to a collective timeout from ",
      extraMsg,
      " and we will try our best to dump the debug info. ",
      "Last enqueued NCCL work: ",
      pgStatus_->lastEnqueuedSeq,
      ", last completed NCCL work: ",
      pgStatus_->lastCompletedSeq,
      ".",
      "This is most likely caused by incorrect usages of collectives, e.g., wrong ",
      "sizes used across ranks, the order of collectives is not same for all ranks ",
      "or the scheduled collective, for some reason, didn't run. Additionally, ",
      "this can be caused by GIL deadlock or other reasons such as network errors or ",
      "bugs in the communications library (e.g. NCCL), etc. ");
}

std::string ProcessGroupNCCL::getNCCLWatchdogTimeoutExitMsg(
    const std::string& exitReason) {
  return c10::str(
      logPrefix(),
      "Terminating the process after attempting to dump debug info, due to ",
      exitReason,
      ".");
}

void ProcessGroupNCCL::heartbeatMonitor() {
  c10::setThreadName("pt_nccl_heartbt");

  uint64_t heartBeatCounter = 0ULL;
  std::string errorMsg;
  std::string exitReason;
  bool checkDumpSignal = (dumpOnTimeoutOrEx_ && local_id_ == 0);
  int monitorPollInterval = checkDumpSignal ? coordCheckIntervalMilSec_
                                            : heartbeatTimeoutInSec_ * 1000;
  auto lastTimePollStore = std::chrono::steady_clock::now();
  auto lastTimeHeartBeatCheck = std::chrono::steady_clock::now();
  std::optional<DumpPipe> dumpPipe = std::nullopt;
  if (local_id_ == 0) {
    // DumpPipe is one per-trainer process, and its convenient to name them
    // after 'global' ranks in the system, So we assume processgroup (uid)==0 is
    // the global PG and has globally unique rank ids across trainers.
    dumpPipe.emplace(rank_);
  }
  while (true) {
    // This won't have any lock since this lock is only used here.
    // Please be aware that mutex `monitorMutex_` should not be used
    // somewhere else to avoid the deadlock.
    std::unique_lock<std::mutex> lock(monitorMutex_);
    if (monitorWakeUpCV_.wait_for(
            lock, std::chrono::milliseconds(monitorPollInterval), [&] {
              return terminateHeartbeatMonitorThread_.load();
            })) {
      // For the normal complete or user interception, monitorWakeUpCV_
      // will get notified, we early return and exit heartbeatMonitor.
      return;
    }
    auto currentTime = std::chrono::steady_clock::now();

    // We put extra functionality in the thread for the default PG (aka,
    // local_id_=0) because the signal is same across different PGs. We only
    // need to run once per process to avoid duplicate things performed in too
    // many separate threads. For example, we check a global flag on the
    // TCPStore periodically to see if any PG on any rank observed a timeout and
    // signaled peers to dump debugging info, and we avoid hammering the
    // TCPStore from all PGs on the same rank.
    if (checkDumpSignal) {
      // There are two scenarios where monitor thread will dump on timeout:
      // 1. The current rank is the first to observe a timeout in watchdog.
      // (shouldDump_ was set to true by the watchdog thread).
      // 2. Other ranks detected the timeout and signal the current rank to
      // dump. In addtion, monitor threads will dump if watchdog threads has no
      // heartbeat or dumpPipe is not empty.
      if (shouldDump_.load()) {
        errorMsg = getNCCLWatchdogTimeoutErrorMsg("this local rank");
        exitReason = "collective timeout or exception";
        break;
      }
      // We poll store to see if some ranks have flagged a timeout when
      // we haven't polled for `heartbeat_timeout` seconds and there haven't
      // any work added or removed for `watchdog_timeout` seconds.
      if (computeDeltaMS(lastWorkListUpdateTime_, currentTime) >=
              kWatchdogThreadSleepMillis &&
          computeDeltaMS(lastTimePollStore, currentTime) >=
              coordCheckIntervalMilSec_) {
        lastTimePollStore = currentTime;
        // Wrap globalStore_->check() in a try-catch block to avoid crashing if
        // the store is not available.
        bool checkExceptionDump = false;
        try {
          checkExceptionDump =
              globalStore_->check({std::string(EXCEPTION_DUMP)});
        } catch (const std::exception& e) {
          LOG(WARNING)
              << logPrefix()
              << "Failed to check the \"should dump\" flag on TCPStore, "
              << "(maybe TCPStore server has shut down too early), with error: "
              << e.what();
          // We give up for now assuming TCPStore has been torn down.
          return;
        }

        if (checkExceptionDump) {
          int timeOutRank = -1;
          if (!shouldDump_.load()) {
            LOG(ERROR)
                << logPrefix()
                << "Observed flight recorder dump signal from another rank via TCPStore.";
          }
          shouldDump_.store(true);
          try {
            auto vec = globalStore_->get(std::string(EXCEPTION_DUMP));
            TORCH_CHECK_WITH(
                DistBackendError,
                vec.size() == sizeof(int),
                "Invalid size for the timeout rank ID");
            std::memcpy(&timeOutRank, vec.data(), vec.size());
          } catch (const std::exception& e) {
            LOG(ERROR) << logPrefix()
                       << "Failed to get timeout rank ID from TCPStore."
                       << e.what();
          }
          errorMsg =
              getNCCLWatchdogTimeoutErrorMsg(c10::str(" rank ", timeOutRank));
          exitReason = "collective timeout or exception";
          break;
        }
      }
    }

    if (computeDeltaMS(lastTimeHeartBeatCheck, currentTime) >=
        heartbeatTimeoutInSec_ * 1000) {
      // Check the heart beat of watchdog thread.
      lastTimeHeartBeatCheck = currentTime;
      auto heartbeat = heartbeat_.load();
      if (heartbeat != heartBeatCounter) {
        heartBeatCounter = heartbeat;
      } else {
        shouldDump_.store(true);
        // Watchdog heartbeat timeout.
        errorMsg = c10::str(
            logPrefix(),
            "ProcessGroupNCCL's watchdog got stuck for ",
            heartbeatTimeoutInSec_,
            " seconds without making progress in monitoring enqueued collectives. ",
            "This typically indicates a NCCL/CUDA API (e.g., CudaEventDestroy) hang blocking the watchdog, ",
            "and could be triggered by another thread holding the GIL inside a ",
            "CUDA api (for example, CudaEventDestroy), or other deadlock-prone behaviors.",
            "If you suspect the watchdog is not actually stuck and a longer timeout would help, ",
            "you can either increase the timeout (TORCH_NCCL_HEARTBEAT_TIMEOUT_SEC) to a larger value "
            "or disable the heartbeat monitor (TORCH_NCCL_ENABLE_MONITORING=0)."
            "If either of aforementioned helps, feel free to file an issue to PyTorch about the short timeout "
            "or false positive abort; otherwise, please attempt to debug the hang. ");
        exitReason = "ProcessGroupNCCL watchdog hang";
        break;
      }
    }
    // process a request to dump the trace. only PG uid 0 will respond to dump
    // requests, but this is fine since all PG's feed into the same flight
    // recorder and dump. After dump, the training should continue.
    if (dumpPipe.has_value() && dumpPipe->shouldDump()) {
      // best effort dump, not waiting for the dump here
      std::future<bool> fut = std::async(
          std::launch::async, [this]() { return this->dumpDebuggingInfo(); });
    }
  }
  LOG(ERROR) << errorMsg;

  // We perform some checks to help users debug the timeout/hang issue:
  // 1. Dump the nccl trace (flight recorder) to help debug the issue
  //    (timeout after waitTimeoutDumpInMilSec_, which is one minute).
  // 2. Check if there is a GIL deadlock (timeout after 300ms).
  // 3. Try to dump the c++ stacktraces (blocking and would hang,
  //    users can turn this off by set
  //    TORCH_NCCL_LOG_CPP_STACK_ON_UNCLEAN_SHUTDOWN=0).

  // Dump the nccl trace (flight recorder).
  if (checkDumpSignal && shouldDump_.load()) {
    // Store debug info to storage if no other thread does it. (By default to
    // local disk)
    std::future<bool> asyncDebugDump = std::async(
        std::launch::async, [this]() { return this->dumpDebuggingInfo(); });

    // wait for the dump until timeout - log data
    waitForFutureOrTimeout(
        asyncDebugDump,
        std::chrono::milliseconds(waitTimeoutDumpInMilSec_),
        "Flight recorder dump in heartbeatMonitor",
        false,
        true);
    // Indicate to watchdog thread that we have finished dumping.
    promiseFlightRecorderDump_.set_value();
  }

  // GIL deadlock check.
  if (get_gil_checker() != nullptr) {
    auto fut = launchAsyncGilCheck();
    auto kGilCheckTimeout = std::chrono::milliseconds(300);
    auto futStatus = fut.wait_for(kGilCheckTimeout);
    if (futStatus != std::future_status::ready) {
      TORCH_CHECK(
          futStatus != std::future_status::deferred,
          "Expected the future to have been launched eagerly.");
      LOG(ERROR)
          << logPrefix()
          << "Could not acquire GIL within 300 ms on exit, possible GIL induced hang";
    }
  } else {
    VLOG(2)
        << logPrefix()
        << "GIL checker was not registered, perhaps this is a no-python build?";
  }

  // Dump the c++ stacktraces.
  auto& cpp_dumper = get_cpp_trace_dumper();
  if (logCppStackOnUncleanShutdown_ && cpp_dumper.has_value()) {
    LOG(INFO) << logPrefix() << "Dumping c++ stacktraces:";
    cpp_dumper.value()(
        [&](const std::string& line) { LOG(INFO) << logPrefix() << line; });
    LOG(INFO) << logPrefix() << "Finished c++ stacktraces dump.";
  }

  // There are two possible cases for the watchdog thread exit:
  // Case one: desync report runs quickly, and it follows the step:
  // collective timeout -> desync -> exception handling -> destructors
  // -> set terminateHeartbeatMonitorThread_ -> notify monitorWakeUpCV_.
  // So the code either early returns above or will skip the sleep below.
  // Case two: desync might be slow or get stuck. Or we get stuck in
  // destructors, we will sleep for some time before calling std::abort() to
  // kill the whole process.
  if ((terminateProcessGroup_.load() || desyncDebug_ || shouldDump_.load()) &&
      !terminateHeartbeatMonitorThread_.load()) {
    // Leave another two mins for desync report generation or process group
    // destroy.
    std::this_thread::sleep_for(std::chrono::seconds(heartbeatTimeoutInSec_));
    LOG(INFO) << logPrefix() << "slept for " << heartbeatTimeoutInSec_
              << " waiting for desync report or process group destroy.";
  }

  // At this point, we either already sleep for another `heartbeatTimeoutInSec_`
  // or the thread has finished. Because we don't want to block the monitor
  // thread, so We mark the thread detach and the dump of debug info becomes
  // "best effort". If the process exit normally, marking it detach also makes
  // sense because we don't really care about dumping the debug info.

  // We already log completion inside the thread, so it may not be necessary to
  // check the return value here.  We mainly use a future so we can exit early
  // if done.

  if (!terminateHeartbeatMonitorThread_.load()) {
    // Create a error message reported from MonitorThread, so
    // we throw exception and make the whole process to be killed.
    // TODO(fduwjj): After having a hang debug wiki, we need to update the wiki
    // url here.
    if (monitorThreadEnabled_.load()) {
      terminateProcess(getNCCLWatchdogTimeoutExitMsg(exitReason));
    } else {
      // Ideally we want to merge this one with the above one, but we are going
      // to remove the kill switch for monitor thread soon, so we keep this one
      // for now.
      LOG(ERROR)
          << logPrefix()
          << "ProcessGroupNCCL monitor thread is disabled, but would have terminated the process"
          << "after attempting to dump debug info, due to " << exitReason
          << ".";
    }
  }
}

void ProcessGroupNCCL::ncclCommWatchdog() {
  c10::setThreadName("pt_nccl_watchdg");

  try {
    VLOG(2) << logPrefix() << "Process group watchdog thread started!";
    ncclHeartbeatMonitorThread_ =
        std::thread(&ProcessGroupNCCL::heartbeatMonitor, this);
    watchdogHandler();
    VLOG(2) << logPrefix()
            << "Process group watchdog thread terminated normally";
  } catch (std::exception& e) {
    if (std::string(e.what()).find("driver shutting down") !=
        std::string::npos) {
      VLOG(2)
          << logPrefix()
          << "main process destroyed cuda before watchdog loop exited, terminating watchdog."
          << " (Watchdog caught exception: " << e.what();

    } else {
      // Append error message reported from watchdogHandler
      const auto exitMsg = c10::str(
          logPrefix(),
          "Process group watchdog thread terminated with exception: ",
          e.what());
      LOG(ERROR) << exitMsg;
      if (C10_LIKELY(rethrowCUDAErrors_) ||
          !(std::string(e.what()).find("CUDA Error"))) {
        // TODO(whc) clean up the rethrow - why is it stored in a class var and
        // rethrown?
        watchDogException_ =
            std::make_exception_ptr(C10_BUILD_ERROR(DistBackendError, exitMsg));
        std::rethrow_exception(watchDogException_);
      }
    }
  } catch (...) {
    const auto exitMsg = c10::str(
        logPrefix(),
        "Process group watchdog thread terminated with exception: unknown");
    LOG(ERROR) << exitMsg;
    watchDogException_ =
        std::make_exception_ptr(C10_BUILD_ERROR(DistBackendError, exitMsg));
    std::rethrow_exception(watchDogException_);
  }
}

// Initialize and enable DesyncDebugger
void ProcessGroupNCCL::DesyncDebugger::init(
    int rank,
    int size,
    c10::intrusive_ptr<Store> store) {
  rank_ = rank;
  size_ = size;
  store_ = store;
  enabled_ = true;
  traceKeyStart_ = getTraceStartKey("NCCL", rank);
  traceKeyEnd_ = getTraceEndKey("NCCL", rank);
}

// Run desync debug. This function is called by watchdog at time of timeout.
void ProcessGroupNCCL::DesyncDebugger::run() {
  if (!enabled_)
    return;
  auto logPrefix = c10::str("Rank ", rank_);
  try {
    std::string desyncMsg = retrieveDesyncReport(store_, "NCCL", rank_, size_);
    LOG(ERROR) << logPrefix << desyncMsg;
  } catch (const std::exception& e) {
    LOG(ERROR) << logPrefix
               << " Failed to retrieve TORCH_NCCL_DESYNC_DEBUG report. "
               << " Please file an issue. Error: " << e.what();
  } catch (...) {
    LOG(ERROR)
        << logPrefix
        << " Failed to rerieve TORCH_NCCL_DESYNC_DEBUG report with unknown error."
        << " Please file an issue.";
  }
}

// Log work start to store.
void ProcessGroupNCCL::DesyncDebugger::logWorkStart(WorkNCCL& work) {
  if (!enabled_)
    return;
  if (storeError_ || work.startTraceUpdated_)
    return;

  work.startTraceUpdated_ = true;
  storeError_ = !c10d::traceUpdate(
      store_, traceKeyStart_, work.seq_, opTypeToString(work.opType_));
}

// Log work end to store.
void ProcessGroupNCCL::DesyncDebugger::logWorkEnd(WorkNCCL& work) {
  if (!enabled_)
    return;
  if (storeError_)
    return;

  // In case the start of the work hasn't been logged
  if (!work.startTraceUpdated_) {
    logWorkStart(work);
  }

  storeError_ = !c10d::traceUpdate(
      store_, traceKeyEnd_, work.seq_, opTypeToString(work.opType_));
}

// We want to have both PG ID and global unique ID (guid) for the logging
// prefix. PG ID records how many ProcessGroupNCCL objects were created on a
// specific rank and is a stable index across ranks, which lets users reason
// about, for example, the second PG we initialized on this rank is for FSDP,
// and corresponds with PG ID = 1 on other ranks as well. Unlike PG ID, guid (or
// group name) is a global unique ID across ranks. The guid is either a hash of
// all the ranks in the group or a counter of how many times
// `_process_group_name` is called, essentially it means how many times we
// have PGs users have created. Before using split_group, even if
// we are creating a new sub-PG, all ranks have to call the API at the same
// time, and this makes `group_name` a unique identifier for a group (PG).
std::string ProcessGroupNCCL::createLogPrefix() const {
  if (!pg_desc_.empty() && pg_desc_ != "undefined") {
    return c10::str(
        "[PG ID ",
        local_id_,
        " PG GUID ",
        pg_uid_,
        "(",
        pg_desc_,
        ") Rank ",
        rank_,
        "] ");
  }
  return c10::str(
      "[PG ID ", local_id_, " PG GUID ", pg_uid_, " Rank ", rank_, "] ");
}

const std::string& ProcessGroupNCCL::logPrefix() const {
  return logPrefix_;
}

const int& ProcessGroupNCCL::globalRank() const {
  static int globalRank = rank_;
  return globalRank;
}

const std::vector<uint64_t>& ProcessGroupNCCL::groupRanks() const {
  if (options_->global_ranks_in_group.empty() && local_id_ == 0) {
    static std::vector<uint64_t> globalRanks(size_);
    std::iota(globalRanks.begin(), globalRanks.end(), 0);
    return globalRanks;
  }
  return options_->global_ranks_in_group;
}

void ProcessGroupNCCL::addEphemeralTimeout(
    const std::chrono::milliseconds& timeout) {
  std::lock_guard<std::mutex> timeoutLock(mtxTimeoutExtension_);
  ephemeralTimeoutActive_ += timeout;
}

bool ProcessGroupNCCL::verifyWorkTimeoutForTest(
    const c10::intrusive_ptr<Work>& work,
    const std::chrono::milliseconds& timeout) {
  // Since collective returns a c10d::Work, we need to cast it to WorkNCCL.
  if (auto workNCCL = c10::dynamic_intrusive_pointer_cast<WorkNCCL>(work)) {
    // workNCCL is now a c10::intrusive_ptr<WorkNCCL>
    return workNCCL->opTimeout_ == timeout;
  }
  C10_THROW_ERROR(
      DistBackendError, "Non c10d::WorkNCCL object returned from collective");
}

// Broadcast flight-recorder dump signal
void ProcessGroupNCCL::broadcastDumpSignal() {
  try {
    auto rank = globalRank();
    auto vec = std::vector<uint8_t>(
        reinterpret_cast<uint8_t*>(&rank),
        reinterpret_cast<uint8_t*>(&rank) + sizeof(rank));
    globalStore_->set(std::string(EXCEPTION_DUMP), vec);
    if (!shouldDump_.load()) {
      LOG(ERROR)
          << logPrefix()
          << "Broadcasting flight-recorder dump signal to other processes via TCPStore.";
    }
    // signal the monitor thread on PG0 to start dumping
    shouldDump_.store(true);
    // Give time for dumping before throwing exception
    auto start = std::chrono::steady_clock::now();
    auto status = promiseFlightRecorderDump_.get_future().wait_for(
        std::chrono::milliseconds(waitTimeoutDumpInMilSec_));
    if (status == std::future_status::timeout) {
      LOG(WARNING) << logPrefix() << "timed out after waiting for "
                   << waitTimeoutDumpInMilSec_ << "ms"
                   << " flight recorder dumps to finish.";
    } else if (status == std::future_status::ready) {
      auto end = std::chrono::steady_clock::now();
      LOG(INFO) << logPrefix() << "slept for " << computeDeltaMS(start, end)
                << "ms"
                << " giving time for flight recorder dumps to finish.";
    }
  } catch (const std::exception& e) {
    LOG(ERROR) << logPrefix() << "Failed to set dump signal in tcpstore. "
               << "Error: " << e.what();
  }
}

void ProcessGroupNCCL::watchdogHandler() {
  bool done = false;
  lastWorkListUpdateTime_ = std::chrono::steady_clock::now();
  auto lastStatusUpdateTime = std::chrono::steady_clock::now();
  std::list<ProcessGroupNCCL::WorkNCCL> completedWorkList;

  while (!done || !terminateProcessGroup_.load()) {
    std::unique_lock<std::mutex> lock(workMetaListMutex_);
    // We busy-poll the work vector every kWatchdogThreadSleepMillis
    // milliseconds as long as the atomic is True.
    workMetaListCV_.wait_for(
        lock,
        std::chrono::milliseconds(kWatchdogThreadSleepMillis),
        [&]() -> bool { return terminateProcessGroup_.load(); });
    // Bump up heart beat by one.
    heartbeat_++;

// Some versions of GLOG support less-spammy version of LOG_EVERY_MS
// in which case we don't want to spam the logs.
#ifdef LOG_EVERY_MS
    // Log the progress of this PG periodically
    C10_LOG_EVERY_MS(INFO, kWorkStatusUpdatePeriodMs) << c10::str(
        logPrefix(),
        "NCCL Work update periodically: ",
        "last enqueued NCCL work: ",
        pgStatus_->lastEnqueuedSeq,
        ", last completed NCCL work: ",
        pgStatus_->lastCompletedSeq,
        ".");
#endif
    auto logger = ::c10d::C10dLogger::getLogger();
    if (logger &&
        computeDeltaMS(
            lastStatusUpdateTime, std::chrono::steady_clock::now()) >=
            kWorkStatusUpdatePeriodMs) {
      ::c10d::C10dLoggingData data;
      // logging integers
      data.integers["pg_id"] = local_id_;
      data.integers["rank"] = rank_;
      data.integers["global_rank"] = globalRank();
      data.integers["last_enqueued_work"] = pgStatus_->lastEnqueuedSeq;
      data.integers["last_started_work"] = pgStatus_->lastStartedSeq;
      data.integers["last_completed_work"] = pgStatus_->lastCompletedSeq;
      data.integers["last_enqueued_numel_in"] = pgStatus_->lastEnqueuedNumelIn;
      data.integers["last_enqueued_numel_out"] =
          pgStatus_->lastEnqueuedNumelOut;
      data.integers["last_completed_numel_in"] =
          pgStatus_->lastCompletedNumelIn;
      data.integers["last_completed_numel_out"] =
          pgStatus_->lastCompletedNumelOut;
      data.integers["last_started_numel_in"] = pgStatus_->lastStartedNumelIn;
      data.integers["last_started_numel_out"] = pgStatus_->lastStartedNumelOut;
      // logging strings
      data.strings["last_enqueued_work_name"] = pgStatus_->lastEnqueuedWorkName;
      data.strings["last_started_work_name"] = pgStatus_->lastStartedWorkName;
      data.strings["last_completed_work_name"] =
          pgStatus_->lastCompletedWorkName;
      data.strings["pg_name"] = pg_uid_;
      data.strings["pg_desc"] = pg_desc_;
      logger->log(data);
      lastStatusUpdateTime = std::chrono::steady_clock::now();
    }

    for (auto it = workMetaList_.begin(); it != workMetaList_.end();
         /* no increment */) {
      auto& work = *it;
      // When terminateProcessGroup_ is true, communicators have already been
      // aborted, So cannot check exception based on them. But watchdog needs to
      // finish the check for the works that have already been enqueued to
      // workMetaList_

      // check NCCL errors first
      if (!terminateProcessGroup_.load()) {
        work.checkAndSetException();
      }
      // Then check if work has timed out
      bool timedout = work.checkTimeout();

      // Report desync state in case of timeout (if TORCH_NCCL_DESYNC_DEBUG is
      // turned on; otherwise, run() is no-op)
      if (timedout) {
        desyncDebugger_.run();
      }

      // If work hits an exception (either an error or timeout)
      if (work.exception()) {
        LOG(ERROR) << c10::str(
            logPrefix(),
            " failure detected by watchdog at work sequence id: ",
            work.seq_,
            " PG status: last enqueued work: ",
            pgStatus_->lastEnqueuedSeq,
            ", last completed work: ",
            pgStatus_->lastCompletedSeq);

        // Print the traceback of the collective at call time
        work.printTraceback();

        // try to notify other ranks via global TCPStore to dump the flight
        // recorder when a collective timeout or exception happens. Flight
        // recorder behavior is independent of desync Debug.
        if (dumpOnTimeoutOrEx_) {
          broadcastDumpSignal();
        }

        if (SHOULD_CLEAN_UP(asyncErrorHandling_)) {
          // Abort work and corresponding communicators
          work.abort();
          // PG level abort, which would abort all other communicators on this
          // rank
          abortComms();
        }
        // Throw exception
        work.handleException(asyncErrorHandling_);
      }

      // Work status logging for desync debug
      desyncDebugger_.logWorkStart(work);

      // a work could be started but not completed, so we should not update
      // lastStartedSeq and lastStartedOpName if the work state is checked
      // multiple times after the start
      if (pgStatus_->lastStartedSeq < static_cast<int64_t>(work.seq_) &&
          work.isStarted()) {
        pgStatus_->lastStartedSeq = static_cast<int64_t>(work.seq_);
        pgStatus_->lastStartedWorkName = opTypeToString(work.opType_);
        pgStatus_->lastStartedNumelIn = work.numelIn_;
        pgStatus_->lastStartedNumelOut = work.numelOut_;
      }

      // Clean up completed work
      if (work.isCompleted()) {
        // Work status logging for desync debug
        desyncDebugger_.logWorkEnd(work);

        if (work.futureWorkResult_ && work.finishedGPUExecutionInternal() &&
            !work.futureWorkResult_->completed()) {
          work.futureWorkResult_->markCompleted(
              at::IValue(static_cast<uint8_t>(WorkResult::SUCCESS)));
        }
        {
          // Reset the timeout and first work if the work is completed.
          std::lock_guard<std::mutex> timeoutLock(mtxTimeoutExtension_);
          if (work.ownedEphermeralTimeout_.count() > 0) {
            ephemeralTimeoutActive_ -= work.ownedEphermeralTimeout_;
            ephemeralTimeoutInflight_ -= work.ownedEphermeralTimeout_;
          }
        }
        pgStatus_->lastCompletedSeq = static_cast<int64_t>(work.seq_);
        pgStatus_->lastCompletedWorkName = opTypeToString(work.opType_);
        pgStatus_->lastCompletedNumelIn = work.numelIn_;
        pgStatus_->lastCompletedNumelOut = work.numelOut_;
        NCCLTraceBuffer::get()->retire_id(work.trace_id_, true);
        if (onCompletionHook_) {
          // Move Work object to completedWorkList_ to be consumed by the hook
          // thread
          {
            const std::lock_guard<std::mutex> lock(completedWorkListMutex_);
            completedWorkList_.splice(
                completedWorkList_.end(), workMetaList_, it++);
          }
          completedWorkListCV_.notify_one();
        } else {
          it = workMetaList_.erase(it);
          lastWorkListUpdateTime_ = std::chrono::steady_clock::now();
        }
        at::cuda::CUDAGraph::dec_pending_event_queries();
      } else {
        // Increment the iterator if the current WorkNCCL object is not
        // completed.
        ++it;
      }
      // Increment heartbeat after each work processed,
      // in case processing is slowed down (but not hung) by cuda api contention
      heartbeat_++;
    }
    done = workMetaList_.empty();
  }
}

void ProcessGroupNCCL::runHookLoop() {
  c10::setThreadName("pt_nccl_runhook");

  bool done = false;
  while (!done || !terminateProcessGroup_.load()) {
    std::unique_lock<std::mutex> lock(completedWorkListMutex_);
    // We busy-poll the work vector every kWatchdogThreadSleepMillis
    // milliseconds as long as the atomic is True.
    completedWorkListCV_.wait_for(
        lock,
        std::chrono::milliseconds(kWatchdogThreadSleepMillis),
        [&]() -> bool {
          return !completedWorkList_.empty() || terminateProcessGroup_.load();
        });

    try {
      for (auto it = completedWorkList_.begin(); it != completedWorkList_.end();
           /* no increment */) {
        const WorkNCCL& work = *it;
        // Hook might grab GIL, unlock first to prevent deadlock
        lock.unlock();

        auto timeStarted =
            std::chrono::system_clock::now() +
            std::chrono::duration_cast<std::chrono::system_clock::duration>(
                work.workStartTime_ - std::chrono::steady_clock::now());
        onCompletionHook_(std::make_shared<WorkInfo>(
            work.retrieveOpType(), // OpType
            work.getSequencenumber(), // seq
            timeStarted, // timeStarted
            std::chrono::system_clock::now(), // timeFinished
            std::chrono::duration<float, std::milli>(
                work.getDuration()) // activeDuration
            ));

        lock.lock();
        it = completedWorkList_.erase(it);
      }
    } catch (std::exception& e) {
      if (std::string(e.what()).find("driver shutting down") !=
          std::string::npos) {
        LOG(INFO)
            << logPrefix()
            << "main process destroyed cuda before runHookLoop exited, terminating runHookLoop."
            << " (runHookLoop caught exception: " << e.what();

      } else {
        // PythonOnCompletionHook has already extracted Python exception message
        // and wrapped it with a cpp one. So we no longer need to acquire GIL
        // here.
        const auto errorStr = c10::str(
            "Caught exception on rank ",
            rank_,
            " while running onCompletion hook for ProcessGroupNCCL: ",
            e.what(),
            ". Aborting all communicators.");

        // No need to call abort() on WorkNCCL here as that collective has
        // already finished successfully at this point. We just need to abort
        // the process Abort all NCCL Communicators on this ProcessGroupNCCL
        // instance.
        abortComms(errorStr);
      }
    }

    // Lock is still acquired at this point
    done = completedWorkList_.empty();
  }
}

std::exception_ptr ProcessGroupNCCL::WorkNCCL::checkForNCCLErrors() {
  return checkForNCCLErrorsInternal(ncclComm_);
}

std::exception_ptr ProcessGroupNCCL::checkForNCCLErrors(
    std::shared_ptr<NCCLComm>& ncclComm) {
  return checkForNCCLErrorsInternal(ncclComm);
}

std::exception_ptr ProcessGroupNCCL::checkForNCCLErrorsInternal(
    std::shared_ptr<NCCLComm>& ncclComm) {
  // Prioritize commFailureReason over checkForNcclError() result if
  // commFailureReason is set.
  auto commFailureReason = ncclComm->getNcclCommFailureReason();
  if (commFailureReason != std::nullopt) {
    return std::make_exception_ptr(C10_BUILD_ERROR(
        DistBackendError,
        c10::str(
            "NCCL communicator encountered error set by ProcessGroupNCCL: ",
            *commFailureReason)));
  }
  ncclResult_t ncclAsyncErr = ncclComm->checkForNcclError();
  // When nonblocking mode is enabled by TORCH_NCCL_USE_COMM_NONBLOCKING,
  // ncclInProgress could be returned when there are pending NCCL calls.
  // In this case, no exception should be thrown
#ifdef NCCL_HAS_COMM_NONBLOCKING
  // ncclInProgress is defined only if NCCL_HAS_COMM_NONBLOCKING is defined
  if (ncclAsyncErr != ncclSuccess && ncclAsyncErr != ncclInProgress) {
#else
  if (ncclAsyncErr != ncclSuccess) {
#endif
    return std::make_exception_ptr(C10_BUILD_ERROR(
        DistBackendError,
        "NCCL error: " + ncclGetErrorWithVersion(ncclAsyncErr) + "\n" +
            getNcclErrorDetailStr(ncclAsyncErr)));
  }

  return nullptr;
}

void ProcessGroupNCCL::broadcastUniqueNCCLID(
    ncclUniqueId* ncclID,
    bool isSingleP2POp,
    const std::string& p2pKey,
    int p2pRank) {
  // For collective operations:
  // For every NCCL communicator that we create we need to broadcast
  // a unique ID from rank 0 to all other ranks. This broadcast is
  // done by rank 0 setting a key in the store and all other ranks
  // retrieving the contents of that key. A single process group
  // may create multiple NCCL communicators, so we use a sequence
  // number to differentiate between them.
  // For single point-to-point operations:
  // The sequence number will only be increased on 2 out of all the
  // processes in a Process Group. So all following collective
  // operations will see different sequence numbers which will cause
  // runtime errors. To avoid that, use the src:target pair instead
  // of sequence number for p2p communications.

  std::string storeKey;
  if (!isSingleP2POp) {
    storeKey = std::to_string(ncclCommCounter_++);
  } else {
    storeKey = p2pKey;
  }
  if (rank_ == 0 || (isSingleP2POp && p2pRank == 0)) {
    auto vec = std::vector<uint8_t>(
        reinterpret_cast<uint8_t*>(ncclID),
        reinterpret_cast<uint8_t*>(ncclID) + NCCL_UNIQUE_ID_BYTES);
    store_->set(storeKey, vec);
  } else {
    try {
      auto vec = store_->get(storeKey);
      TORCH_CHECK_WITH(
          DistBackendError,
          vec.size() == NCCL_UNIQUE_ID_BYTES,
          "Invalid size for ncclUniqueId");
      std::memcpy(ncclID, vec.data(), vec.size());
    } catch (const std::exception& e) {
      std::string exceptionMsg = c10::str(
          "[",
          rank_,
          "] is setting up NCCL communicator and "
          "retrieving ncclUniqueId from [0] via c10d key-value store by key '",
          storeKey,
          "', but store->get('",
          storeKey,
          "') got error: ");
      C10_THROW_ERROR(
          DistBackendError,
          exceptionMsg + e.what() +
              ". This may indicate a possible application crash on rank 0 or a network set up issue.");
    } catch (...) {
      C10_THROW_ERROR(
          DistBackendError,
          c10::str(
              "Unknown exception while [",
              rank_,
              "] is setting up NCCL communicator and "
              "retrieving ncclUniqueId from [0] via c10d key-value store by key '",
              storeKey,
              "'",
              ". This may indicate a possible application crash on rank 0 or a network set up issue."));
    }
  }
}

void ProcessGroupNCCL::destroyNCCLComms(const std::string& devNCCLCommMapKey) {
  std::lock_guard<std::mutex> lock(mutex_);
  if (devNCCLCommMap_.find(devNCCLCommMapKey) == devNCCLCommMap_.end()) {
    TORCH_INTERNAL_ASSERT(
        false,
        "Expected to find key ",
        devNCCLCommMapKey,
        " in NCCL communicator map.");
  }
  std::shared_ptr<NCCLComm>& ncclComm = devNCCLCommMap_[devNCCLCommMapKey];
  // ncclCommDestroy(comm->getNcclComm()) results in segfault when PG is being
  // destroyed, so using ncclCommAbort here.
  ncclComm->ncclCommAbort();
  // Remove communicators from the cache.
  devNCCLCommMap_.erase(devNCCLCommMapKey);
  // Clear used device indices.
  usedDeviceIdxs_.clear();

  ncclCommDevIdxMapMutex.lock();
  ncclCommDevIdxMap.erase(ncclComm);
  ncclCommDevIdxMapMutex.unlock();
}

std::shared_ptr<NCCLComm> ProcessGroupNCCL::initNCCLComm(
    const std::string& deviceKey,
    at::Device& device,
    OpType opType,
    int p2pRank,
    bool isSendRecvSelf) {
  // Sanity check
  if (deviceKey.empty()) {
    C10_THROW_ERROR(
        DistBackendError,
        "Not able to create/get the NCCL Communicator since "
        "the GPU devices are not known");
  }
  if (bound_device_id_) {
    if (*bound_device_id_ != device) {
      LOG(ERROR) << logPrefix() << "Tensor found on device " << device
                 << " but backend constrained to " << *bound_device_id_;
      C10_THROW_ERROR(
          DistBackendError,
          "Attempt to perform collective on tensor not on device passed to init_process_group");
    }
  }

  usedDeviceIdxs_.insert(device.index());

  // NCCL communicator not cached, create a new entry
  std::shared_ptr<NCCLComm> ncclComm;

  // Create the unique NCCL ID and broadcast it
  ncclUniqueId ncclID;

  // reset log prefix to include group_desc
  logPrefix_ = createLogPrefix();

#ifdef NCCL_COMM_DESCRIPTION
  // Pass process group name and description to NCCL communicator
  std::string commDesc = pg_desc_ + ':' + pg_uid_;
  options_->config.commDesc = strdup(commDesc.c_str());
#endif

  // For batch_isend_irecv, ncclGroupStart() would be called upfront
  bool batchP2P = ncclActiveGroupCounter_ > 0;
  bool singleP2POp = isP2POp(opType, batchP2P);

  // Get the device index
  auto deviceIndex = device.index();
  at::cuda::OptionalCUDAGuard gpuGuard(device);

  // [Group Start/End Note] This is used to ensure that nccl communicator will
  // be created before communication primitives are called. Let's look at this
  // example: Using the batch_isend_irecv to send a tensor to a target process.
  // On the sender side, the corresponding underlying NCCL calls will look like
  //   ncclGroupStart() // This is in batch_isend_irecv
  //   ncclCommInitRank() // Inside NCCLComm::create
  //   ncclSend()
  //   ncclGroupEnd() // This is in batch_isend_irecv
  // With this pattern, the nccl communicator will be created in the last
  // ncclGroupEnd which means when ncclSend is processed, the passed
  // communicator argument is NULL which will lead to runtime error. So we need
  // to "close" all active nccl groups to ensure nccl communicator is actually
  // created before encountering any communication calls. This is why we need
  // the following for loop.
  for (const auto i : c10::irange(ncclActiveGroupCounter_)) {
    (void)i;
    // comms have not been initiated yet, so can only check in blocking-way
    C10D_NCCL_CHECK(ncclGroupEnd(), std::nullopt);
  }

  // GPU world size and GPU rank
  int numRanks = -1, rank = -1;

  if (!singleP2POp) {
    // Collective, all-to-all, or batch P2P
    numRanks = getSize();
    rank = getRank();
  } else if (isSendRecvSelf) {
    // Same process send and recv.
    numRanks = 1;
    rank = 0;
  } else {
    // For single point-to-point operation, there are only 2 processes
    // involved so the GPU rank is either 0 or 1.
    numRanks = 2;
    rank = p2pRank;
  }

#ifdef NCCL_HAS_COMM_NONBLOCKING
  bool useNb = useNonblocking();
  options_->config.blocking = useNb ? 0 : 1;
#endif

#ifdef NCCL_HAS_COMM_SPLIT
  if (options_->split_from) {
    // Find a valid, healthy communicator to split from if possible.
    std::lock_guard<std::mutex> lock(options_->split_from->mutex_);
    auto& other_comms = options_->split_from->devNCCLCommMap_;
    auto dit = other_comms.find(getKeyFromDevice(device));
    if (dit != other_comms.end()) {
      auto& parentComm = dit->second;
      if (parentComm != nullptr && !parentComm->isAborted()) {
        LOG(INFO) << logPrefix() << "Splitting NCCL communicator from "
                  << parentComm->repr();
        ncclComm = NCCLComm::split(
            parentComm.get(),
            options_->split_color,
            rank,
            options_->config,
            options_->global_ranks_in_group);
      }
    }
  }
#endif

  // To simplify conditional nesting, just create the ncclComms[i]
  // entry if it hasn't been yet rather than untangling the
  // conditions that might have resulted in a split above.
  if (!ncclComm) {
    if (getCvarBool(TORCH_NCCL_BCAST_UNIQUEID, true) && !isSendRecvSelf) {
      // For point-to-point communication, lower rank of the two will get unique
      // id.
      if (rank_ == 0 || (singleP2POp && p2pRank == 0)) {
        C10D_NCCL_CHECK(ncclGetUniqueId(&ncclID), std::nullopt);
      }

      // Broadcast so that each process can have a unique NCCL ID
      auto timeStarted = std::chrono::steady_clock::now();
      broadcastUniqueNCCLID(&ncclID, singleP2POp, deviceKey, p2pRank);
      auto timerDeltaMs =
          std::chrono::duration_cast<std::chrono::duration<double>>(
              std::chrono::steady_clock::now() - timeStarted)
              .count() *
          1000;
      LOG(INFO) << logPrefix()
                << "ProcessGroupNCCL broadcast unique ID through store took "
                << timerDeltaMs << " ms";
    }

#ifdef NCCL_HAS_COMM_NONBLOCKING
    ncclComm = NCCLComm::create(numRanks, rank, ncclID, options_->config);
#else
    ncclComm = NCCLComm::create(numRanks, rank, ncclID);
#endif
  }

  // Creates the NCCL streams
  bool force_high = getCvarBool(TORCH_NCCL_HIGH_PRIORITY, false);
  auto streamVal = at::cuda::getStreamFromPool(
      options_->is_high_priority_stream || force_high);

  {
    std::lock_guard<std::mutex> lock(mutex_);
    inInitializationCommMap_.emplace(deviceKey, ncclComm);
  }

  NCCLTraceBuffer::get()->record_pg_ranks(
      std::make_tuple(pg_uid_, pg_desc_), groupRanks());

  RECORD_PARAM_COMMS(
      std::make_tuple(0, false), // seq
      std::make_tuple(pg_uid_, pg_desc_), // PG name tuple
      rank, // rank
      "init", // collective name
      0, // inNelems
      0, // outNelems
      at::kByte, // dType
      std::vector<int64_t>(), // inSplitSizes
      std::vector<int64_t>(), // outSplitSizes
      globalRankStart, // globalRankStart
      globalRankStride, // globalRankStride
      size_); // worldSize

  VLOG(2) << logPrefix() << "ProcessGroupNCCL created ncclComm_ "
          << ncclComm->repr()
          << " on CUDA device: " << static_cast<int>(deviceIndex);

  // At this point NCCL should have been initialized, hence we can accurately
  // get the env value even if NCCL sets it by reading from nccl.conf file
  LOG(INFO) << logPrefix()
            << "NCCL_DEBUG: " << getCvarString({"NCCL_DEBUG"}, "N/A");

  // See [Group Start/End Note]
  for (const auto i : c10::irange(ncclActiveGroupCounter_)) {
    (void)i;
    C10D_NCCL_CHECK(ncclGroupStart(), std::nullopt);
  }

  ncclStreams_.emplace(deviceKey, streamVal);

  // Note: these events are created with the (default) cudaEventDisableTiming
  // flag This flag provides the best performance when used with
  // cudaStreamWaitEvent() and cudaEventQuery(). Since we here don't measure the
  // performance using cudaEvent, this should be set.
  // TODO(kwen2501): is ncclEvents_ used anywhere else?
  ncclEvents_.emplace(deviceKey, at::cuda::CUDAEvent(cudaEventDisableTiming));

  // Move the NCCL resource to cache
  auto it = inInitializationCommMap_.find(deviceKey);
  // A previous thread could've already removed devicesKey from
  // inInitializationCommMap_ and added it to devNCCLCommMap_
  if (it != inInitializationCommMap_.end()) {
    devNCCLCommMap_.emplace(deviceKey, std::move(it->second));
    inInitializationCommMap_.erase(deviceKey);

    // Now ncclComms are fully initialized.
    // Register all active CUDA memory segments in cache allocator to
    // the new NCCL communicators
    if (useTensorRegisterAllocatorHook_) {
      auto snapshot = c10::cuda::CUDACachingAllocator::snapshot();
      // Register the segment to a new NCCL communicator if on the same device
      for (const auto& segmentInfo : snapshot.segments) {
        TORCH_INTERNAL_ASSERT(
            segmentInfo.device == device.index(),
            "Mismatch between CUDA memory segment device and current device");
        ncclComm->registerSegment(
            reinterpret_cast<void*>(segmentInfo.address),
            segmentInfo.total_size);
      }
    }
    // Record the mapping between ncclComm and device index so that later
    // register hook can register a newly allocated segment to communicators
    // on the same device.
    // NOTE: we need remove the communicator from this map when it is
    // destroyed, otherwise may register onto an invalid communicator.
    ncclCommDevIdxMapMutex.lock();
    ncclCommDevIdxMap.emplace(ncclComm, device.index());
    ncclCommDevIdxMapMutex.unlock();
  }

  it = devNCCLCommMap_.find(deviceKey);
  TORCH_INTERNAL_ASSERT(
      it != devNCCLCommMap_.end(), "Communicators not populated in cache!");
  return it->second;
}

std::shared_ptr<NCCLComm> ProcessGroupNCCL::getNCCLComm(
    const std::string& deviceKey) {
  std::lock_guard<std::mutex> lock(mutex_);
  if (devNCCLCommMap_.find(deviceKey) != devNCCLCommMap_.end()) {
    // Reuse the cached communicator if there is one.
    return devNCCLCommMap_[deviceKey];
  }
  return nullptr;
}

uint64_t ProcessGroupNCCL::getCommSplitCounter() const {
  uint64_t ret = 0;
  for (const auto& i : devNCCLCommMap_) {
    auto& ncclComm = i.second;
    ret += ncclComm->getCommSplitCounter();
  }
  return ret;
}

namespace {

// Check validity of tensor
void check_gpu_single_tensor(
    const at::Tensor& tensor,
    const bool p2p = false // whether operation is a P2P operation
) {
  if (!tensor.is_cuda() || tensor.is_sparse()) {
    C10_THROW_ERROR(ValueError, "Tensors must be CUDA and dense");
  }
  // Skip the following requirements for P2P operations
  if (!tensor.is_contiguous(tensor.suggest_memory_format())) {
    if (p2p) {
      TORCH_WARN_ONCE(
          "Detected non-contiguous tensor in P2P operations. It is user "
          "responsibility to guarantee that source and destination tensors have "
          "the same contiguity format.");
    } else {
      C10_THROW_ERROR(ValueError, "Tensors must be contiguous");
    }
  }
}

// Checks that all `tensors' have the same type and shape and reside on the same
// GPU.
// TODO: test_c10d_nccl.py should consider adding tests for the error conditions
// here, ie, that deliberately pass invalid tensors and check the right
// exception is thrown. The "Expected list of tensors on the same device"
// condition may be a challenge because the test would need to pass tensors on
// different devices in the same process.
int64_t check_gpu_tensors_same_device(const std::vector<at::Tensor>& tensors) {
  if (tensors.empty()) {
    C10_THROW_ERROR(ValueError, "Tensor list must be nonempty");
  }

  const auto& first = tensors.front();

  int64_t total_numel = 0;
  for (const auto& t : tensors) {
    if (!t.is_cuda() || t.is_sparse()) {
      C10_THROW_ERROR(ValueError, "Tensors must be CUDA and dense");
    }
    if (t.scalar_type() != first.scalar_type()) {
      C10_THROW_ERROR(TypeError, "Tensors must have identical type");
    }
    if (!t.is_non_overlapping_and_dense()) {
      C10_THROW_ERROR(ValueError, "Tensors must be non-overlapping and dense");
    }
    // If we're in this function, the user called a _coalesced collective
    // on a set of tensors with potentially different sizes and strides.
    // Therefore, we don't check for matching sizes and strides,
    // but we do double-check tensors are on the same device.
    TORCH_CHECK_WITH(
        ValueError,
        t.get_device() == tensors[0].get_device(),
        "Expected list of tensors on the same device");
    total_numel += t.numel();
  }

  return total_numel;
}

bool check_same_size(const std::vector<at::Tensor>& input_tensors) {
  for (const auto& input_tensor : input_tensors) {
    if (!input_tensors[0].is_same_size(input_tensor)) {
      return false;
    }
  }
  return true;
}

} // namespace

c10::intrusive_ptr<ProcessGroupNCCL::WorkNCCL> ProcessGroupNCCL::initWork(
    at::Device& device,
    int rank,
    OpType opType,
    bool isP2P,
    const char* profilingTitle,
    const std::vector<at::Tensor>& inputs,
    const std::vector<at::Tensor>& outputs, // TODO(kwen2501): necessary?
    bool record) {
  auto r = c10::make_intrusive<ProcessGroupNCCL::WorkNCCL>(
      pg_uid_,
      pg_desc_,
      device,
      rank,
      opType,
      isP2P ? seqP2P_ : seqCollective_,
      isP2P,
      profilingTitle,
      profilingTitle != nullptr ? std::optional<std::vector<at::Tensor>>(inputs)
                                : std::nullopt,
      desyncDebug_,
      enableTiming_.load(),
      cudaEventCacheEnabled_.load(),
      dist_debug_level_);
  if (record) {
    bool isP2P = isP2POp(opType);
    // Ideally record every work that we enqueue, rather than every work we
    // create.
    // - at the time of this PR we do not currently enqueue every created work
    // - but it is unsafe to steal refs to start/end cuda events from Works that
    //   may go out of scope before flight recorder has retired them,
    //   so we must ensure that any work that is initialized via initWork will
    //   be enqueued
    // - initially, moved record() into workEnqueue(), but found that makes it
    //   hard to get access to profilingTitle,
    //   inputs, and outputs for metadata recording, and we don't want to attach
    //   these objects to the Work becuase it has implications for keeping those
    //   tensors alive longer and adds overhead when copying Work objects
    //   between threads
    r->trace_id_ = NCCLTraceBuffer::get()->record(
        local_id_,
        std::make_tuple(pg_uid_, pg_desc_),
        seqCollective_,
        seqP2P_,
        op_id_,
        profilingTitle ? profilingTitle : "",
        inputs,
        outputs,
        r->ncclStartEvent_.get(),
        r->ncclEndEvent_.get(),
        options_->timeout,
        pgStatus_,
        isP2P);
  }
  return r;
}

// TODO(kwen2501): deprecate
std::vector<at::Tensor> ProcessGroupNCCL::WorkNCCL::result() {
  return *outputs_;
}

c10::intrusive_ptr<c10::ivalue::Future> ProcessGroupNCCL::WorkNCCL::
    getFuture() {
  return future_;
}

c10::intrusive_ptr<c10::ivalue::Future> ProcessGroupNCCL::WorkNCCL::
    getFutureResult() {
  return futureWorkResult_;
}

float ProcessGroupNCCL::WorkNCCL::getDuration() const {
  TORCH_CHECK(timingEnabled_, "getDuration only works if timing was enabled");
  TORCH_CHECK(
      ncclStartEvent_,
      "getDuration only works if ncclStartEvents_ is populated, true if timing enabled");
  TORCH_CHECK(
      ncclEndEvent_,
      "getDuration only works if ncclEndEvents_ is populated, which should always be true");
  return ncclStartEvent_->elapsed_time(*ncclEndEvent_);
}

uint64_t ProcessGroupNCCL::WorkNCCL::getSequencenumber() const {
  return seq_;
}

void ProcessGroupNCCL::assignTimeoutToWork(
    const c10::intrusive_ptr<ProcessGroupNCCL::WorkNCCL>& work,
    const c10::intrusive_ptr<ProcessGroupNCCL::Options>& option) {
  std::chrono::milliseconds timeout = option->timeout;
  std::lock_guard<std::mutex> timeoutLock(mtxTimeoutExtension_);
  if (ephemeralTimeoutActive_.count() > 0) {
    timeout += ephemeralTimeoutActive_;
  }
  work->opTimeout_ = timeout;
  work->ownedEphermeralTimeout_ =
      ephemeralTimeoutActive_ - ephemeralTimeoutInflight_;
  ephemeralTimeoutInflight_ = ephemeralTimeoutActive_;
}

void ProcessGroupNCCL::workEnqueue(
    const c10::intrusive_ptr<ProcessGroupNCCL::WorkNCCL>& work) {
  // in blockingWait_ mode, we don't need watchdog thread, so no need to enqueue
  // the work
  if (!terminateProcessGroup_.load() && !blockingWait_) {
    std::lock_guard<std::mutex> lock(workMetaListMutex_);
    // Avoid view tensors to be processed in cleanup thread.
    // View tensors' destruction invokes autograd_meta, which
    // needs to be destructed in user thread. Otherwise will
    // get deadlock. Here we enqueue work without outputs_.
    workMetaList_.emplace_back(*work);
    // update the PG status related to the last enqueued work
    pgStatus_->lastEnqueuedSeq = work->seq_;
    pgStatus_->lastEnqueuedWorkName = opTypeToString(work->opType_);
    pgStatus_->lastEnqueuedNumelIn = work->numelIn_;
    pgStatus_->lastEnqueuedNumelOut = work->numelOut_;
    lastWorkListUpdateTime_ = std::chrono::steady_clock::now();
  }
}

ProcessGroupNCCL::Options::Options(bool is_high_priority_stream)
    : Backend::Options(NCCL_BACKEND_NAME, kProcessGroupNCCLDefaultTimeout),
      is_high_priority_stream(is_high_priority_stream) {}

static constexpr int CoalActive = 0x01, CoalColl = 0x02, CoalP2P = 0x04;

void ProcessGroupNCCL::startCoalescing() {
  // Other collective ops bump seq_ before creating a work. Thus, if coalesced
  // ops bump seq_ only after initing a work they will collide with (reuse) the
  // seq_ of the last non-coalesced collective.  Previously, seq_ was bumped
  // inside endCoalescing, but before initWork. Since we now record individual
  // ops from a coalesce group into the flight recorder, we want to have the
  // same seq_ for those ops and its 'endCoalescing' op. Hence we bump during
  // start, which has one minor downside- we burn a seq_ if someone ever does a
  // 'start' and 'end' coalescing region without doing an operation inbetween.

  coalescedDevice_.set_index(-1);
  coalescedComm_ = nullptr;
  coalescing_state_ |= CoalActive;
  groupStart();
}

// `optype` is for specifying a composite optype, such as ALLGATHER and
// REDUCE_SCATTER
c10::intrusive_ptr<Work> ProcessGroupNCCL::endCoalescing(OpType optype) {
  if (coalescedComm_ == nullptr) {
    // There is no actual work being coalesced, return here
    groupEnd();
    coalescing_state_ = 0;
    return nullptr;
  }
  TORCH_CHECK(
      coalescedDevice_.index() >= 0,
      "Somthing went wrong. Did you call end_coalescing before start_coalescing?");

  // `coalescedComm_` should have same set of comms across collectives
  auto comm = coalescedComm_;
  // `coalescedDevice_` should have same set of devices across collectives
  auto device = coalescedDevice_;

  // `getKeyFromDevice` is how we get keys for both collectives and batch P2P
  const auto key = getKeyFromDevice(device);
  auto ncclStream = ncclStreams_.at(key);

  // Create Work object
  c10::cuda::CaptureStatus capture_status =
      c10::cuda::currentStreamCaptureStatusMayInitCtx();
  bool enqueue =
      (coalescing_state_) && capture_status == c10::cuda::CaptureStatus::None;
  auto work = initWork(
      device,
      rank_,
      optype,
      coalescing_state_ & CoalP2P,
      "nccl:coalesced",
      {},
      {},
      enqueue);
  work->ncclComm_ = comm;
  work->blockingWait_ = blockingWait_;
  work->avoidRecordStreams_ = avoidRecordStreams_;
  work->store_ = store_;
  assignTimeoutToWork(work, options_);

  // Record start before ncclGroupEnd
  if (work->timingEnabled_) {
    work->ncclStartEvent_->record(ncclStream);
  }

  if (useNonblocking()) {
    groupEndNonblocking(comm);
  } else {
    groupEnd();
  }

  // Record end after ncclGroupEnd
  // TODO(eqy): is this still necessary if avoidRecordStreams_ is set?
  work->ncclEndEvent_->record(ncclStream);

  if (avoidRecordStreams_) {
    // other functions expect an initialized ptr if avoidRecordStreams_ is set
    work->stashed_for_allocator_safety_ =
        std::make_shared<std::vector<at::Tensor>>();
  }

  // Notify graphs before we check the capture status preemptively
  at::cuda::CUDAGraph::inc_pending_event_queries();

  if (enqueue) {
    workEnqueue(work);
  } else {
    at::cuda::CUDAGraph::dec_pending_event_queries();
  }

  coalescing_state_ = 0;
  coalescedComm_ = nullptr;
  return work;
}

c10::intrusive_ptr<Work> ProcessGroupNCCL::endCoalescing() {
  // Default OpType to COALESCED if not specified
  return endCoalescing(OpType::COALESCED);
}

template <typename Fn, typename PreProcess, typename PostProcess>
c10::intrusive_ptr<Work> ProcessGroupNCCL::collective(
    std::vector<at::Tensor>& inputs,
    std::vector<at::Tensor>& outputs,
    Fn fn,
    PreProcess pre,
    PostProcess post,
    OpType opType,
    const char* profilingTitle,
    bool avoidRecordStreams,
    bool nanCheck) {
  // Environment setting by the user may add onto collective call's option
  avoidRecordStreams |= avoidRecordStreams_;
  nanCheck &= enableNanCheck_;

  auto device = getDevice(inputs[0]);
  // Guard must be created before `currentStreamCaptureStatusMayInitCtx`;
  // otherwise, extra CUDA context could be created on device 0.
  at::cuda::OptionalCUDAGuard gpuGuard(device);

  c10::cuda::CaptureStatus capture_status =
      c10::cuda::currentStreamCaptureStatusMayInitCtx();
  errorIfCapturingNonCapturableNCCL(capture_status);

  // Bump collective counter
  if (!coalescing_state_) {
    seqCollective_++;
  }
  op_id_++;

  const auto key = getKeyFromDevice(device);
  std::shared_ptr<NCCLComm> ncclComm = getNCCLComm(key);
  if (ncclComm == nullptr) {
    ncclComm = initNCCLComm(key, device, opType);
  }

  if (coalescing_state_ & CoalActive) {
    if ((coalescing_state_ & CoalColl) == 0) {
      // First op in coalesced operations
      seqCollective_++;
    }
    coalescing_state_ |= CoalColl;
    if (coalescedDevice_.index() < 0) {
      coalescedDevice_ = device;
    } else {
      TORCH_CHECK(
          coalescedDevice_.index() == device.index(), MULTI_DEVICE_ERROR_MSG);
    }
    if (coalescedComm_ == nullptr) {
      coalescedComm_ = ncclComm;
    } else {
      TORCH_CHECK(coalescedComm_ == ncclComm, MULTI_DEVICE_ERROR_MSG);
    }
  }

  // Used many times below, so we stash the unordered_map lookup
  auto ncclStream = ncclStreams_.at(key);

  // First let NCCL streams wait for input tensors allocation streams
  syncStream(device, ncclEvents_[key], ncclStream);

  bool enqueue =
      !coalescing_state_ && capture_status == c10::cuda::CaptureStatus::None;
  auto work = initWork(
      device, rank_, opType, false, profilingTitle, inputs, outputs, enqueue);

  // Store references to outputs to be used by WorkNCCL::result and operator<<.
  work->outputs_ = std::make_shared<std::vector<at::Tensor>>(outputs);

  if (avoidRecordStreams) {
    work->stashed_for_allocator_safety_ =
        std::make_shared<std::vector<at::Tensor>>(inputs);
  }

  if (nanCheck) {
    for (const auto& input : inputs) {
      checkForNan(input, ncclStream);
    }
  }

  // Start event should only be recorded before the ncclGroupStart()
  if (work->timingEnabled_) {
    work->ncclStartEvent_->record(ncclStream);
  }

  pre(ncclStream, work);

  ncclComm_t comm = ncclComm->getNcclComm();

  // Both `inputs' and `outputs' are created on a worker stream and used in
  // different ncclStreams.  Hence, both must record the ncclStream to
  // prevent being freed before the collective finishes.
  //
  // We only record `inputs' here, and leave recording `outputs' to `fn' for
  // operations where `inputs' and `outputs' are not the same.
  //
  // See [Sync Streams].
  if (!avoidRecordStreams) {
    for (const auto& input : inputs) {
      if (!input.is_sparse()) {
        c10::cuda::CUDACachingAllocator::recordStream(
            input.storage().data_ptr(), ncclStream);
      } else {
        // for sparse input case record streams on both index and value
        // tensors
        c10::cuda::CUDACachingAllocator::recordStream(
            input.values().storage().data_ptr(), ncclStream);
        c10::cuda::CUDACachingAllocator::recordStream(
            input.indices().storage().data_ptr(), ncclStream);
      }
    }
  }

// Not all collectives have the same signature, e.g, all-reduce take in a Tensor
// as the input and output while all-to-all take in a vector of Tensors as input
// and output. Because we define the signature of the fn to take only single
// tensor as input and output, we need to do a hack to get the first element in
// the vector and pass it to fn.
// TODO: we should clean up this in future (by either entirely removing lambda's
// or removing input and output from lambda's signature).
#ifndef NCCL_HAS_COMM_NONBLOCKING
  C10D_NCCL_CHECK(
      fn(inputs[0], outputs[0], comm, ncclStream),
      ncclComm->getNcclCommFailureReason());
#else
  C10D_NCCL_CHECK_TIMEOUT(
      fn(inputs[0], outputs[0], comm, ncclStream),
      comm,
      ncclComm->getNcclCommFailureReason());
#endif

  post(ncclStream, work);

  // End event should only be recorded after the ncclGroupEnd()
  if (!coalescing_state_) {
    work->ncclEndEvent_->record(ncclStream);
  }
  work->ncclComm_ = ncclComm;

  {
    c10::cuda::CUDAMultiStreamGuard streamGuard(ncclStream);
    std::vector<at::Device> devices{device};
    work->future_ = c10::make_intrusive<at::ivalue::Future>(
        c10::ListType::create(c10::TensorType::get()), devices);

    // Add a callback that runs profiling end callbacks. wrapCallback() in CUDA
    // future blocks the stream this callback runs on the corresponding
    // ncclEndEvents_ ensuring appropriate synchronization.
    if (work->recordFunctionEndCallback_) {
      work->future_->addCallback(
          [work](at::ivalue::Future& /* unused */) {
            work->recordFunctionEndCallback_();
          },
          // uses_future = false allows us to skip synchronization in
          // ivalue::Future, but is only valid as long as the lambda doesn't use
          // the "Future" argument.
          /*uses_future=*/false);
    }
    work->future_->markCompleted(at::IValue(*work->outputs_));
  }

  // Set appropriate work parameters.
  work->blockingWait_ = blockingWait_;
  work->avoidRecordStreams_ = avoidRecordStreams;
  work->store_ = store_;
  assignTimeoutToWork(work, options_);
  // Record size info for debug. We only record the size on the first device as
  // multi-device per process is deprecated
  work->numelIn_ = 0;
  work->numelOut_ = 0;
  for (const auto& input : inputs) {
    work->numelIn_ += input.numel();
  }
  for (const auto& output : outputs) {
    work->numelOut_ += output.numel();
  }

  // Notify graphs before we check the capture status preemptively
  at::cuda::CUDAGraph::inc_pending_event_queries();
  if (enqueue) {
    workEnqueue(work);
  } else {
    at::cuda::CUDAGraph::dec_pending_event_queries();
  }

  return work;
}

template <typename Fn>
c10::intrusive_ptr<Work> ProcessGroupNCCL::collectiveCoalesced(
    std::vector<at::Tensor>& inputs,
    std::vector<at::Tensor>& outputs,
    Fn fn,
    OpType opType,
    const char* profilingTitle,
    bool avoidRecordStreams) {
  // Environment setting by the user may add onto collective call's option
  avoidRecordStreams |= avoidRecordStreams_;

  // Currently, the API permits one scenario where inputs.size() and
  // outputs.size() are > 0.
  // 1. If the call was a _coalesced call, all inputs must be on the same
  // device.
  //    The group of nccl calls applies the collective separately to each input,
  //    but the group as a whole should be efficient, and might even execute as
  //    a single fused kernel.
  auto device = getDevice(inputs[0]);
  // Guard must be created before `currentStreamCaptureStatusMayInitCtx`;
  // otherwise, extra CUDA context could be created on device 0.
  at::cuda::OptionalCUDAGuard gpuGuard(device);

  c10::cuda::CaptureStatus capture_status =
      c10::cuda::currentStreamCaptureStatusMayInitCtx();
  errorIfCapturingNonCapturableNCCL(capture_status);

  // Bump collective counter
  seqCollective_++;

  // For coalescingManager collectives, there is no individual c++ call per
  // collective so there is no flight record and we increment seqCollective_ and
  // op_id_ together. Compare this to startCoalescing/endCoalescing flow where
  // we increment either seqP2P_ or seqCollective_ once per group and increment
  // op_id_ once per indvidual operation within the group
  op_id_++;

  const auto key = getKeyFromDevice(device);
  std::shared_ptr<NCCLComm> ncclComm = getNCCLComm(key);
  if (ncclComm == nullptr) {
    ncclComm = initNCCLComm(key, device, opType);
  }

  if (coalescing_state_ & CoalActive) {
    coalescing_state_ |= CoalColl;
    if (coalescedDevice_.index() < 0) {
      coalescedDevice_ = device;
    } else {
      TORCH_CHECK(
          coalescedDevice_.index() == device.index(), MULTI_DEVICE_ERROR_MSG);
    }
    if (coalescedComm_ == nullptr) {
      coalescedComm_ = ncclComm;
    } else {
      TORCH_CHECK(coalescedComm_ == ncclComm, MULTI_DEVICE_ERROR_MSG);
    }
  }

  // Used many times below, so we stash the unordered_map lookup
  auto ncclStream = ncclStreams_.at(key);

  // First let NCCL streams wait for input tensors allocation streams
  syncStream(device, ncclEvents_[key], ncclStream);

  auto work = initWork(
      device,
      rank_,
      opType,
      false,
      profilingTitle,
      inputs,
      outputs,
      /*record=*/true);

  // Store references to outputs to be used by WorkNCCL::result and operator<<.
  work->outputs_ = std::make_shared<std::vector<at::Tensor>>(outputs);

  if (avoidRecordStreams) {
    work->stashed_for_allocator_safety_ =
        std::make_shared<std::vector<at::Tensor>>(inputs);
  }

  // Start event should only be recorded before the ncclGroupStart() (which
  // happens inside AutoNcclGroup guard below)
  if (work->timingEnabled_) {
    work->ncclStartEvent_->record(ncclStream);
  }

  ncclComm_t comm = ncclComm->getNcclComm();

// TODO(kwen2501): this should be moved to c10d tests, to qualify a NCCL
// upgrade. Once a NCCL version is qualified, this code should not be needed at
// runtime.
#ifdef PGNCCL_ENABLE_HASH
  if (enableCollecticeHashDebug_.load()) {
    auto numel = getTensorsNumel(inputs);
    auto hashValue = hashTensors(inputs);
    PRINT_COLLECTIVE_HASH_SIGNATURE(
        "input", opTypeToString(opType), numel, hashValue);
  }
#endif

  {
    torch::cuda::nccl::AutoNcclGroup nccl_group_guard(comm, useNonblocking());
    for (const auto i : c10::irange(inputs.size())) {
      // Both `inputs' and `outputs' are created on a worker stream and used in
      // different ncclStreams.  Hence, both must record the ncclStream to
      // prevent being freed before the collective finishes.
      //
      // We only record `inputs' here, and leave recording `outputs' to `fn' for
      // operations where `inputs' and `outputs' are not the same.
      //
      // See [Sync Streams].
      if (!avoidRecordStreams) {
        if (!inputs[i].is_sparse()) {
          c10::cuda::CUDACachingAllocator::recordStream(
              inputs[i].storage().data_ptr(), ncclStream);
        } else {
          // for sparse input case record streams on both index and value
          // tensors
          c10::cuda::CUDACachingAllocator::recordStream(
              inputs[i].values().storage().data_ptr(), ncclStream);
          c10::cuda::CUDACachingAllocator::recordStream(
              inputs[i].indices().storage().data_ptr(), ncclStream);
        }
      }
#ifndef NCCL_HAS_COMM_NONBLOCKING
      C10D_NCCL_CHECK(
          fn(inputs[i], outputs[i], comm, ncclStream),
          ncclComm->getNcclCommFailureReason());
#else
      C10D_NCCL_CHECK_TIMEOUT(
          fn(inputs[i], outputs[i], comm, ncclStream),
          comm,
          ncclComm->getNcclCommFailureReason());
#endif
    }
  }

  work->ncclEndEvent_->record(ncclStream);
  work->ncclComm_ = ncclComm;

  {
    c10::cuda::CUDAMultiStreamGuard streamGuard(ncclStream);
    std::vector<at::Device> devices{device};
    work->future_ = c10::make_intrusive<at::ivalue::Future>(
        c10::ListType::create(c10::TensorType::get()), devices);

    // Add a callback that runs profiling end callbacks. wrapCallback() in CUDA
    // future blocks the stream this callback runs on the corresponding
    // ncclEndEvents_ ensuring appropriate synchronization.
    if (work->recordFunctionEndCallback_) {
      work->future_->addCallback(
          [work](at::ivalue::Future& /* unused */) {
            work->recordFunctionEndCallback_();
          },
          // uses_future = false allows us to skip synchronization in
          // ivalue::Future, but is only valid as long as the lambda doesn't use
          // the "Future" argument.
          /*uses_future=*/false);
    }
    work->future_->markCompleted(at::IValue(*work->outputs_));
  }

  // Set appropriate work parameters.
  work->blockingWait_ = blockingWait_;
  work->avoidRecordStreams_ = avoidRecordStreams;
  work->store_ = store_;
  assignTimeoutToWork(work, options_);
  // Record size info for debug. We only record the size on the first device as
  // multi-device per process is deprecated
  work->numelIn_ = inputs[0].numel();
  work->numelOut_ = outputs[0].numel();

  /* Note [cuda graph capture and workEnqueue]

  Normal behavior of the C10D watchdog is to query cuda events on work objects
  periodically, but when cuda graph recording is active these event queries
  would crash or mess up the recording.

  To ensure we do not enqueue a work object to the watchdog when cuda graph
  capture is active, we use a one-way sync. We increment a flag pre-emptively,
  indicating our intent to enqueue a work object. Then we check capture_status
  to see if (a) capturing is already in progress (we cannot enqueue in this
  case), (b) capturing hasn't started yet, so we can trust that no capture will
  start (since a pre-condition of starting a capture is to check the event query
  count is 0).

  If we are not able to enqueue the work due to capture-in-progress, we finally
  decrement the counter.

  For this reason we cannot easily move the increment inside workEnqueue unless
  we also change the semantic of workEnqueue to 'maybeWorkEnqueue'.

  TODO:
   - Is our design for flight recorder safe in this context?  are we recording
  any FR events during cudagraph capture? if so, they won't be safe to poll for
  completion status.
  */
  at::cuda::CUDAGraph::inc_pending_event_queries();
  if (capture_status == c10::cuda::CaptureStatus::None) {
    workEnqueue(work);
  } else {
    at::cuda::CUDAGraph::dec_pending_event_queries();
  }
  // TODO(whc) if the work isn't enqueued, I don't feel great about returning
  // it, since interactions with it by usercode won't behave normally - they
  // won't observe work completion, for instance.  Will this lead to silent
  // problems during capture?
  return work;
}

template <typename Fn, typename PreProcess, typename PostProcess>
c10::intrusive_ptr<Work> ProcessGroupNCCL::pointToPoint(
    at::Tensor& tensor,
    Fn fn,
    int peer,
    OpType opType,
    PreProcess pre,
    PostProcess post,
    const char* profilingTitle) {
  // avoidRecordStreams_ note:
  // send, recv, and irecv should be ok with avoidRecordStreams,
  // However, for isend, I don't think the API requires the user
  // to wait() on the returned handle, so ProcessGroupNCCL can't know
  // when it's safe to release the input back to the allocator,
  // and the present call has no way to know it's not an isend.
  // Therefore, we warn and fall back to the typical recordStream logic:
  if (avoidRecordStreams_) {
    TORCH_WARN_ONCE(
        "TORCH_NCCL_AVOID_RECORD_STREAMS=1 has no effect for point-to-point "
        "collectives.");
  }

  auto device = getDevice(tensor);
  at::cuda::OptionalCUDAGuard gpuGuard(device);

  std::string key;
  int p2pRank = 0, p2pTargetRank = 0;
  bool isSendRecvSelf = false;
  // For batch_isend_irecv, ncclGroupStart() would be called upfront
  bool batchP2P = ncclActiveGroupCounter_ > 0;
  if (batchP2P) {
    // For batch P2P, we need to treat it like a collective when selecting
    // communicator, because other ranks can call into this batch other than my
    // rank and my peer
    key = getKeyFromDevice(device);
    p2pRank = rank_;
    p2pTargetRank = peer;
  } else {
    // For single P2P, preserve the old two-rank behavior (to avoid perf diff)
    key = getKeySendRecv(rank_, peer);
    p2pRank = rank_ <= peer ? 0 : 1;
    isSendRecvSelf = rank_ == peer;
    p2pTargetRank = isSendRecvSelf ? 0 : 1 - p2pRank;

    if (!coalescing_state_) {
      // Bump P2P sequence number.
      seqP2P_++;
    }
  }

  // Bump the logical operation counter regardless of whether this op is
  // coalesced or individual
  op_id_++;

  std::shared_ptr<NCCLComm> ncclComm = getNCCLComm(key);
  if (ncclComm == nullptr) {
    ncclComm = initNCCLComm(key, device, opType, p2pRank, isSendRecvSelf);
  }

  if (coalescing_state_ & CoalActive) {
    // Bump  seqP2P_ once per coalesced group, not once per individual op.
    if ((coalescing_state_ & CoalP2P) == 0) {
      seqP2P_++;
    }
    coalescing_state_ |= CoalP2P;
    if (coalescedDevice_.index() < 0) {
      coalescedDevice_ = device;
    } else {
      TORCH_CHECK(
          coalescedDevice_.index() == device.index(), MULTI_DEVICE_ERROR_MSG);
    }
    if (coalescedComm_ == nullptr) {
      coalescedComm_ = ncclComm;
    } else {
      TORCH_CHECK(coalescedComm_ == ncclComm, MULTI_DEVICE_ERROR_MSG);
    }
  }

  // Used many times below, so we stash the unordered_map lookup
  auto ncclStream = ncclStreams_.at(key);
  // First let NCCL streams wait for input tensors allocation streams
  syncStream(device, ncclEvents_[key], ncclStream);

  // Work itself will create the CUDA events on all GPUs of tensors
  c10::intrusive_ptr<ProcessGroupNCCL::WorkNCCL> work;
  if (coalescing_state_) {
    // When coalescing, we record events per op that lack timing/state
    // information becuase there is no 'work' associated with them, and then
    // later in endCoalescing we record a 'coalesced' Work which has
    // timing/state updates via watchdog thread, but lacks op metadata such as
    // input/output sizes and profilingTitle per-op in the group.
    auto trace_id = NCCLTraceBuffer::get()->record(
        local_id_,
        std::make_tuple(pg_uid_, pg_desc_),
        seqCollective_,
        seqP2P_,
        op_id_,
        profilingTitle,
        {tensor},
        {tensor},
        nullptr,
        nullptr,
        options_->timeout,
        pgStatus_,
        /*isP2P=*/true);
    // TODO(whc) if we want to make the per-p2p-op flightrecorder entries get
    // their timings/states updated by proxy when the Work obj representing the
    // coalesce group gets its update, we could accumulate these trace_ids
    // together and ask FlightRecorder to take the update from one Work and
    // apply it to multiple entries
    (void)trace_id;
  } else {
    // Store references to outputs to be used by WorkNCCL::result and
    // operator<<. Note that these outputs are only valid for recv(), as send()
    // does not modify the inputs but we still create these outputs for use
    // cases such as profiling.

    work = initWork(
        device,
        rank_,
        opType,
        true,
        profilingTitle,
        {tensor},
        {},
        /*record=*/false);
    // This bypasses something in Work() that crashes if {tensor} is given as
    // output, not sure what
    work->outputs_ = std::make_shared<std::vector<at::Tensor>>();
    work->outputs_->push_back(tensor);
    // TODO(whc) because we don't pass output {tensor} to initWork, we tell
    // initWork to not record, and then we manually call record passing all the
    // information it wants.
    work->trace_id_ = NCCLTraceBuffer::get()->record(
        local_id_,
        std::make_tuple(pg_uid_, pg_desc_),
        seqCollective_,
        seqP2P_,
        op_id_,
        profilingTitle,
        {tensor},
        {tensor},
        work->ncclStartEvent_.get(),
        work->ncclEndEvent_.get(),
        options_->timeout,
        pgStatus_,
        /*isP2P=*/true);
  }

  // Only check for NaN for send ops, for recv ops `tensor` can be a random
  // placeholder
  if (enableNanCheck_ && opType == OpType::SEND) {
    checkForNan(tensor, ncclStream);
  }

  if (!coalescing_state_) {
    // Start event should only be recorded before the ncclGroupStart()
    if (work->timingEnabled_) {
      work->ncclStartEvent_->record(ncclStream);
    }

    pre(ncclStream, work);
  }

  // Both send tensor and recv tensor are created on a worker stream and used
  // in different ncclStreams.  Hence, both must record the ncclStream to
  // prevent being freed before the collective finishes.
  //
  // See [Sync Streams].
  c10::cuda::CUDACachingAllocator::recordStream(
      tensor.storage().data_ptr(), ncclStream);

  // This part seems common to both p2p and coalesced-p2p usage?
  ncclComm_t comm_ = ncclComm->getNcclComm();

#ifndef NCCL_HAS_COMM_NONBLOCKING
  C10D_NCCL_CHECK(
      fn(tensor, comm_, ncclStream, p2pTargetRank),
      ncclComm->getNcclCommFailureReason());
#else
  // In non-blocking mode, we need to use ncclGroup semantics to ensure that the
  // kernel is enqueued for single-P2P ops.  Otherwise, the event record below
  // may not capture the kernel, leading to data corruption.
  ncclGroupStart();
  C10D_NCCL_CHECK_NONBLOCKING(
      fn(tensor, comm_, ncclStream, p2pTargetRank), std::nullopt);
  C10D_NCCL_CHECK_TIMEOUT_GROUPEND(
      ncclGroupEnd(), ncclComm, ncclComm->getNcclCommFailureReason());
#endif

  if (!coalescing_state_) {
    post(ncclStream);

    // End event should only be recorded after the ncclGroupEnd()
    work->ncclEndEvent_->record(ncclStream);
    work->ncclComm_ = ncclComm;
    work->blockingWait_ = blockingWait_;
    work->store_ = store_;
    assignTimeoutToWork(work, options_);
    // Record size info for debug. We only record the size on the first device
    // as multi-device per process is deprecated
    work->numelIn_ = work->numelOut_ = tensor.numel();

    // Future only needs to be created and marked completed with outputs for
    // recv(), but still create future for use cases such as profiling even for
    // send().
    {
      c10::cuda::CUDAMultiStreamGuard streamGuard(ncclStream);
      std::vector<at::Device> devices{device};
      work->future_ = c10::make_intrusive<at::ivalue::Future>(
          c10::ListType::create(c10::TensorType::get()), devices);
      work->future_->markCompleted(at::IValue(*work->outputs_));
    }

    // Add a callback that runs profiling end callbacks. wrapCallback() in CUDA
    // future blocks the stream this callback runs on the corresponding
    // ncclEndEvents_ ensuring appropriate synchronization.
    if (work->recordFunctionEndCallback_) {
      work->future_->addCallback(
          [work](at::ivalue::Future& /* unused */) {
            work->recordFunctionEndCallback_();
          },
          // uses_future = false allows us to skip synchronization in
          // ivalue::Future, but is only valid as long as the lambda doesn't use
          // the "Future" argument.
          /*uses_future=*/false);
    }
  }

  // Enqueue P2P op so that it can be cancelled by NCCL watchdog
  c10::cuda::CaptureStatus capture_status =
      c10::cuda::currentStreamCaptureStatusMayInitCtx();

  // Notify graphs before we check the capture status preemptively
  at::cuda::CUDAGraph::inc_pending_event_queries();

  if (!coalescing_state_ && capture_status == c10::cuda::CaptureStatus::None) {
    workEnqueue(work);
    return work;
  } else {
    at::cuda::CUDAGraph::dec_pending_event_queries();
    return nullptr;
  }
}

template <typename Fn, typename PreProcess, typename PostProcess>
c10::intrusive_ptr<Work> ProcessGroupNCCL::collective(
    at::Tensor& input,
    at::Tensor& output,
    Fn fn,
    PreProcess pre,
    PostProcess post,
    OpType opType,
    const char* profilingTitle,
    bool avoidRecordStreams,
    bool nanCheck) {
  auto inputs = std::vector<at::Tensor>{input};
  auto outputs = std::vector<at::Tensor>{output};
  return collective(
      inputs,
      outputs,
      fn,
      pre,
      post,
      opType,
      profilingTitle,
      avoidRecordStreams,
      nanCheck);
}

template <typename Fn>
c10::intrusive_ptr<Work> ProcessGroupNCCL::collective(
    at::Tensor& input,
    at::Tensor& output,
    Fn fn,
    OpType opType,
    const char* profilingTitle,
    bool avoidRecordStreams,
    bool nanCheck) {
  auto inputs = std::vector<at::Tensor>{input};
  auto outputs = std::vector<at::Tensor>{output};
  return collective(
      inputs,
      outputs,
      fn,
      [](at::cuda::CUDAStream&,
         c10::intrusive_ptr<ProcessGroupNCCL::WorkNCCL>& work) {},
      [](at::cuda::CUDAStream&,
         c10::intrusive_ptr<ProcessGroupNCCL::WorkNCCL>& work) {},
      opType,
      profilingTitle,
      avoidRecordStreams,
      nanCheck);
}

template <typename Fn>
c10::intrusive_ptr<Work> ProcessGroupNCCL::pointToPoint(
    at::Tensor& tensor,
    Fn fn,
    int peer,
    OpType opType,
    const char* profilingTitle) {
  return pointToPoint(
      tensor,
      fn,
      peer,
      opType,
      [](at::cuda::CUDAStream&,
         c10::intrusive_ptr<ProcessGroupNCCL::WorkNCCL>& work) {},
      [](at::cuda::CUDAStream&) {},
      profilingTitle);
}

c10::intrusive_ptr<Work> ProcessGroupNCCL::allreduce_sparse(
    std::vector<at::Tensor>& tensors,
    const AllreduceOptions& opts) {
  TORCH_CHECK(tensors.size() == 1, MULTI_DEVICE_ERROR_MSG);
  auto tensor = tensors.back();
  TORCH_CHECK(
      !isFloat8Type(tensor.scalar_type()),
      "Float8 dtypes are not currenlty supported for NCCL reductions");
#ifdef IS_NCCLX
  tensor = tensor.coalesce();
  at::Tensor outputTensor =
      torch::zeros(tensor.sizes(), tensor.options().layout(torch::kStrided));
  auto work = collective(
      tensor,
      outputTensor,
      [&](at::Tensor& input,
          at::Tensor& output,
          ncclComm_t comm,
          at::cuda::CUDAStream& stream) {
        auto ncclDataType = getNcclDataType(input.scalar_type());
        auto ncclReduceOp =
            getNcclReduceOp(opts.reduceOp, input, ncclDataType, comm);

        size_t num_elements = output.numel();
        auto indices = input.indices();
        auto sizes = input.sizes();
        int colSize = sizes[1];
        auto rows = indices[0];
        size_t blockCount = rows.sizes()[0];
        auto recvIndices = indices[0] * colSize;

        // prevent output and recvIndices from being freed
        c10::cuda::CUDACachingAllocator::recordStream(
            output.storage().data_ptr(), stream);
        c10::cuda::CUDACachingAllocator::recordStream(
            recvIndices.storage().data_ptr(), stream);
        auto result = ncclAllReduceSparseBlock(
            input._values().data_ptr(), // sendbuff
            recvIndices.data_ptr<int64_t>(), // recv_indices
            blockCount, // block_count
            colSize, // block_length
            output.data_ptr(), // recvbuff
            output.numel(), // recv_count
            ncclDataType,
            ncclReduceOp,
            comm,
            stream.stream());
        return result;
      },
      [](at::cuda::CUDAStream& ncclStream,
         c10::intrusive_ptr<ProcessGroupNCCL::WorkNCCL>& work) {},
      [&](at::cuda::CUDAStream& ncclStream,
          c10::intrusive_ptr<ProcessGroupNCCL::WorkNCCL>& work) {
        // Convert output tensors to sparse and back into tensors.
        at::cuda::CUDAStreamGuard guard(ncclStream);
        if (opts.sparseIndices.has_value()) {
          tensor = at::sparse_coo_tensor(
              opts.sparseIndices.value(), outputTensor, tensor.sizes());
        } else {
          tensor = outputTensor.to_sparse();
        }
      },
      OpType::_ALLREDUCE_SPARSE,
      "nccl:all_reduce_sparse");
  return work;
#else
  // If the nccl branch is not "exp" then we just error
  C10_THROW_ERROR(
      Error,
      "NCCL does not support all_reduce with sparse tensors. Please use dense tensors instead.");
#endif
}

c10::intrusive_ptr<Work> ProcessGroupNCCL::allreduce_impl(
    at::Tensor& tensor,
    const AllreduceOptions& opts) {
  return collective(
      tensor,
      tensor,
      [&](at::Tensor& input,
          at::Tensor& output,
          ncclComm_t comm,
          at::cuda::CUDAStream& stream) {
        auto ncclDataType = getNcclDataType(input.scalar_type());
        auto ncclReduceOp =
            getNcclReduceOp(opts.reduceOp, input, ncclDataType, comm);
        return ncclAllReduce(
            input.data_ptr(),
            output.data_ptr(),
            input.numel(),
            ncclDataType,
            ncclReduceOp,
            comm,
            stream.stream());
      },
      OpType::ALLREDUCE,
      "nccl:all_reduce");
}

c10::intrusive_ptr<Work> ProcessGroupNCCL::allreduce(
    std::vector<at::Tensor>& tensors,
    const AllreduceOptions& opts) {
  TORCH_CHECK(tensors.size() == 1, MULTI_DEVICE_ERROR_MSG);
  auto tensor = tensors.back();
  if (tensor.is_complex()) {
    TORCH_CHECK(
        complexViewAsRealAllowed(opts.reduceOp),
        "all_reduce does not support",
        opts.reduceOp,
        "on complex tensors");
    tensor = at::view_as_real(tensor);
  }
  check_gpu_single_tensor(tensor);

  if (intraNodeComm_ != nullptr && opts.reduceOp == ReduceOp::SUM) {
    using namespace intra_node_comm;
    auto algo = intraNodeComm_->selectAllReduceAlgo(tensor);
    if (algo != intra_node_comm::AllReduceAlgo::NONE) {
      intraNodeComm_->allReduce(tensor, algo);
      return c10::make_intrusive<IntraNodeCommWork>();
    }
  }
  TORCH_CHECK(
      !isFloat8Type(tensor.scalar_type()),
      "Float8 dtypes are not currenlty supported for NCCL reductions");
  // @lint-ignore CLANGTIDY
  RECORD_PARAM_COMMS_DATA(
      std::make_tuple(
          static_cast<int64_t>(seqCollective_) + 1,
          false), // seq + 1 to match collective
      std::make_tuple(pg_uid_, pg_desc_), // PG name tuple
      tensors, // inputTensors
      tensors, // outputTensors
      rank_, // rank
      "allreduce", // collective name
      tensor.numel(), // inNelems
      tensor.numel(), // outNelems
      tensor.scalar_type(), // dType
      std::vector<int64_t>(), // inSplitSizes
      std::vector<int64_t>(), // outSplitSizes
      globalRankStart, // globalRankStart
      globalRankStride, // globalRankStride
      this->getSize()); // worldSize

  // avoidRecordStreams_ note: collective() will stash tensors.
  return allreduce_impl(tensor, opts);
}

c10::intrusive_ptr<Work> ProcessGroupNCCL::allreduce_coalesced(
    std::vector<at::Tensor>& tensors,
    const AllreduceCoalescedOptions& opts) {
  auto total_numel = check_gpu_tensors_same_device(tensors);
  TORCH_CHECK(
      !isFloat8Type(tensors.back().scalar_type()),
      "Float8 dtypes are not currenlty supported for NCCL reductions");

  // @lint-ignore CLANGTIDY
  RECORD_PARAM_COMMS_DATA(
      std::make_tuple(
          static_cast<int64_t>(seqCollective_) + 1,
          false), // seq + 1 to match collective and assume only one collective
                  // in coalesed range
      std::make_tuple(pg_uid_, pg_desc_), // PG name tuple
      tensors, // inputTensors
      tensors, // outputTensors
      rank_, // rank
      "allreduce_coalesced", // collective name
      total_numel, // inNelems
      total_numel, // outNelems
      tensors[0].scalar_type(), // dType
      // I'm not sure what in,outSplitSizes mean here.
      std::vector<int64_t>(), // inSplitSizes
      std::vector<int64_t>(), // outSplitSizes
      globalRankStart, // globalRankStart
      globalRankStride, // globalRankStride
      this->getSize()); // worldSize

  // avoidRecordStreams_ note: collective() will stash tensors.
  return collectiveCoalesced(
      tensors,
      tensors,
      [&](at::Tensor& input,
          at::Tensor& output,
          ncclComm_t comm,
          at::cuda::CUDAStream& stream) {
        auto ncclDataType = getNcclDataType(input.scalar_type());
        auto ncclReduceOp =
            getNcclReduceOp(opts.reduceOp, input, ncclDataType, comm);
        return ncclAllReduce(
            input.data_ptr(),
            output.data_ptr(),
            input.numel(),
            ncclDataType,
            ncclReduceOp,
            comm,
            stream.stream());
      },
      OpType::COALESCED,
      "nccl:allreduce_coalesced");
}

c10::intrusive_ptr<Work> ProcessGroupNCCL::broadcast(
    std::vector<at::Tensor>& tensors,
    const BroadcastOptions& opts) {
  TORCH_CHECK(tensors.size() == 1, MULTI_DEVICE_ERROR_MSG);
  auto tensor = tensors.back();
  if (tensor.is_complex()) {
    tensor = at::view_as_real(tensor);
  }
  check_gpu_single_tensor(tensor);

  // @lint-ignore CLANGTIDY
  RECORD_PARAM_COMMS_DATA(
      std::make_tuple(
          static_cast<int64_t>(seqCollective_) + 1,
          false), // seq + 1 to match collective
      std::make_tuple(pg_uid_, pg_desc_), // PG name tuple
      tensors, // inputTensors
      tensors, // outputTensors
      opts.rootRank, // root rank
      "broadcast", // collective name
      tensor.numel(), // inNelems
      tensor.numel(), // outNelems
      tensor.scalar_type(), // dType
      std::vector<int64_t>(), // inSplitSizes
      std::vector<int64_t>(), // outSplitSizes
      globalRankStart, // globalRankStart
      globalRankStride, // globalRankStride
      this->getSize()); // worldSize

  // avoidRecordStreams_ note: collective() will stash tensors.
  bool avoidRecordStreams = avoidRecordStreams_ || (!opts.asyncOp);

  const auto root = opts.rootRank + opts.rootTensor;
  bool nanCheck = (root == rank_);

  return collective(
      tensor,
      tensor,
      [&](at::Tensor& input,
          at::Tensor& output,
          ncclComm_t comm,
          at::cuda::CUDAStream& stream) {
        return ncclBcast(
            input.data_ptr(),
            input.numel(),
            getNcclDataType(input.scalar_type()),
            root,
            comm,
            stream.stream());
      },
      OpType::BROADCAST,
      "nccl:broadcast",
      avoidRecordStreams,
      nanCheck);
}

// _broadcast_oop adds an out-of-place broadcast in PGNCCL
// Custom collectives may be implemented by coalescing broadcast operations
// One use-case is implementing a vector all_gather (all_gather_v)
// where unevenly sized inputs are gathered among participating ranks
// Since all_gather provides an out-of-place API, an all_gather_v
// semantic implemented inside pg_nccl.all_gather also needs to support
// out-of-place, for which an out-of-place broadcast is required to be added
c10::intrusive_ptr<Work> ProcessGroupNCCL::_broadcast_oop(
    at::Tensor& outputTensor,
    at::Tensor& inputTensor,
    const BroadcastOptions& opts) {
  if (outputTensor.numel() != inputTensor.numel()) {
    C10_THROW_ERROR(
        ValueError,
        "Tensor input and output of _broadcast_oop must have the same number of elements ");
  }
  const auto root = opts.rootRank + opts.rootTensor;
  bool nanCheck = (root == rank_);
  return collective(
      inputTensor,
      outputTensor,
      [&](at::Tensor& input,
          at::Tensor& output,
          ncclComm_t comm,
          at::cuda::CUDAStream& stream) {
        return ncclBroadcast(
            input.data_ptr(),
            output.data_ptr(),
            input.numel(),
            getNcclDataType(input.scalar_type()),
            root,
            comm,
            stream.stream());
      },
      OpType::BROADCAST,
      "nccl:_broadcast_oop",
      /*avoidRecordStreams=*/false,
      nanCheck);
}

c10::intrusive_ptr<Work> ProcessGroupNCCL::reduce(
    std::vector<at::Tensor>& tensors,
    const ReduceOptions& opts) {
  TORCH_CHECK(tensors.size() == 1, MULTI_DEVICE_ERROR_MSG);
  // @lint-ignore CLANGTIDY
  auto tensor = tensors.back();
  if (tensor.is_complex()) {
    TORCH_CHECK(
        complexViewAsRealAllowed(opts.reduceOp),
        "reduce does not support",
        opts.reduceOp,
        "on complex tensors");
    tensor = at::view_as_real(tensor);
  }
  check_gpu_single_tensor(tensor);
  RECORD_PARAM_COMMS_DATA(
      std::make_tuple(
          static_cast<int64_t>(seqCollective_) + 1,
          false), // seq + 1 to match collective
      std::make_tuple(pg_uid_, pg_desc_), // PG name tuple
      tensors, // inputTensors
      tensors, // outputTensors
      opts.rootRank, // root rank
      "reduce", // collective name
      tensor.numel(), // inNelems
      tensor.numel(), // outNelems
      tensor.scalar_type(), // dType
      std::vector<int64_t>(), // inSplitSizes
      std::vector<int64_t>(), // outSplitSizes
      globalRankStart, // globalRankStart
      globalRankStride, // globalRankStride
      this->getSize()); // worldSize

  // avoidRecordStreams_ note: collective() will stash tensors.
  return collective(
      tensor,
      tensor,
      [&](at::Tensor& input,
          at::Tensor& output,
          ncclComm_t comm,
          at::cuda::CUDAStream& stream) {
        const auto root = opts.rootRank + opts.rootTensor;
        auto ncclDataType = getNcclDataType(input.scalar_type());
        auto ncclReduceOp =
            getNcclReduceOp(opts.reduceOp, input, ncclDataType, comm);
        return ncclReduce(
            input.data_ptr(),
            output.data_ptr(),
            input.numel(),
            ncclDataType,
            ncclReduceOp,
            root,
            comm,
            stream.stream());
      },
      OpType::REDUCE,
      "nccl:reduce");
}

// _reduce_oop exposes an out-of-place reduce from PGNCCL
// Custom collectives may be implemented by coalescing reduce operations
// One use-case is implementing a vector reduce_scatter (reduce_scatter_v)
// where inputs are reduced and scattered unevenly among participating ranks
// Since reduce_scatter provides an out-of-place API, a reduce_scatter_v
// semantic implemented inside pg_nccl.reduce_scatter also needs to support
// out-of-place, for which an out-of-place reduce is required to be added
c10::intrusive_ptr<Work> ProcessGroupNCCL::_reduce_oop(
    at::Tensor& outputTensor,
    at::Tensor& inputTensor,
    const ReduceOptions& opts) {
  if (outputTensor.numel() != inputTensor.numel()) {
    C10_THROW_ERROR(
        ValueError,
        "Tensor input and output of _reduce_oop must have the same number of elements ");
  }
  return collective(
      inputTensor,
      outputTensor,
      [&](at::Tensor& input,
          at::Tensor& output,
          ncclComm_t comm,
          at::cuda::CUDAStream& stream) {
        const auto root = opts.rootRank + opts.rootTensor;
        const auto ncclDataType = getNcclDataType(input.scalar_type());
        const auto ncclReduceOp =
            getNcclReduceOp(opts.reduceOp, input, ncclDataType, comm);
        return ncclReduce(
            input.data_ptr(),
            output.data_ptr(),
            input.numel(),
            ncclDataType,
            ncclReduceOp,
            (int)root,
            comm,
            stream.stream());
      },
      OpType::REDUCE,
      "nccl:_reduce_oop");
}

c10::intrusive_ptr<Work> ProcessGroupNCCL::allgather(
    std::vector<std::vector<at::Tensor>>& outputTensors,
    std::vector<at::Tensor>& inputTensors,
    const AllgatherOptions& opts) {
  TORCH_CHECK(inputTensors.size() == 1, MULTI_DEVICE_ERROR_MSG);
  // @lint-ignore CLANGTIDY
  auto inputTensor = inputTensors.back();
  check_gpu_single_tensor(inputTensor);
  // @lint-ignore CLANGTIDY
  auto outputTensors_ = outputTensors.back();

  RECORD_PARAM_COMMS_DATA(
      std::make_tuple(
          static_cast<int64_t>(seqCollective_) + 1,
          false), // seq + 1 to match collective
      std::make_tuple(pg_uid_, pg_desc_), // PG name tuple
      inputTensors, // inputTensors
      outputTensors, // outputTensors
      rank_, // rank
      "all_gather", // collective name
      inputTensor.numel(), // inNelems
      inputTensor.numel() * // outNelems
          this->getSize(),
      inputTensor.scalar_type(), // dType
      std::vector<int64_t>(), // inSplitSizes
      std::vector<int64_t>(), // outSplitSize
      globalRankStart, // globalRankStart
      globalRankStride, // globalRankStride
      this->getSize()); // worldSize

  bool same_size = check_same_size(outputTensors_);
  if (same_size) {
    // Flatten a vector of tensors into a single, stacked tensor.
    at::Tensor outputFlattened = newLikeFlat(outputTensors_);

    return collective(
        inputTensor,
        outputFlattened,
        [&](at::Tensor& input,
            at::Tensor& output,
            ncclComm_t comm,
            at::cuda::CUDAStream& stream) {
          if (!avoidRecordStreams_) {
            c10::cuda::CUDACachingAllocator::recordStream(
                output.storage().data_ptr(), stream);
          }
          return ncclAllGather(
              input.data_ptr(),
              output.data_ptr(),
              input.numel(),
              getNcclDataType(input.scalar_type()),
              comm,
              stream.stream());
        },
        [](at::cuda::CUDAStream& ncclStream,
           c10::intrusive_ptr<ProcessGroupNCCL::WorkNCCL>& work) {
          // avoidRecordStreams_ note: We actually don't need to stash anything
          // here.
          //  - inputTensors is stashed onto work->stashed_for_allocator_safety_
          //    in collective().
          //  - outputFlattened is stashed onto work->outputs_ in collective().
          //  - User-facing outputTensors should be held by the user until after
          //    waiting on work_, or the call makes no sense.
          // So all participating tensors are accounted for, and won't be
          // released back to their allocation streams until after work_ is
          // waited on.
        },
        [&](at::cuda::CUDAStream& ncclStream,
            c10::intrusive_ptr<ProcessGroupNCCL::WorkNCCL>& work) {
          // Copy the flattened output tensors to the outputs.
          at::cuda::CUDAStreamGuard guard(ncclStream);
          for (const auto j : c10::irange(outputTensors_.size())) {
            // See [Sync Streams].
            if (!avoidRecordStreams_) {
              c10::cuda::CUDACachingAllocator::recordStream(
                  outputTensors_[j].storage().data_ptr(), ncclStream);
            }
            outputTensors_[j].copy_(outputFlattened[j], true);
          }
        },
        OpType::ALLGATHER,
        "nccl:all_gather");
  } else {
    const auto num_reduces = outputTensors_.size();
    startCoalescing();
    for (const int i : c10::irange(num_reduces)) {
      auto& output = outputTensors_[i];
      auto& input = (i == rank_) ? inputTensor : output;
      auto broadcastOpts = BroadcastOptions{
          static_cast<int64_t>(i), static_cast<int64_t>(0), opts.timeout};
      _broadcast_oop(output, input, broadcastOpts);
    }
    auto work = endCoalescing(OpType::ALLGATHER);
    return work;
  }
}

c10::intrusive_ptr<Work> ProcessGroupNCCL::allgather_coalesced(
    std::vector<std::vector<at::Tensor>>& /* unused */,
    std::vector<at::Tensor>& /* unused */,
    const AllgatherOptions& /* unused */) {
  C10_THROW_ERROR(
      NotImplementedError,
      "ProcessGroupNCCL does not support allgather_coalesced");
}

c10::intrusive_ptr<Work> ProcessGroupNCCL::allgather_into_tensor_coalesced(
    std::vector<at::Tensor>& outputs,
    std::vector<at::Tensor>& inputs,
    const AllgatherOptions& opts) {
  // @lint-ignore CLANGTIDY
  RECORD_PARAM_COMMS_DATA(
      std::make_tuple(
          static_cast<int64_t>(seqCollective_) + 1,
          false), // seq + 1 to match collective and assume only one collective
                  // in coalesed range
      std::make_tuple(pg_uid_, pg_desc_), // PG name tuple
      inputs, // inputTensors
      outputs, // outputTensors
      rank_, // rank
      "allgather_into_tensor_coalesced", // collective name
      getTensorsNumel(inputs), // inNelems
      getTensorsNumel(outputs), // outNelems
      inputs[0].scalar_type(), // dType
      std::vector<int64_t>(), // inSplitSizes
      std::vector<int64_t>(), // outSplitSizes
      globalRankStart, // globalRankStart
      globalRankStride, // globalRankStride
      this->getSize()); // worldSize

  return collectiveCoalesced(
      inputs,
      outputs,
      [&](at::Tensor& input,
          at::Tensor& output,
          ncclComm_t comm,
          at::cuda::CUDAStream& stream) {
        return ncclAllGather(
            input.data_ptr(),
            output.data_ptr(),
            input.numel(),
            getNcclDataType(input.scalar_type()),
            comm,
            stream.stream());
      },
      OpType::COALESCED,
      "nccl:all_gather_into_tensor_coalesced");
}

c10::intrusive_ptr<Work> ProcessGroupNCCL::reduce_scatter(
    std::vector<at::Tensor>& outputTensors,
    std::vector<std::vector<at::Tensor>>& inputTensors,
    const ReduceScatterOptions& opts) {
  TORCH_CHECK(outputTensors.size() == 1, MULTI_DEVICE_ERROR_MSG);
  // @lint-ignore CLANGTIDY
  auto outputTensor = outputTensors.back();
  check_gpu_single_tensor(outputTensor);
  // @lint-ignore CLANGTIDY
  auto inputTensors_ = inputTensors.back();
  TORCH_CHECK(
      !isFloat8Type(outputTensor.scalar_type()),
      "Float8 dtypes are not currenlty supported for NCCL reductions");

  RECORD_PARAM_COMMS_DATA(
      std::make_tuple(
          static_cast<int64_t>(seqCollective_) + 1,
          false), // seq + 1 to match collective
      std::make_tuple(pg_uid_, pg_desc_), // PG name tuple
      inputTensors, // inputTensors
      outputTensors, // outputTensors
      rank_, // rank
      "reduce_scatter", // collective name
      outputTensor.numel() * this->getSize(), // inNelems
      outputTensor.numel(), // outNelems
      outputTensor.scalar_type(), // dType
      std::vector<int64_t>(), // inSplitSizes
      std::vector<int64_t>(), // outSplitSizes
      globalRankStart, // globalRankStart
      globalRankStride, // globalRankStride
      this->getSize()); // worldSize

  bool same_size = check_same_size(inputTensors_);
  if (same_size) {
    // Flatten a vector of tensors into a single, stacked tensor.
    at::Tensor inputFlattened = newLikeFlat(inputTensors_);

    return collective(
        inputFlattened,
        outputTensor,
        [&](at::Tensor& input,
            at::Tensor& output,
            ncclComm_t comm,
            at::cuda::CUDAStream& stream) {
          if (!avoidRecordStreams_) {
            c10::cuda::CUDACachingAllocator::recordStream(
                output.storage().data_ptr(), stream);
          }
          const auto ncclDataType = getNcclDataType(input.scalar_type());
          const auto ncclReduceOp =
              getNcclReduceOp(opts.reduceOp, input, ncclDataType, comm);
          return ncclReduceScatter(
              input.data_ptr(),
              output.data_ptr(),
              output.numel(),
              ncclDataType,
              ncclReduceOp,
              comm,
              stream.stream());
        },
        [&](at::cuda::CUDAStream& ncclStream,
            c10::intrusive_ptr<ProcessGroupNCCL::WorkNCCL>& work) {
          if (avoidRecordStreams_) {
            // We only need to stash inputTensors.
            //  - inputFlattened is stashed onto
            //  work->stashed_for_allocator_safety_
            //    in collective().
            //  - User-facing outputTensors is stashed onto work->outputs_ in
            //  collective(),
            //    and should also be held by the user until after waiting on
            //    work_.
            auto& v = work->stashed_for_allocator_safety_;
            v->insert(v->end(), inputTensors_.begin(), inputTensors_.end());
          }

          // Copy the input tensors to the flattened inputs.
          at::cuda::CUDAStreamGuard guard(ncclStream);
          for (const auto j : c10::irange(inputTensors_.size())) {
            // See [Sync Streams].
            if (!avoidRecordStreams_) {
              c10::cuda::CUDACachingAllocator::recordStream(
                  inputTensors_[j].storage().data_ptr(), ncclStream);
            }
            inputFlattened[j].copy_(inputTensors_[j], true);
          }
        },
        [&](at::cuda::CUDAStream&,
            c10::intrusive_ptr<ProcessGroupNCCL::WorkNCCL>& work) {},
        OpType::REDUCE_SCATTER,
        "nccl:reduce_scatter");
  } else {
    const auto num_reduces = inputTensors_.size();
    startCoalescing();
    for (const int i : c10::irange(num_reduces)) {
      auto& input = inputTensors_[i];
      auto& output = (i == rank_) ? outputTensor : input;
      auto reduceOpts = ReduceOptions{
          opts.reduceOp,
          static_cast<int64_t>(i),
          static_cast<int64_t>(0),
          opts.timeout};
      _reduce_oop(output, input, reduceOpts);
    }
    auto work = endCoalescing(OpType::REDUCE_SCATTER);
    return work;
  }
}

c10::intrusive_ptr<Work> ProcessGroupNCCL::_reduce_scatter_base(
    at::Tensor& outputTensor,
    at::Tensor& inputTensor,
    const ReduceScatterOptions& opts) {
  if (inputTensor.dtype() != outputTensor.dtype()) {
    C10_THROW_ERROR(
        TypeError, "input tensor must be the same type as the output tensor.");
  }

  if (inputTensor.numel() != outputTensor.numel() * size_) {
    C10_THROW_ERROR(
        ValueError,
        "input tensor must be the same size as output size times world size");
  }

  // @lint-ignore CLANGTIDY
  const auto& tensor = outputTensor;
  TORCH_CHECK(
      !isFloat8Type(tensor.scalar_type()),
      "Float8 dtypes are not currenlty supported for NCCL reductions");
  RECORD_PARAM_COMMS_DATA(
      std::make_tuple(
          static_cast<int64_t>(seqCollective_) + 1,
          false), // seq + 1 to match collective
      std::make_tuple(pg_uid_, pg_desc_), // PG name tuple
      inputTensor, // inputTensor
      outputTensor, // outputTensor
      rank_, // rank
      "_reduce_scatter_base", // collective name
      inputTensor.numel(), // inNelems
      tensor.numel(), // outNelems
      tensor.scalar_type(), // dtype
      std::vector<int64_t>(), // inSplitSizes
      std::vector<int64_t>(), // outSplitSizes
      globalRankStart, // globalRankStart
      globalRankStride, // globalRankStride
      this->getSize()); // worldSize

  // avoidRecordStreams_ note: collective() will stash inputs and outputs.
  // Note 2: for asyncOp = false, we don't want to record streams because we
  // know that the NCCL stream will join back to the "current" stream right
  // after this op. So we might just as well keep the stream ownership of the
  // input/output tensors unchanged. The benefit would be that the
  // allocation/free of the tensors would look deterministic to the "current"
  // stream so that the caching allocator can reuse memory pool for this stream
  // in a clever way. This setting is added for libraries like FSDP which uses
  // `reduce_scatter_tensor`.
  bool avoidRecordStreams = avoidRecordStreams_ || (!opts.asyncOp);

  return collective(
      inputTensor,
      outputTensor,
      [&](at::Tensor& input,
          at::Tensor& output,
          ncclComm_t comm,
          at::cuda::CUDAStream& stream) {
        if (!avoidRecordStreams) {
          c10::cuda::CUDACachingAllocator::recordStream(
              output.storage().data_ptr(), stream);
        }
        auto ncclDataType = getNcclDataType(input.scalar_type());
        auto ncclReduceOp =
            getNcclReduceOp(opts.reduceOp, input, ncclDataType, comm);
        return ncclReduceScatter(
            input.data_ptr(),
            output.data_ptr(),
            output.numel(),
            ncclDataType,
            ncclReduceOp,
            comm,
            stream.stream());
      },
      OpType::_REDUCE_SCATTER_BASE,
      "nccl:_reduce_scatter_base",
      avoidRecordStreams);
}

c10::intrusive_ptr<Work> ProcessGroupNCCL::reduce_scatter_tensor_coalesced(
    std::vector<at::Tensor>& outputs,
    std::vector<at::Tensor>& inputs,
    const ReduceScatterOptions& opts) {
  TORCH_CHECK(
      !isFloat8Type(inputs.back().scalar_type()),
      "Float8 dtypes are not currenlty supported for NCCL reductions");

  // @lint-ignore CLANGTIDY
  RECORD_PARAM_COMMS_DATA(
      std::make_tuple(
          static_cast<int64_t>(seqCollective_) + 1,
          false), // seq + 1 to match collective and assume only one collective
                  // in coalesed range
      std::make_tuple(pg_uid_, pg_desc_), // PG name tuple
      inputs, // inputTensors
      outputs, // outputTensors
      rank_, // rank
      "reduce_scatter_tensor_coalesced", // collective name
      getTensorsNumel(inputs), // inNelems
      getTensorsNumel(outputs), // outNelems
      inputs[0].scalar_type(), // dType
      std::vector<int64_t>(), // inSplitSizes
      std::vector<int64_t>(), // outSplitSizes
      globalRankStart, // globalRankStart
      globalRankStride, // globalRankStride
      this->getSize()); // worldSize

  return collectiveCoalesced(
      inputs,
      outputs,
      [&](at::Tensor& input,
          at::Tensor& output,
          ncclComm_t comm,
          at::cuda::CUDAStream& stream) {
        if (!avoidRecordStreams_) {
          c10::cuda::CUDACachingAllocator::recordStream(
              output.storage().data_ptr(), stream);
        }
        auto ncclDataType = getNcclDataType(input.scalar_type());
        auto ncclReduceOp =
            getNcclReduceOp(opts.reduceOp, input, ncclDataType, comm);
        return ncclReduceScatter(
            input.data_ptr(),
            output.data_ptr(),
            output.numel(),
            ncclDataType,
            ncclReduceOp,
            comm,
            stream.stream());
      },
      OpType::COALESCED,
      "nccl:reduce_scatter_tensor_coalesced");
}

c10::intrusive_ptr<Work> ProcessGroupNCCL::barrier(const BarrierOptions& opts) {
  RECORD_PARAM_COMMS(
      std::make_tuple(
          static_cast<int64_t>(seqCollective_) + 1,
          false), // seq + 1 to match collective
      std::make_tuple(pg_uid_, pg_desc_), // PG name tuple
      rank_, // rank
      "barrier", // collective name
      0, // inNelems
      0, // outNelems
      at::kByte, // dType
      std::vector<int64_t>(), // inSplitSizes
      std::vector<int64_t>(), // outSplitSizes
      globalRankStart, // globalRankStart
      globalRankStride, // globalRankStride
      this->getSize()); // worldSize

  // Device to use for barrier
  int barDevIdx = -1;

  // Select device to use for barrier
  // 1st choice: Use user defined GPU device ids if provided
  if (!opts.device_ids.empty()) {
    // Use the first device id because PG NCCL is single-device now
    barDevIdx = opts.device_ids[0];
  } else if (getBoundDeviceId()) {
    // 2nd choice: Use the bound GPU device id if available.
    // Bounded device id can be passed to `init_process_group`.
    barDevIdx = (*getBoundDeviceId()).index();
  } else if (!usedDeviceIdxs_.empty()) {
    // 3rd choice: infer the device id from the used device ids.
    barDevIdx = *usedDeviceIdxs_.begin();
  } else {
    // This means there is not yet a NCCL collective being called
    // Here we have to use the best guesses and will use a single GPU to call
    // allreduce to achieve barrier.
    // In case the multiple processes fall into the same node, we use rank to
    // ensure that each process is on a different GPU
    // Note: it is better to use global rank because the group-local rank can be
    // offset wrt the device id if intra-node GPUs are sharded into multiple
    // dimensions.
    barDevIdx = static_cast<int16_t>(globalRank() % localDeviceCount_);
    LOG(WARNING)
        << logPrefix()
        << c10::str(
               " using GPU ",
               barDevIdx,
               " to perform barrier as devices used by this process are currently unknown. ",
               "This can potentially cause a hang if this rank to GPU mapping is incorrect. ",
               "Specify device_ids in barrier() to force use of a particular device, ",
               "or call init_process_group() with a device_id.");
  }

  TORCH_CHECK_WITH(
      ValueError,
      barDevIdx >= 0,
      "Failed to infer a GPU device id to perform barrier. ");
  auto barDevice = at::Device(
      at::DeviceType::CUDA, static_cast<c10::DeviceIndex>(barDevIdx));

  // Create a dummy tensor on the device
  // Note: we use zeros() instead of empty() to prevent barrier from triggering
  // alarm when NaN checker is enabled.
  at::Tensor barrierTensor =
      at::zeros({1}, at::TensorOptions().device(barDevice).dtype(at::kFloat));

  // All reduce to achieve the barrier
  auto work = allreduce_impl(barrierTensor);

  // Work will take over barrierTensors
  auto ncclWork = dynamic_cast<ProcessGroupNCCL::WorkNCCL*>(work.get());
  TORCH_CHECK(ncclWork);
  ncclWork->isBarrierOp_ = true;
  return work;
}

c10::intrusive_ptr<Work> ProcessGroupNCCL::alltoall_base(
    at::Tensor& outputTensor,
    at::Tensor& inputTensor,
    std::vector<int64_t>& outputSplitSizes,
    std::vector<int64_t>& inputSplitSizes,
    const AllToAllOptions& /* unused */) {
  check_gpu_single_tensor(outputTensor, true);
  check_gpu_single_tensor(inputTensor, true);
  if (outputSplitSizes.empty() && inputSplitSizes.empty()) {
    RECORD_PARAM_COMMS_DATA(
        std::make_tuple(
            static_cast<int64_t>(seqCollective_) + 1,
            false), // seq + 1 to match collective
        std::make_tuple(pg_uid_, pg_desc_), // PG name tuple
        inputTensor, // inputTensor
        outputTensor, // outputTensor
        rank_, // rank
        "all_to_all", // collective name
        inputTensor.numel(), // inNelems
        outputTensor.numel(), // outNelems
        inputTensor.scalar_type(), // dType
        std::vector<int64_t>(), // inSplitSizes
        std::vector<int64_t>(), // outSplitSizes
        globalRankStart, // globalRankStart
        globalRankStride, // globalRankStride
        this->getSize()); // worldSize

    // avoidRecordStreams_ note: collective() will stash inputTensors and
    // outputTensors.
    return collective(
        inputTensor,
        outputTensor,
        [&](at::Tensor& input,
            at::Tensor& output,
            ncclComm_t comm,
            at::cuda::CUDAStream& stream) {
          // See [Sync Streams].
          if (!avoidRecordStreams_) {
            c10::cuda::CUDACachingAllocator::recordStream(
                output.storage().data_ptr(), stream);
          }
          torch::cuda::nccl::all2all_single_equal_split(
              input, output, this->getSize(), comm, stream);
          return ncclSuccess;
        },
        OpType::ALLTOALL_BASE,
        "nccl:all_to_all");
  } else {
    c10d::checkSplitSizes(inputSplitSizes, inputTensor, size_);
    c10d::checkSplitSizes(outputSplitSizes, outputTensor, size_);

    RECORD_PARAM_COMMS_DATA(
        std::make_tuple(
            static_cast<int64_t>(seqCollective_) + 1,
            false), // seq + 1 to match collective
        std::make_tuple(pg_uid_, pg_desc_), // PG name tuple
        inputTensor, // inputTensor
        outputTensor, // outputTensor
        rank_, // rank
        "all_to_allv", // collective name
        inputTensor.numel(), // inNelems
        outputTensor.numel(), // outNelems
        inputTensor.scalar_type(), // dType
        inputSplitSizes, // inSplitSizes
        outputSplitSizes, // outSplitSizes
        globalRankStart, // globalRankStart
        globalRankStride, // globalRankStride
        this->getSize()); // worldSize

    // avoidRecordStreams_ note: collective() will stash inputTensors and
    // outputTensors.
    return collective(
        inputTensor,
        outputTensor,
        [&](at::Tensor& input,
            at::Tensor& output,
            ncclComm_t comm,
            at::cuda::CUDAStream& stream) {
          std::vector<size_t> send_lengths(size_);
          std::vector<size_t> recv_lengths(size_);
          std::vector<size_t> send_offsets(size_);
          std::vector<size_t> recv_offsets(size_);
          c10d::computeLengthsAndOffsets(
              inputSplitSizes, input, &send_lengths, &send_offsets);
          c10d::computeLengthsAndOffsets(
              outputSplitSizes, output, &recv_lengths, &recv_offsets);
          // See [Sync Streams].
          if (!avoidRecordStreams_) {
            c10::cuda::CUDACachingAllocator::recordStream(
                output.storage().data_ptr(), stream);
          }
          torch::cuda::nccl::all2all_single_unequal_split(
              input.data_ptr(),
              send_lengths.data(),
              send_offsets.data(),
              output.data_ptr(),
              recv_lengths.data(),
              recv_offsets.data(),
              input.element_size(),
              input.scalar_type(),
              comm,
              stream);
          return ncclSuccess;
        },
        OpType::ALLTOALL_BASE,
        "nccl:all_to_all");
  }
}

c10::intrusive_ptr<Work> ProcessGroupNCCL::alltoall(
    std::vector<at::Tensor>& outputTensors,
    std::vector<at::Tensor>& inputTensors,
    const AllToAllOptions& /* unused */) {
  std::vector<int64_t> inSplitSizes;
  std::vector<int64_t> outSplitSizes;
  int64_t total_numel = 0;

  auto device = outputTensors[0].device();
  for (const auto r : c10::irange(outputTensors.size())) {
    check_gpu_single_tensor(outputTensors[r], true);
    check_gpu_single_tensor(inputTensors[r], true);
    TORCH_CHECK(
        device == outputTensors[r].device() &&
            device == inputTensors[r].device(),
        "Tensors must be on the same device")
    inSplitSizes.push_back(inputTensors[r].numel());
    outSplitSizes.push_back(outputTensors[r].numel());
    total_numel += inputTensors[r].numel();
  }

  RECORD_PARAM_COMMS_DATA(
      std::make_tuple(
          static_cast<int64_t>(seqCollective_) + 1,
          false), // seq + 1 to match collective
      std::make_tuple(pg_uid_, pg_desc_), // PG name tuple
      inputTensors, // inputTensors
      outputTensors, // outputTensors
      rank_, // rank
      "all_to_all", // collective name
      total_numel, // inNelems
      total_numel, // outNelems
      inputTensors.front().scalar_type(), // dType
      inSplitSizes, // inSplitSizes
      outSplitSizes, // outSplitSizes
      globalRankStart, // globalRankStart
      globalRankStride, // globalRankStride
      this->getSize()); // worldSize

  return collective(
      inputTensors,
      outputTensors,
      [&](at::Tensor& /* unused */,
          at::Tensor& /* unused */,
          ncclComm_t comm,
          at::cuda::CUDAStream& stream) {
        torch::cuda::nccl::all2all(outputTensors, inputTensors, comm, stream);
        return ncclSuccess;
      },
      [&](at::cuda::CUDAStream&,
          c10::intrusive_ptr<ProcessGroupNCCL::WorkNCCL>& work) {
        if (avoidRecordStreams_) {
          // inputTensor0 and outputTensor0 are stashed redundantly by
          // collective(), but that's ok.
          auto& v = work->stashed_for_allocator_safety_;
          v->insert(v->end(), inputTensors.begin(), inputTensors.end());
          v->insert(v->end(), outputTensors.begin(), outputTensors.end());
        }
      },
      [](at::cuda::CUDAStream&,
         c10::intrusive_ptr<ProcessGroupNCCL::WorkNCCL>& work) {},
      OpType::ALLTOALL,
      "nccl:all_to_all");
}

c10::intrusive_ptr<Work> ProcessGroupNCCL::send(
    std::vector<at::Tensor>& tensors,
    int dstRank,
    int /* unused */) {
  TORCH_CHECK(tensors.size() == 1, MULTI_DEVICE_ERROR_MSG);
  // @lint-ignore CLANGTIDY
  auto tensor = tensors.back();
  check_gpu_single_tensor(tensor, true);

  RECORD_PARAM_COMMS_DATA(
      std::make_tuple(
          static_cast<int64_t>(seqP2P_) + (coalescing_state_ & CoalP2P ? 0 : 1),
          true), // the 1st p2p in coalesced range sets coalescing_state_ and
                 // bumps seqP2P_
      std::make_tuple(pg_uid_, pg_desc_), // PG name tuple
      tensors, // inputTensors
      tensors, // outputTensors
      dstRank, // dst rank
      "send", // collective name
      tensor.numel(), // inNelems
      tensor.numel(), // outNelems
      tensor.scalar_type(), // dType
      std::vector<int64_t>(), // inSplitSizes
      std::vector<int64_t>(), // outSplitSizes
      globalRankStart, // globalRankStart
      globalRankStride, // globalRankStride
      this->getSize()); // worldSize

  auto ret = pointToPoint(
      tensor,
      [&](at::Tensor& input,
          ncclComm_t comm,
          at::cuda::CUDAStream& stream,
          int dst) {
        auto ncclDataType = getNcclDataType(input.scalar_type());
        return ncclSend(
            input.data_ptr(),
            input.numel(),
            ncclDataType,
            dst,
            comm,
            stream.stream());
      },
      dstRank,
      OpType::SEND,
      c10::str("nccl:send ", rank_, "->", dstRank).c_str());
  return ret;
}

c10::intrusive_ptr<Work> ProcessGroupNCCL::recv(
    std::vector<at::Tensor>& tensors,
    int srcRank,
    int /* unused */) {
  TORCH_CHECK(tensors.size() == 1, MULTI_DEVICE_ERROR_MSG);
  // @lint-ignore CLANGTIDY
  auto tensor = tensors.back();
  check_gpu_single_tensor(tensor, true);

  RECORD_PARAM_COMMS_DATA(
      std::make_tuple(
          static_cast<int64_t>(seqP2P_) + (coalescing_state_ & CoalP2P ? 0 : 1),
          true), // the 1st p2p in coalesced range sets coalescing_state_ and
                 // bumps seqP2P_
      std::make_tuple(pg_uid_, pg_desc_), // PG name tuple
      tensors, // inputTensors
      tensors, // outputTensors
      srcRank, // src rank
      "recv", // collective name
      tensor.numel(), // inNelems
      tensor.numel(), // outNelems
      tensor.scalar_type(), // dType
      std::vector<int64_t>(), // inSplitSizes
      std::vector<int64_t>(), // outSplitSizes
      globalRankStart, // globalRankStart
      globalRankStride, // globalRankStride
      this->getSize()); // worldSize

  auto ret = pointToPoint(
      tensor,
      [&](at::Tensor& output,
          ncclComm_t comm,
          at::cuda::CUDAStream& stream,
          int src) {
        auto ncclDataType = getNcclDataType(output.scalar_type());
        return ncclRecv(
            output.data_ptr(),
            output.numel(),
            ncclDataType,
            src,
            comm,
            stream.stream());
      },
      srcRank,
      OpType::RECV,
      c10::str("nccl:recv ", rank_, "<-", srcRank).c_str());
  return ret;
}

void ProcessGroupNCCL::groupStart() {
  C10D_NCCL_CHECK(ncclGroupStart(), std::nullopt);
  ++ncclActiveGroupCounter_;
}

void ProcessGroupNCCL::groupEnd() {
  C10D_NCCL_CHECK(ncclGroupEnd(), std::nullopt);
  --ncclActiveGroupCounter_;
}

void ProcessGroupNCCL::groupEndNonblocking(
    const std::shared_ptr<NCCLComm>& comm) {
#ifndef NCCL_HAS_COMM_NONBLOCKING
  C10D_NCCL_CHECK(ncclGroupEnd(), std::nullopt);
#else
  if (!useNonblocking()) {
    C10D_NCCL_CHECK(ncclGroupEnd(), std::nullopt);
  } else {
    C10D_NCCL_CHECK_TIMEOUT_GROUPEND(ncclGroupEnd(), comm, std::nullopt);
  }
#endif
  --ncclActiveGroupCounter_;
}

c10::intrusive_ptr<Work> ProcessGroupNCCL::gather(
    std::vector<std::vector<at::Tensor>>& outputTensors,
    std::vector<at::Tensor>& inputTensors,
    const GatherOptions& opts) {
  static auto invalidArgument = [](const std::string& msg) {
    C10_THROW_ERROR(ValueError, "ProcessGroupNCCL::gather: " + msg);
  };

  assertRootRank(invalidArgument, opts.rootRank, size_);

  TORCH_CHECK(inputTensors.size() == 1, MULTI_DEVICE_ERROR_MSG);
  // @lint-ignore CLANGTIDY
  auto inputTensor = inputTensors.back();

  std::vector<at::Tensor> outputs;

  if (getRank() == opts.rootRank) {
    if (outputTensors.size() != 1) {
      std::stringstream ss;
      ss << "requires a single-element output list containing a list with "
         << getSize() << " tensors.";
      invalidArgument(ss.str());
    } else if (outputTensors[0].size() != static_cast<size_t>(getSize())) {
      std::stringstream ss;
      ss << "Incorrect output list size " << outputTensors[0].size()
         << ". Output list size should be " << getSize()
         << ", same as size of the process group.";
      invalidArgument(ss.str());
    }

    const auto& options = inputTensor.options();
    const auto& sizes = inputTensor.sizes();
    assertTypeAndSizesMatch(invalidArgument, outputTensors[0], options, sizes);
    outputs = outputTensors[0];
  } else {
    // if not in the root rank, initialize outputs as empty list
    if (!outputTensors.empty()) {
      invalidArgument("requires empty output on non-root");
    }
    outputs = {};
    // append a empty tensor to the list, we don't use it but the
    // `collective` template function requires it to invoke its function
    outputs.emplace_back();
  }

  RECORD_PARAM_COMMS_DATA(
      std::make_tuple(
          static_cast<int64_t>(seqCollective_) + 1,
          false), // seq + 1 to match collective
      std::make_tuple(pg_uid_, pg_desc_), // PG name tuple
      inputTensors, // inputTensors
      outputTensors, // outputTensors
      opts.rootRank, // root rank
      "gather", // collective name
      inputTensor.numel(), // inNelems
      inputTensor.numel() * this->getSize(), // outNelems
      inputTensor.scalar_type(), // dType
      std::vector<int64_t>(), // inSplitSizes
      std::vector<int64_t>(), // outSplitSize
      globalRankStart, // globalRankStart
      globalRankStride, // globalRankStride
      this->getSize()); // worldSize

  // avoidRecordStreams_ note: collective() will stash inputTensors and
  // outputs, which == outputTensors[0] on the root rank where it matters.

  auto inputs = std::vector<at::Tensor>{inputTensor};
  return collective(
      inputs,
      outputs, // just to fit the collective interface
      [&](at::Tensor& /* unused */,
          at::Tensor& /* unused */,
          ncclComm_t comm,
          at::cuda::CUDAStream& stream) {
        const auto root = opts.rootRank;
        if (getRank() == root) {
          if (!avoidRecordStreams_) {
            for (auto const& output : outputs) {
              c10::cuda::CUDACachingAllocator::recordStream(
                  output.storage().data_ptr(), stream);
            }
          }
        }
        torch::cuda::nccl::gather(
            inputTensor, outputs, comm, stream, static_cast<int32_t>(root));
        return ncclSuccess;
      },
      [](at::cuda::CUDAStream&,
         c10::intrusive_ptr<ProcessGroupNCCL::WorkNCCL>& work) {},
      [](at::cuda::CUDAStream&,
         c10::intrusive_ptr<ProcessGroupNCCL::WorkNCCL>& work) {},
      OpType::GATHER,
      "nccl:gather");
}

c10::intrusive_ptr<Work> ProcessGroupNCCL::scatter(
    std::vector<at::Tensor>& outputTensors,
    std::vector<std::vector<at::Tensor>>& inputTensors,
    const ScatterOptions& opts) {
  static auto invalidArgument = [](const std::string& msg) {
    C10_THROW_ERROR(ValueError, "ProcessGroupNCCL::scatter: " + msg);
  };

  assertRootRank(invalidArgument, opts.rootRank, size_);

  TORCH_CHECK(outputTensors.size() == 1, MULTI_DEVICE_ERROR_MSG);
  auto outputTensor = outputTensors.back();

  std::vector<at::Tensor> inputs;

  if (getRank() == opts.rootRank) {
    if (inputTensors.size() != 1) {
      std::stringstream ss;
      ss << "requires a single-element input list containing a list with "
         << getSize() << " tensors.";
      invalidArgument(ss.str());
    } else if (inputTensors[0].size() != static_cast<size_t>(getSize())) {
      std::stringstream ss;
      ss << "Incorrect input list size " << inputTensors[0].size()
         << ". Input list size should be " << getSize()
         << ", same as size of the process group.";
      invalidArgument(ss.str());
    }

    const auto& options = outputTensor.options();
    const auto& sizes = outputTensor.sizes();
    assertTypeAndSizesMatch(invalidArgument, inputTensors[0], options, sizes);
    inputs = inputTensors[0];
  } else {
    // if not in the root rank, initialize inputTensors as empty place holder
    // with an empty list
    if (!inputTensors.empty()) {
      invalidArgument("requires empty input on non-root");
    }
    inputs = {};
    // append a empty tensor to the list, we don't use it but the
    // `collective` template function requires it to invoke its function
    inputs.emplace_back();
  }

  RECORD_PARAM_COMMS_DATA(
      std::make_tuple(
          static_cast<int64_t>(seqCollective_) + 1,
          false), // seq + 1 to match collective
      std::make_tuple(pg_uid_, pg_desc_), // PG name tuple
      inputTensors, // inputTensors
      outputTensors, // outputTensors
      opts.rootRank, // root rank
      "scatter", // collective name
      outputTensor.numel() * this->getSize(), // inNelems
      outputTensor.numel(), // outNelems
      outputTensor.scalar_type(), // dType
      std::vector<int64_t>(), // inSplitSizes
      std::vector<int64_t>(), // outSplitSize
      globalRankStart, // globalRankStart
      globalRankStride, // globalRankStride
      this->getSize()); // worldSize

  // avoidRecordStreams_ note: collective() will stash outputTensors and
  // inputs, which == inputTensors[0] on the root rank where it matters.
  bool avoidRecordStreams = avoidRecordStreams_ || (!opts.asyncOp);

  const auto root = opts.rootRank;
  bool nanCheck = (rank_ == root);

  auto outputs = std::vector<at::Tensor>{outputTensor};
  return collective(
      outputs,
      inputs, // just to fit the collective interface
      [&](at::Tensor& /* unused */,
          at::Tensor& /* unused */,
          ncclComm_t comm,
          at::cuda::CUDAStream& stream) {
        if (getRank() == root) {
          if (!avoidRecordStreams) {
            for (auto const& input : inputs) {
              c10::cuda::CUDACachingAllocator::recordStream(
                  input.storage().data_ptr(), stream);
            }
          }
        }
        torch::cuda::nccl::scatter(
            inputs, outputTensor, comm, stream, static_cast<int32_t>(root));
        return ncclSuccess;
      },
      [](at::cuda::CUDAStream&,
         c10::intrusive_ptr<ProcessGroupNCCL::WorkNCCL>& work) {},
      [](at::cuda::CUDAStream&,
         c10::intrusive_ptr<ProcessGroupNCCL::WorkNCCL>& work) {},
      OpType::SCATTER,
      "nccl:scatter",
      avoidRecordStreams,
      nanCheck);
}

c10::intrusive_ptr<Work> ProcessGroupNCCL::recvAnysource(
    std::vector<at::Tensor>& /* unused */,
    int /* unused */) {
  C10_THROW_ERROR(
      NotImplementedError, "ProcessGroupNCCL does not support recvAnysource");
}

c10::intrusive_ptr<Work> ProcessGroupNCCL::_allgather_base(
    at::Tensor& output_tensor,
    at::Tensor& input_tensor,
    const AllgatherOptions& opts) {
  check_gpu_single_tensor(input_tensor);
  check_gpu_single_tensor(output_tensor);

  if (input_tensor.dtype() != output_tensor.dtype()) {
    C10_THROW_ERROR(
        TypeError, "output tensor must have the same type as input tensor");
  }

  if (input_tensor.numel() * size_ != output_tensor.numel()) {
    C10_THROW_ERROR(
        ValueError,
        "output tensor size must be equal to world_size times input tensor size");
  }

  RECORD_PARAM_COMMS_DATA(
      std::make_tuple(
          static_cast<int64_t>(seqCollective_) + 1,
          false), // seq + 1 to match collective
      std::make_tuple(pg_uid_, pg_desc_), // PG name tuple
      input_tensor, // inputTensors
      output_tensor, // outputTensors
      rank_, // rank
      "_allgather_base", // collective name
      input_tensor.numel(), // inNelems
      output_tensor.numel(), // outNelems
      output_tensor.scalar_type(), // dType
      std::vector<int64_t>(), // inSplitSizes
      std::vector<int64_t>(), // outSplitSize
      globalRankStart, // globalRankStart
      globalRankStride, // globalRankStride
      this->getSize()); // worldSize

  // avoidRecordStreams_ note: collective() will stash inputs and outputs.
  // Note 2: for asyncOp = false, we don't want to record streams because we
  // know that the NCCL stream will join back to the "current" stream right
  // after this op. So we might just as well keep the stream ownership of the
  // input/output tensors unchanged. The benefit would be that the
  // allocation/free of the tensors would look deterministic to the "current"
  // stream so that the caching allocator can reuse memory pool for this stream
  // in a clever way. This setting is added for libraries like FSDP which uses
  // `all_gather_into_tensor`.
  bool avoidRecordStreams = avoidRecordStreams_ || (!opts.asyncOp);

  return collective(
      input_tensor,
      output_tensor,
      [&](at::Tensor& input,
          at::Tensor& output,
          ncclComm_t comm,
          at::cuda::CUDAStream& stream) {
        if (!avoidRecordStreams) {
          c10::cuda::CUDACachingAllocator::recordStream(
              output.storage().data_ptr(), stream);
        }
        return ncclAllGather(
            input.data_ptr(),
            output.data_ptr(),
            input.numel(),
            getNcclDataType(input.scalar_type()),
            comm,
            stream.stream());
      },
      OpType::_ALLGATHER_BASE,
      "nccl:_all_gather_base",
      avoidRecordStreams);
}

} // namespace c10d

#endif // USE_C10D_NCCL<|MERGE_RESOLUTION|>--- conflicted
+++ resolved
@@ -917,12 +917,6 @@
     : Backend(rank, size),
       store_(std::move(store)),
       options_(std::move(options)),
-<<<<<<< HEAD
-
-=======
-      traceKeyStart_(getTraceStartKey("NCCL", rank)),
-      traceKeyEnd_(getTraceEndKey("NCCL", rank)),
->>>>>>> 7120f83f
       terminateProcessGroup_(false),
       terminateHeartbeatMonitorThread_(false),
       local_id_(process_group_id++),
