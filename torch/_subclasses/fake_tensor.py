from __future__ import annotations

import atexit
import contextlib
import dataclasses
import functools
import logging
import math
import os
import traceback
import typing
import weakref

from collections import defaultdict
from dataclasses import dataclass
from typing import (
    Callable,
    cast,
    Dict,
    Generator,
    Iterable,
    List,
    Literal,
    Mapping,
    Optional,
    Sequence,
    Set,
    Tuple,
    Type,
    TYPE_CHECKING,
    TypeVar,
    Union,
)
from typing_extensions import Self, TypeGuard
from weakref import ReferenceType

import torch
import torch._custom_op

from torch import SymBool, SymFloat, SymInt, Tensor
from torch._C._functorch import is_functorch_wrapped_tensor, is_legacy_batchedtensor
from torch._prims_common import suggest_memory_format
from torch._subclasses.meta_utils import (
    assert_eq,
    assert_metadata_eq,
    is_sparse_any,
    is_sparse_compressed,
    MetaConverter,
)
from torch._utils import render_call
from torch.fx.experimental.sym_node import SymNode
from torch.fx.immutable_collections import immutable_dict
from torch.fx.operator_schemas import normalize_function
from torch.multiprocessing.reductions import StorageWeakRef
from torch.overrides import TorchFunctionMode
<<<<<<< HEAD
from torch.types import IntLikeType
=======
from torch.utils._backport_slots import dataclass_slots
>>>>>>> 9e296e0b
from torch.utils._mode_utils import no_dispatch
from torch.utils._python_dispatch import (
    is_traceable_wrapper_subclass,
    TorchDispatchMode,
)
from torch.utils._pytree import PyTree, tree_map, tree_map_, TreeSpec
from torch.utils._stats import count
from torch.utils._traceback import CapturedTraceback

if TYPE_CHECKING:
    from types import TracebackType

    import sympy

    from torch._guards import Source
    from torch._ops import OpOverload
    from torch.fx.experimental.symbolic_shapes import ShapeEnv, SymbolicContext

log = logging.getLogger(__name__)

# TODO: Hack to unblock https://github.com/pytorch/pytorch/pull/108186
# Proper fix tracked by https://github.com/pytorch/pytorch/issues/120105
try:
    not_implemented_log = torch._logging.getArtifactLogger(__name__, "not_implemented")
except ValueError as e:
    if "'not_implemented' not registered" in str(e):
        import logging as not_implemented_log
    else:
        raise e


class _Unassigned:
    pass


_UNASSIGNED = _Unassigned()

_py_sym_type = (SymInt, SymFloat, SymBool)
_PySymType = Union[SymInt, SymFloat, SymBool]

DimList = List

pytree = torch.utils._pytree
T = TypeVar("T")

aten = torch._ops.ops.aten

CONSTANT_NUMEL_LIMIT = 1

RECURSION_COUNT = 0


# Small helper that increments recursion count, and
# resets it when the object goes out of scope.  Useful
# if you don't want to increase indentation which is
# what a context manager would do.
class IncrementRecursionCount:
    def __init__(self) -> None:
        global RECURSION_COUNT
        RECURSION_COUNT += 1

    def __del__(self) -> None:
        global RECURSION_COUNT
        RECURSION_COUNT -= 1


@dataclass
class UnsupportedFakeTensorException(RuntimeError):
    reason: str


@dataclass
class DynamicOutputShapeException(RuntimeError):
    func: OpOverload


@dataclass
class DataDependentOutputException(RuntimeError):
    func: OpOverload


@dataclass
class UnsupportedOperatorException(RuntimeError):
    func: OpOverload


def ordered_set(*items: T) -> Dict[T, Literal[True]]:
    return dict.fromkeys(items, True)


@contextlib.contextmanager
def unset_fake_temporarily() -> Generator[Optional[TorchDispatchMode], None, None]:
    old = torch._C._unset_dispatch_mode(torch._C._TorchDispatchModeKey.FAKE)
    try:
        yield old
    finally:
        if old is not None:
            torch._C._set_dispatch_mode(old)


def get_plain_tensors(subclass: Tensor) -> List[Tensor]:
    assert is_traceable_wrapper_subclass(subclass)
    plain_tensors = []
    todo = [subclass]
    while todo:
        curr = todo.pop()
        inner_keys, _ = curr.__tensor_flatten__()
        for key in inner_keys:
            val = getattr(curr, key)
            if not is_traceable_wrapper_subclass(val):
                plain_tensors.append(val)
            else:
                todo.append(val)
    return plain_tensors


def is_fake(x: object) -> TypeGuard[Tensor]:
    if isinstance(x, FakeTensor):
        return True
    if is_traceable_wrapper_subclass(x):
        attrs, _ = type(x).__tensor_flatten__(x)
        flattened_tensors = [getattr(x, attr) for attr in attrs]
        all_fake = all(is_fake(x) for x in flattened_tensors)
        any_fake = any(is_fake(x) for x in flattened_tensors)
        assert all_fake == any_fake, "got mixed fake and real tensors!"
        return all_fake
    elif isinstance(x, Tensor) and torch._is_functional_tensor(x):
        reapply_views = torch._C._functionalization_reapply_views_tls()
        unwrapped = torch._C._functorch._unwrap_functional_tensor(x, reapply_views)
        return is_fake(unwrapped)
    elif isinstance(x, Tensor) and is_functorch_wrapped_tensor(x):
        unwrapped = torch._C._functorch.get_unwrapped(x)
        return is_fake(unwrapped)
    return False


def maybe_get_fake_mode(t: object) -> Optional[FakeTensorMode]:
    if isinstance(t, FakeTensor):
        return t.fake_mode
    if is_traceable_wrapper_subclass(t):
        inner_tensor_names, _ = t.__tensor_flatten__()
        modes = [
            maybe_get_fake_mode(getattr(t, t_name)) for t_name in inner_tensor_names
        ]
        m = modes[0]
        assert all(m is x for x in modes)
        return m
    elif isinstance(t, Tensor) and torch._is_functional_tensor(t):
        reapply_views = torch._C._functionalization_reapply_views_tls()
        unwrapped = torch._C._functorch._unwrap_functional_tensor(t, reapply_views)
        return maybe_get_fake_mode(unwrapped)
    elif isinstance(t, Tensor) and is_functorch_wrapped_tensor(t):
        unwrapped = torch._C._functorch.get_unwrapped(t)
        return maybe_get_fake_mode(unwrapped)
    return None


@functools.lru_cache(None)
def get_schema_info(func: OpOverload) -> torch._C._SchemaInfo:
    return torch._C._SchemaInfo(func._schema)


# many of the decompositions registered to torch/_prims do not at the moment model
# aliasing or strides, so as an incremental step, just enable the decompositions in
# torch/_decomp/decompositions.py.
# decomps are used for aot autograd tracing so we would like to unify on their
# implementation and add additional testing to them
@functools.lru_cache(None)
def torch_decomp_decompositions(func: OpOverload) -> bool:
    from torch._decomp import decomposition_table

    decompositions = torch._decomp.decompositions
    # Note that the function in the decomposition table might be
    # different from the one in the module because of the difference
    # in out handling in aten API and torch public API
    return decomposition_table[func].__module__.startswith(
        "torch._decomp"
    ) and decomposition_table[func].__name__ in dir(decompositions)


def tree_flatten_only(ty: Type[T], tree: PyTree) -> List[T]:
    flat_vals = pytree.tree_leaves(tree)
    return [elem for elem in flat_vals if isinstance(elem, ty)]


def _is_plain_tensor(t: object) -> bool:
    return (
        type(t) is Tensor
        and t.layout == torch.strided
        and not (
            t.is_sparse
            or t.is_nested
            or is_functorch_wrapped_tensor(t)
            or is_legacy_batchedtensor(t)
            or torch._is_functional_tensor(t)
        )
    )


# Similar to `MetaConverter`, this is a class for converting
# multiple tensors into fake tensors which share the same view/storage
# structure. Like `MetaConverter`, it uses `WeakIdRef` to
# hold a weak reference for all memoized tensors.
class FakeTensorConverter:
    @property
    def tensor_memo(
        self,
    ) -> weakref.WeakValueDictionary:
        # not valid until py3.10
        # weakref.WeakValueDictionary["torch._subclasses.meta_utils.MetaTensorId", Optional["FakeTensor"]]
        return self.meta_converter.tensor_memo

    meta_converter: MetaConverter
    constant_storage_mapping: Dict[StorageWeakRef, List[ReferenceType]]
    export: bool

    def __init__(self, *, copy_data: bool = False, export: bool = False) -> None:
        self.meta_converter = MetaConverter(copy_data=copy_data)
        self.export = export

        # map from to storage to corresponding constant tensors
        self.constant_storage_mapping = {}

    def add_constant_storage_mapping(self, fake_tensor: FakeTensor) -> None:
        # when you have a constant, aliased tensor:
        # const_tensor.add_(torch.rand([1]))
        # all aliases of it must become no longer const
        assert isinstance(fake_tensor, FakeTensor) and fake_tensor.constant is not None
        weak_st = StorageWeakRef(fake_tensor.constant._typed_storage())

        # we need a map from a weak storage to all of its corresponding
        # constant tensors. python doesn't have the weak value equivalent
        # of defaultdict(list), so we are using a WeakValueDictionary as one
        if weak_st not in self.constant_storage_mapping:
            self.constant_storage_mapping[weak_st] = []
        self.constant_storage_mapping[weak_st].append(weakref.ref(fake_tensor))

    def invalidate_constant_aliases(self, tensor: Tensor) -> None:
        assert not isinstance(tensor, FakeTensor)

        weak_st = StorageWeakRef(tensor._typed_storage())
        if weak_st not in self.constant_storage_mapping:
            return

        for weak_tensor_ref in self.constant_storage_mapping[weak_st]:
            ten = weak_tensor_ref()
            if ten is not None:
                ten._fix_weakref()
                ten.constant = None

        del self.constant_storage_mapping[weak_st]

    def _get_memo(self, t: Tensor) -> Optional[FakeTensor]:
        tid = self.meta_converter.describer.lookup_tensor.get(t)
        if tid is None:
            return None
        return self.tensor_memo.get(tid)

    def set_tensor_memo(self, t: Tensor, v: FakeTensor) -> None:
        tid = self.meta_converter.describer.get_tensor_id(t)
        self.meta_converter.tensor_memo[tid] = v

    # You can have a real tensor that you need to convert into a fake tensor.
    # If you have a meta tensor already, call from_meta_and_device.
    #
    # You're allowed to pass a meta tensor to be turned into a fake
    # tensor; although an odd thing to do, this can occur if you're doing
    # cross ref testing and the inner test is already operating on meta tensors.
    def from_real_tensor(
        self,
        fake_mode: FakeTensorMode,
        t: Tensor,
        make_constant: bool = False,
        shape_env: Optional[ShapeEnv] = None,
        *,
        source: Optional[Source] = None,
        symbolic_context: Optional[SymbolicContext] = None,
        trace: bool = True,
    ) -> FakeTensor:
        # see note [Tensor Fakification and Symbol Caching]
        if not symbolic_context and not source and shape_env:
            if tracing_context := torch._guards.TracingContext.try_get():
                if t in tracing_context.tensor_to_context:
                    symbolic_context = tracing_context.tensor_to_context[t]
                    from torch.fx.experimental.symbolic_shapes import (
                        StatefulSymbolicContext,
                    )

                    assert isinstance(symbolic_context, StatefulSymbolicContext)
                    source = symbolic_context.tensor_source

        maybe_memo = self._get_memo(t)
        if maybe_memo is not None:
            return maybe_memo
        existing_device = t.device
        # not yet supported in metatensors
        if t.is_quantized:
            raise UnsupportedFakeTensorException("quantized nyi in meta tensors")
        if type(t) is torch.nn.Parameter:
            assert not make_constant

        def mk_fake_tensor(make_meta_t: Callable[[], object]) -> FakeTensor:
            # NB: don't use in_kernel_invocation_manager. to
            # ensure FakeTensor can internally do constant computation
            # as necessary.  Invocation manager is "more correct" as
            # it works for more operators in make_meta_t, but
            # invariant is that make_meta_t only calls factories
            # for which it is not strictly necessary to use the
            # invocation manager (I think!)
            with no_dispatch():
                return FakeTensor(
                    fake_mode,
                    make_meta_t(),
                    existing_device,
                    # TODO: callback might be used in recursive contexts, in
                    # which case using t is wrong!  BUG!
                    constant=t if make_constant else None,
                )

        out = self.meta_converter(
            t,
            shape_env=shape_env,
            callback=mk_fake_tensor,
            source=source,
            symbolic_context=symbolic_context,
            trace=trace,
        )
        if out is NotImplemented:
            raise UnsupportedFakeTensorException("meta converter nyi")

        from torch._dynamo.source import RandomValueSource

        value = None
        if (
            not self.export
            and _is_plain_tensor(t)  # mostly, we want to know if item() works
            and t.dim() == 0
            and t.device.type == "cpu"
            # All integer types are fair game, because signed overflow is UB
            # (and even int64 can overflow, since integers in Python are
            # arbitrary precision). But only float64 is OK for float, because
            # switching between float32 and float64 changes semantics in an
            # observable way without hitting UB.
            and t.dtype
            in [torch.int64, torch.int32, torch.int16, torch.int8, torch.float64]
            and source is not None
            # Impede setting up item() on things coming from random.  These
            # are not "real" item() calls, instead UnspecializedPythonVariable
            # is unsafely pretending an int is a tensor, which can sometimes
            # implicitly cause an item call.  The problem is this is pretty
            # unsound: there's no reason substituting an int with a Tensor is
            # going to give the same results.  Today, you mostly get around
            # this by typically not having capture_scalar_outputs on and graph
            # breaking when someone tries to use the unspec variable in an
            # int-y context.  But allowing it through here would break that.
            # So don't.
            #
            # Once random values are setup to be represented as
            # SymNodeVariable, this condition can be removed.  To check if
            # you've done it right, this is a good test:
            #
            #   PYTORCH_TEST_WITH_DYNAMO=1 python test/test_reductions.py -k
            #   TestReductionsCPU.test_dim_reduction_fns_fn_name_amax_cpu_bfloat16
            and not isinstance(source, RandomValueSource)
            # In Dynamo, shape_env is never none (even with static shapes).
            # However, FakeTensorMode can be used by hand and in some cases
            # ShapeEnv is not allocated.
            and shape_env is not None
        ):
            from torch._dynamo.source import CallMethodItemSource, FloatTensorSource
            from torch.fx.experimental.symbolic_shapes import DimDynamic

            with no_dispatch():
                value = t.item()
            if not math.isnan(value):
                # Peephole strip out unnecessary torch.as_tensor(x).item()
                if isinstance(source, FloatTensorSource):
                    item_source = source.base
                else:
                    item_source = CallMethodItemSource(source)
                symbol = shape_env.create_unspecified_symbol(
                    value,
                    source=item_source,
                    dynamic_dim=DimDynamic.DYNAMIC,
                )
                # NB: reusing item_memo here ensures that we invalidate on
                # mutation
                if t.dtype == torch.int64:
                    out.item_memo = shape_env.create_symintnode(
                        symbol,
                        hint=value,
                        source=item_source,
                    )
                elif t.dtype == torch.float64:
                    out.item_memo = shape_env.create_symfloatnode(
                        symbol,
                        hint=value,
                        source=item_source,
                    )
        if make_constant:
            self.add_constant_storage_mapping(out)
        # NB: meta_converter set the memo
        return out

    # If you specify the device, it MUST be a meta tensor.
    def from_meta_and_device(
        self, fake_mode: FakeTensorMode, t: Tensor, device: torch.device
    ) -> FakeTensor:
        assert (
            t.device.type == "meta"
        ), f"tensor's device must be `meta`, got {t.device.type} instead"
        # This is a bit abusive (this is not the "real" tensor) but whatever,
        # the meta tensor should be fresh so there's no way to get it wrong
        maybe_memo = self._get_memo(t)
        if maybe_memo is not None:
            return maybe_memo
        out = FakeTensor(fake_mode, t, device)
        self.set_tensor_memo(t, out)
        return out


@functools.lru_cache(None)
def init_cuda_context() -> None:
    # Backward will error with cuda Fake Tensors if no cuda tensors have been initialized first
    if torch.cuda.is_available():
        (
            torch.empty(1, device="cuda")
            if torch.version.hip is None
            else torch.zeros(1, device="cuda")
        )


@contextlib.contextmanager
def in_kernel_invocation_manager(
    fake_mode: FakeTensorMode,
) -> Generator[None, None, None]:
    # See: note [Fake Tensor Dispatch Keys]
    prev_in_kernel = fake_mode.in_kernel_invocation
    meta_in_tls = torch._C._meta_in_tls_dispatch_include()
    assert meta_in_tls == prev_in_kernel, f"{meta_in_tls}, {prev_in_kernel}"

    with torch._C._DisableTorchDispatch():
        fake_mode.in_kernel_invocation = True
        # Unfortunately _set_meta_in_tls_dispatch_include(False) can leave
        # `Dense` turned on (because it's implied by `Meta`)
        with torch._C._PreserveDispatchKeyGuard():
            torch._C._set_meta_in_tls_dispatch_include(True)
            try:
                yield
            finally:
                fake_mode.in_kernel_invocation = prev_in_kernel
                # torch._C._set_meta_in_tls_dispatch_include(prev_in_kernel)


# Return if the function allows Python numbers to bind to Tensors
def should_allow_numbers_as_tensors(func: OpOverload) -> bool:
    return torch._C._should_allow_numbers_as_tensors(
        func.name().split("::")[-1].split(".")[0]
    )


class FakeTensorConfig:
    debug = os.environ.get("TORCH_FAKE_TENSOR_DEBUG", "0") == "1"


# This memorizes the unbacked SymInt representing quantities like the number
# of nonzero elements in this tensor.  There is one instance of the descriptor
# per particular quantity to memoize.
#
# Memoization is helpful if you do something like x[mask] and y[mask];
# mask.nonzero() gets repeatedly called and should give a consistent unbacked
# SymInt.  It needs to be invalidated in the same way constant is.
#
# Making this a descriptor may seem overly fancy, but actually it's the most
# convenient way to make sure we have access to FakeTensor during access,
# which is required for testing version counter and epoch validity
class UnbackedMemoDescriptor:
    _name: str

    def __set_name__(self, owner: str, name: str) -> None:
        self._name = name

    def _memo(self, obj: FakeTensor) -> str:
        return f"_{self._name}"

    def _memo_vc(self, obj: FakeTensor) -> str:
        return f"_{self._name}_vc"

    # When we retrace, we need to invalidate all the memos so that we can
    # accurately identify the first time unbacked SymInts are allocated.
    # This is only relevant for inputs; for intermediates, they will get fresh
    # fake tensors so you won't have a memo anyway
    def _memo_epoch(self, obj: FakeTensor) -> str:
        return f"_{self._name}_epoch"

    def __get__(
        self, obj: FakeTensor, objtype: Optional[Type[FakeTensor]] = None
    ) -> Optional[object]:
        if (r := getattr(obj, self._memo(obj))) is None:
            return None
        # Version counter based tracking isn't 100% sound but it's close
        # enough
        if (
            getattr(obj, self._memo_vc(obj)) != obj._version
            or getattr(obj, self._memo_epoch(obj)) != obj.fake_mode.epoch
        ):
            setattr(obj, self._memo(obj), None)
            return None
        return r

    def __set__(self, obj: FakeTensor, value: Optional[object]) -> None:
        if value is None:
            setattr(obj, self._memo(obj), None)
            setattr(obj, self._memo_vc(obj), None)
            setattr(obj, self._memo_epoch(obj), None)
        elif not torch.is_inference_mode_enabled():
            setattr(obj, self._memo(obj), value)
            setattr(obj, self._memo_vc(obj), obj._version)
            setattr(obj, self._memo_epoch(obj), obj.fake_mode.epoch)


class FakeTensor(Tensor):
    """
    Meta tensors give you the ability to run PyTorch code without having to
    actually do computation through tensors allocated on a `meta` device.
    Because the device is `meta`, meta tensors do not model device propagation.
    FakeTensor extends MetaTensors to also carry an additional `fake_device`
    which tracks devices that would have been used.
    """

    fake_device: torch.device
    fake_mode: FakeTensorMode
    constant: Optional[Tensor]
    real_tensor: Optional[Tensor]

    # TODO: Generalize this as needed, e.g., into a trie of memos, if
    # you do something like x[0].item()  (x[0] is fresh each time, so
    # memo mechanism here won't work)
    nonzero_memo = UnbackedMemoDescriptor()
    item_memo = UnbackedMemoDescriptor()
    unique_memo = UnbackedMemoDescriptor()

    # Indicates to our torch_dispatch dispatching infra that
    # this is an "infra" mode with lower dispatching precedence.
    _mode_key = torch._C._TorchDispatchModeKey.FAKE

    @property
    def device(self) -> torch.device:
        if self.fake_mode.in_kernel_invocation:
            return torch.device("meta")
        else:
            return self.fake_device

    @device.setter
    def device(self, _: torch.device) -> None:
        raise NotImplementedError

    # Note: [Fake Tensor Dispatch Keys]
    # In order to model the behavior of device-specific autocast
    # and autograd logic, we update the dispatch keys of FakeTensors
    # to reflect their fake device. This includes the BackendComponent
    # (DispatchKey::Meta -> DispatchKey::CUDA), and also the BackendComponent
    # related Autocast and Autograd keys. __torch_dispatch__ sits below
    # Autocast and Autograd, and is only invoked when we are at the
    # kernel for the BackendComponent. Then, we add Meta to the
    # thread-local dispatch include set to hit the meta kernel
    # instead of the kernel of the BackendComponent for the fake device.
    # The `device_for_backend_keys` does that below
    # NOTE: this probably will not do the right thing for backends
    # that have dispatch keys which are higher than the "meta" key:
    # https://github.com/pytorch/pytorch/blob/main/c10/core/DispatchKey.h#L189

    # We don't support named tensors; graph break
    @property
    def names(self) -> List[str]:
        raise UnsupportedFakeTensorException(
            "torch.compile doesn't support named tensors"
        )

    @names.setter
    def names(self, _: List[str]) -> None:
        raise NotImplementedError

    @staticmethod
    def __new__(
        cls,
        fake_mode: FakeTensorMode,
        elem: Tensor,
        device: torch.device,
        constant: Optional[Tensor] = None,
        real_tensor: Optional[Tensor] = None,
    ) -> Self:
        self = Tensor._make_subclass(
            cls,
            elem,
            elem.requires_grad,
            dispatch_device=True,
            device_for_backend_keys=device,
        )
        if not fake_mode._allow_unsafe_data_ptr_access:
            torch._C._set_throw_on_mutable_data_ptr(self)
        else:
            torch._C._set_warn_deprecated_on_mutable_data_ptr(self)

        assert elem.device.type == "meta", elem.device.type
        device = device if isinstance(device, torch.device) else torch.device(device)
        # NB: it is fine, if a little confusing, for device to be meta
        # (we are faking a meta tensor in that case).  However, it often
        # indicates some sort of confusion (e.g., you accidentally passed
        # in a meta tensor when you should have passed in the real tensor).
        # So by default we disallow meta, and if you are working in a situation
        # where it is helpful (e.g., crossref testing) you can turn it back
        # on
        if not fake_mode.allow_meta:
            assert device.type != "meta"
        # normalize device.
        if device.type == "cuda":
            init_cuda_context()

        if (
            device.type
            in ["cuda", "hpu", "xpu", torch._C._get_privateuse1_backend_name()]
            and device.index is None
        ):
            if getattr(torch, device.type).is_initialized():
                device = torch.device(
                    f"{device.type}:{getattr(torch, device.type).current_device()}"
                )
            else:
                device = torch.device(f"{device.type}:0")
        self.fake_device = device
        self.fake_mode = fake_mode
        self.constant = constant
        assert not isinstance(real_tensor, FakeTensor)
        self.real_tensor = real_tensor
        self.nonzero_memo = None
        self.item_memo = None
        self.unique_memo = None

        if FakeTensorConfig.debug:
            self._debug_trace = CapturedTraceback.extract()  # type: ignore[attr-defined]
        return self

    # In some circumstances, a conventional Tensor constructor
    # will get rewritten to call into FakeTensor.  We must provide an
    # __init__ method that can accept the Python interpreters initialization
    # in such a situation; we must also be able to handle direct fake
    # tensor construction via FakeTensor().
    #
    # In particular, the __init__ call will look funny in the following case:
    #
    #   with FakeTensorMode():
    #       x = Tensor([1, 2, 3])
    #
    # this desugars into:
    #
    #   with FakeTensorMode():
    #       x = Tensor.__new__([1, 2, 3])
    #       # NB: x is a fake tensor, because of the mode!
    #       x.__init__([1, 2, 3])  # not the normal fake tensor args!
    #
    def __init__(self, *args: object, **kwargs: object) -> None:
        super().__init__()

    @staticmethod
    def from_tensor(t: Tensor, fake_mode: FakeTensorMode) -> FakeTensor:
        return fake_mode.from_tensor(t)

    @classmethod
    @count
    def __torch_dispatch__(
        cls,
        func: OpOverload,
        types: Sequence[Type],
        args: Sequence[object] = (),
        kwargs: Mapping[str, object] = immutable_dict(),
    ) -> object:
        # need to handle here to avoid infinite recursion
        # see [in_kernel_invocation]
        if func == torch.ops.prim.device.default:
            assert len(args) == 1 and isinstance(args[0], FakeTensor)
            if args[0].fake_mode.in_kernel_invocation:
                return torch.device("meta")
            else:
                return args[0].fake_device

        # this handler must be done inside FakeTensor subclass, not mode, because
        # we can end up dispatching here when we have a fake tensor with
        # symbolic sizes running under in_kernel_invocation_manager.
        # The subclass is asked to handle this query because size (not
        # sym_size) was called, but we are unable to serve it directly because
        # there are symbolic sizes in the class.  The use of
        # in_kernel_invocation_manager means it's incorrect to activate a
        # mode to actually handle this (this caused
        # https://github.com/pytorch/pytorch/issues/122772).
        if handler := _DISPATCH_META_HANDLERS.get(func):
            return handler(args)

        # Because fake mode can return NotImplemented (if it sees a subclass
        # it doesn't know how to deal with), this test here is important
        # because the next dispatch after a fake mode will attempt to use
        # subclasses of tensors to dispatch, and any FakeTensor arguments
        # will be considered eligible.
        unrecognized_types = [
            t for t in types if not issubclass(t, FakeTensor) and t is not Tensor
        ]
        if unrecognized_types:
            not_implemented_log.debug(
                "FakeTensor unrecognized subclass(es): %s", unrecognized_types
            )
            return NotImplemented

        fake_mode = None
        for arg in pytree.arg_tree_leaves(*args, **kwargs):
            if isinstance(arg, FakeTensor):
                fake_mode = arg.fake_mode
                break

        assert fake_mode is not None

        # If the fake mode is already active, don't try to reapply it!
        # NotImplemented is the right thing to return here, because the
        # typical situation this can occur is if ProxyTensorMode returned a
        # NotImplemented because of a not implemented subclass; we may have
        # unluckily attempted to hit FakeTensor's dispatch first,
        # NotImplemented lets us keep chaining until we find the actual
        # subclass
        maybe_cur_fake_mode = torch._C._get_dispatch_mode(
            torch._C._TorchDispatchModeKey.FAKE
        )
        if maybe_cur_fake_mode:
            not_implemented_log.debug(
                "FakeTensor mode already active: %s in %s",
                fake_mode,
                maybe_cur_fake_mode,
            )
            return NotImplemented

        assert not fake_mode.in_kernel_invocation

        with fake_mode:
            return func(*args, **kwargs)

    @staticmethod
    def _find_common_device(
        func: OpOverload, flat_args: Sequence[object]
    ) -> Tuple[torch.device, bool]:
        # Returns: (common_device, has_scalar_only_inputs)

        # cpu - zero-dim tensors can be called in cuda kernels,
        # so overwrite the common_device if it the only existing
        # device comes from a cpu zero-dim tensor
        common_device = None
        has_scalar_only_inputs = False
        is_cpu_zero_dim = None

        def cpu_zero_dim(t: Tensor) -> bool:
            return t.device.type == "cpu" and t.dim() == 0

        def merge_devices(t: object) -> None:
            nonlocal common_device
            nonlocal is_cpu_zero_dim
            if not isinstance(t, FakeTensor):
                return

            if common_device is None:
                common_device = t.device
                is_cpu_zero_dim = cpu_zero_dim(t)
                return

            t_is_cpu_zero_dim = cpu_zero_dim(t)
            if t.device == common_device:
                if is_cpu_zero_dim:
                    is_cpu_zero_dim = t_is_cpu_zero_dim
                return

            # mismatching devices !
            # if current tensor is cpu 0 dim, defer to existing device
            if t_is_cpu_zero_dim:
                return

            # current device is from cpu 0 dim tensor, overwrite
            if is_cpu_zero_dim:
                common_device = t.device
                is_cpu_zero_dim = t_is_cpu_zero_dim
                return

            # mismatching devices of non-zero dim tensors, throw
            # This might be valid behavior and need to be explicitly modeled, e.g. reshape_as
            raise RuntimeError(
                f"Unhandled FakeTensor Device Propagation for {func}, found two different devices {common_device}, {t.device}"
            )

        for arg in flat_args:
            merge_devices(arg)

        # some functions that allow Python numbers to bind to Tensors
        # if we have failed to find a device, and we're running one of these operators,
        # we must have scalar only inputs
        if should_allow_numbers_as_tensors(func) and common_device is None:
            # ops with scalar only inputs always have result on cpu
            has_scalar_only_inputs = True
            common_device = torch.device("cpu")

        assert common_device is not None, f"Could not find common device for {func}"

        return common_device, has_scalar_only_inputs

    # We must handle tolist in a special way for FakeTensors here in the case
    # where tolist is called from torch dispatch for tensor subclasses.
    # Ordinarily, if a program calls .tolist compiling still works because there is
    # special handling in dynamo, but for tensor subclasses if .tolist is called
    # inside torch dispatch, the .tolist call may be directly on a FakeTensor.
    # This would result in an error since wrapper subclasses don't have storage.
    # To avoid this, we handle the FakeTensor case by (1) specializing on the size
    # of the tensor to create the output Python list, and (2) creating unbacked
    # symints for each element of the list.
    def tolist(self) -> List[SymInt]:
        assert self.dim() == 1, "NYI for higher dims"
        shape_env = self.fake_mode.shape_env
        assert shape_env is not None
        out = []
        # Specialize on the length of the list
        for _ in range(self.shape[0]):
            s = shape_env.create_unbacked_symint()
            # max value?
            torch._check_is_size(s)
            torch._check(s >= 2)
            out.append(s)
        return out


<<<<<<< HEAD
_MetadataIntLike = Union[IntLikeType, "_PySymInputStub", "_SymIntOutputStub"]


@dataclass
=======
@dataclass_slots
@dataclass(frozen=True)
>>>>>>> 9e296e0b
class TensorMetadata:
    """
    The Tensor metadata relevant to hashing FakeTensors when caching.
    """

    __slots__ = (
        "dtype",
        "shape",
        "stride",
        "device",
        "layout",
        "memory_format",
        "storage_offset",
        "storage_bytes",
        "requires_grad",
        "is_quantized",
        "is_conj",
        "is_neg",
        "is_inference",
        "is_sparse",
        "is_coalesced",
        "dense_dim",
        "sparse_dim",
    )

    dtype: torch.dtype
    shape: Tuple[_MetadataIntLike, ...]
    stride: Tuple[_MetadataIntLike, ...]
    device: torch.device
    layout: torch.layout
    memory_format: Optional[torch.memory_format]
    storage_offset: _MetadataIntLike
    storage_bytes: Optional[_MetadataIntLike]
    requires_grad: bool
    is_quantized: bool
    is_conj: bool
    is_neg: bool
    is_inference: bool
    is_sparse: bool  # read: is sparse COO
    is_coalesced: Optional[bool]
    dense_dim: Optional[int]
    sparse_dim: Optional[int]

<<<<<<< HEAD
    def flatten_into(self, result: List[object], state: _CacheKeyState) -> None:
        result.append(self.dtype)
        for v in self.shape:
            state.convert_input(result, v)
        for v in self.stride:
            state.convert_input(result, v)
        result.append(self.device)
        result.append(self.layout)
        result.append(self.memory_format)
        state.convert_input(result, self.storage_offset)
        state.convert_input(result, self.storage_bytes)
        result.append(self.requires_grad)
        result.append(self.is_quantized)
        result.append(self.is_conj)
        result.append(self.is_neg)
        result.append(self.is_inference)
        result.append(self.is_sparse)
        result.append(self.is_coalesced)
        result.append(self.dense_dim)
        result.append(self.sparse_dim)
=======
    def _flatten_into(
        self, result: List[object], fake_tensor_mode: FakeTensorMode
    ) -> None:
        for field in dataclasses.fields(self):
            value = getattr(self, field.name)
            if isinstance(value, (tuple, list, torch.Size)):
                _flatten_into(result, value, fake_tensor_mode)
            else:
                result.append(value)


def _flatten_into(
    result: List[object],
    args: Union[Mapping[str, object], Sequence[object], Iterable[object]],
    fake_tensor_mode: FakeTensorMode,
) -> None:
    """
    Translate the provided args into a form suitable for caching at FakeTensor
    dispatch, i.e., convert unhashable types like lists & dicts into tuples and
    convert FakeTensors into metadata. Raises _BypassDispatchCache to signal
    unsupported cases that should bypass caching.
    """
    if isinstance(args, dict):
        _flatten_into(result, args.keys(), fake_tensor_mode)
        _flatten_into(result, args.values(), fake_tensor_mode)
        return

    for arg in args:
        if isinstance(arg, FakeTensor):
            if not fake_tensor_mode.is_our_fake(arg):
                raise _BypassDispatchCache("not our fake")
            if arg._has_symbolic_sizes_strides:
                raise _BypassDispatchCache("symbolic shape")
            if arg.constant is not None:
                raise _BypassDispatchCache("constant attribute")
            if arg.is_sparse:
                raise _BypassDispatchCache("sparse tensor")
            if arg.layout in [
                torch.sparse_csr,
                torch.sparse_csc,
                torch.sparse_bsr,
                torch.sparse_bsc,
            ]:
                # Does this subsume arg.is_sparse?
                raise _BypassDispatchCache("sparse tensor layout")
            # sparse tensors don't have storage, so check is after
            if isinstance(arg.untyped_storage().nbytes(), SymInt):
                raise _BypassDispatchCache("symbolic nbytes")
            if is_sparse_compressed(arg):
                raise _BypassDispatchCache("sparse compressed tensor")
            metadata = extract_tensor_metadata(arg)
            metadata._flatten_into(result, fake_tensor_mode)
        elif isinstance(arg, Tensor):
            raise _BypassDispatchCache("non-fake tensor")
        elif isinstance(arg, (SymBool, SymInt, SymFloat)):
            raise _BypassDispatchCache("symbolic shape")
        elif isinstance(arg, (list, tuple, dict)):
            _flatten_into(result, arg, fake_tensor_mode)
        else:
            # It's important to capture the type of the arg since, e.g., 1 and 1.0
            # hash to the same value, but can produce different dtypes for the
            # output tensor.
            result.append(type(arg))
            result.append(arg)
>>>>>>> 9e296e0b


def extract_tensor_metadata(t: Tensor) -> TensorMetadata:
    """
    Extract the TensorMetadata of a tensor.
    """
    memory_format: Optional[torch.memory_format] = suggest_memory_format(t)
    # Don't call is_contiguous() on a Tensor which has symbolic sizes or things
    # will go badly (guards will be messed up?)
    if (
        t._has_symbolic_sizes_strides
        or is_sparse_any(t)
        or not t.is_contiguous(memory_format=memory_format)
    ):
        memory_format = None

    storage_offset = t.storage_offset()

    return TensorMetadata(
        t.dtype,
        t.shape,
        t.stride() if t.layout == torch.strided else (),
        t.device,
        t.layout,
        memory_format,
        storage_offset,
        # Only set storage_bytes for tensors that have storage (not sparse)
        t.untyped_storage().nbytes() if not t.is_sparse else None,
        t.requires_grad,
        t.is_quantized,
        t.is_conj(),
        t.is_neg(),
        t.is_inference(),
        t.is_sparse,
        t.is_coalesced() if t.is_sparse else None,
        t.dense_dim() if t.is_sparse else None,
        t.sparse_dim() if t.is_sparse else None,
    )


@dataclass
class _DispatchCacheKey:
    """
    Key for the FakeTensor dispatch cache.
    """

    __slots__ = ("key", "hashvalue")

    key: Tuple[object, ...]
    hashvalue: int

    def __init__(self, tup: Tuple[object, ...]) -> None:
        self.key = tup
        self.hashvalue = hash(tup)

    def __eq__(self, other: object) -> bool:
        return isinstance(other, _DispatchCacheKey) and self.key == other.key

    def __hash__(self) -> int:
        return self.hashvalue

    def strip_shape_env(self) -> None:
        # We need to strip the ShapeEnv from any values before we store in the
        # cache so the cache doesn't keep our ShapeEnvs alive.
        for v in self.key:
            if isinstance(v, _PySymInputStub):
                v.strip_shape_env()


@dataclass(frozen=True)
class _DeconstructedSymNode:
    """
    Represents a SymNode without the associated ShapeEnv
    """

    __slots__ = ("_expr", "pytype", "_hint", "constant", "fx_node")

    # n.b. keep the same names as SymNode
    _expr: sympy.Expr
    pytype: type
    _hint: Optional[Union[int, float, bool]]
    constant: Optional[Union[int, float, bool]]
    fx_node: torch.fx.Node

    @staticmethod
    def from_node(node: SymNode) -> _DeconstructedSymNode:
        return _DeconstructedSymNode(
            node._expr, node.pytype, node._hint, node.constant, node.fx_node
        )

    def extract(self, shape_env: ShapeEnv) -> SymNode:
        return SymNode(
            self._expr, shape_env, self.pytype, self._hint, self.constant, self.fx_node
        )

    def __str__(self) -> str:
        return str(self._expr)

    def __repr__(self) -> str:
        return f"_DeconstructedSymNode{{{self._expr!r}, {self.pytype!r}, {self._hint!r}, {self.constant!r}, {self.fx_node!r}}}"

    def __eq__(self, other: object) -> bool:
        raise NotImplementedError

    def __hash__(self) -> int:
        raise NotImplementedError

    def _value_eq(self, other: object) -> bool:
        if isinstance(other, (SymNode, _DeconstructedSymNode)):
            return (
                self._expr == other._expr
                and self.pytype == other.pytype
                and self._hint == other._hint
                and self.constant == other.constant
                and self.fx_node == other.fx_node
            )
        else:
            return False

    def _value_hash(self) -> int:
        return hash((self._expr, self.pytype, self._hint, self.constant, self.fx_node))


@dataclass(frozen=True)
class _DeconstructedSymType:
    """
    Represents a SymInt, SymFloat, SymBool without the associated ShapeEnv
    """

    __slots__ = ("ty", "node")

    ty: Type[_PySymType]
    node: _DeconstructedSymNode

    @staticmethod
    def from_sym_type(value: _PySymType) -> _DeconstructedSymType:
        return _DeconstructedSymType(type(value), value.node)

    def extract(self, shape_env: ShapeEnv) -> _PySymType:
        return self.ty(self.node.extract(shape_env))

    def __str__(self) -> str:
        return f"{self.ty}({self.node})"

    def __repr__(self) -> str:
        return f"_DeconstructedSymType({self.ty}, {self.node!r})"

    def __eq__(self, other: object) -> bool:
        return NotImplemented

    def __hash__(self) -> int:
        return NotImplemented


_InputBackref = int


@dataclass
class _PySymInputStub:
    """
    Represents a SymInt in the cached key. Needed because SymInt doesn't
    support __eq__ or __hash__ directly.
    """

    __slots__ = ("value",)

    # value can be:
    #   _PySymType: This is the 'normal' SymInt value, wrapped so we can use
    #               hash/eq as value hash/eq (normally SymInt does object
    #               hash/eq).
    #   _DeconstructedSymType: This is used when storing the _PySymInputStub in
    #                          the cache to avoid cyclic ShapeEnv references.
    #   _InputBackref: This is a back-reference to a previous _PySymInputStub in
    #                  the key.
    value: Union[_PySymType, _DeconstructedSymType, _InputBackref]

    def __init__(
        self, value: Union[_PySymType, _DeconstructedSymType, _InputBackref]
    ) -> None:
        # For inputs (values in the `key`) we need to keep the _PySymType intact
        # - this way if we need to reuse it as an output we can properly copy
        # the original value.
        self.value = value

    def strip_shape_env(self) -> None:
        if isinstance(self.value, _py_sym_type):
            self.value = _DeconstructedSymType.from_sym_type(self.value)

    def extract(self, shape_env: ShapeEnv) -> _PySymType:
        if isinstance(self.value, _DeconstructedSymType):
            return self.value.extract(shape_env)
        else:
            # We should never see an _InputBackref here - anyone extracting a
            # value should be pulling from the original entry (the one this
            # backref points at).
            assert not isinstance(self.value, _InputBackref)
            return self.value

    def __str__(self) -> str:
        return str(self.value)

    def __repr__(self) -> str:
        return f"_PySymInputStub({self.value!r})"

    def __eq__(self, other: object) -> bool:
        if not isinstance(other, _PySymInputStub):
            return False
        elif isinstance(self.value, _InputBackref) or isinstance(
            other.value, _InputBackref
        ):
            return self.value == other.value
        else:
            return self.value.node._value_eq(other.value.node)

    def __hash__(self) -> int:
        if isinstance(self.value, _InputBackref):
            return hash(self.value)
        else:
            return self.value.node._value_hash()


@dataclass
class _SymIntOutputStub:
    """
    Represents a SymInt in the cached output.
    """

    __slots__ = ("value",)

    # This is either an `int` which represents the index in the key to copy the
    # SymNode from or it's the deconstructed SymNode itself.
    value: Union[int, _DeconstructedSymNode]

    def __init__(self, value: SymInt, key_path: Optional[int]) -> None:
        if key_path is None:
            self.value = _DeconstructedSymNode.from_node(value.node)
        else:
            self.value = key_path

    def extract(self, key: _DispatchCacheKey, shape_env: ShapeEnv) -> SymInt:
        if isinstance(self.value, _DeconstructedSymNode):
            return SymInt(self.value.extract(shape_env))
        else:
            src = key.key[self.value]
            assert isinstance(src, _PySymInputStub) and isinstance(src.value, SymInt)
            return src.value

    def __repr__(self) -> str:
        return f"_SymIntOutputStub({self.value!r})"

    def __eq__(self, other: object) -> bool:
        raise NotImplementedError

    def __hash__(self) -> int:
        raise NotImplementedError


@dataclass_slots
@dataclass(frozen=True)
class _DispatchCacheEntry:
    """
    Entry type for the FakeTensor dispatch cache. Accounts for two possibilities:
    1) The op is inplace, and a hit means we need to alias the argument at a
       given index.
    2) We need to synthesize a new FakeTensor given tensor metadata. For view
       ops, we further capture the index of the arg to alias.
    """

    __slots__ = ("inplace_idx", "metadata", "view_idx")

    inplace_idx: Optional[int]
    metadata: Optional[TensorMetadata]
    view_idx: Optional[int]


@dataclass_slots
@dataclass(frozen=True)
class _BypassDispatchCache(Exception):
    """
    Signals cases that should skip FakeTensor caching.
    """

    __slots__ = ("reason",)

    reason: str


@dataclass_slots
@dataclass(frozen=True)
class DispatchCacheInfo:
    """
    Information about the state of the FakeTensor dispatch cache.
    """

    __slots__ = ("hits", "misses", "bypasses", "size")

    hits: int
    misses: int
    bypasses: Dict[str, int]
    size: int


@dataclass
class _CacheKeyState:
    """
    State used while building our cache key.
    """

    __slots__ = ("sym_node_lookup", "shape_env")

    # We track the SymNodes so when we get the output we can see if it exactly
    # matches one of the inputs so we can uncache it properly.
    sym_node_lookup: Dict[int, int]  # id(SymNode) -> index

    # This is the ShapeEnv for one of the cached SymNodes. There is no guarantee
    # about which node's ShapeEnv it will be.
    shape_env: Optional[ShapeEnv]

    def __init__(self, shape_env: Optional[ShapeEnv] = None) -> None:
        self.sym_node_lookup = {}
        self.shape_env = shape_env

    def cache_on_shape_env(self) -> bool:
        """
        Returns true if the CacheKey needs to be cached on the ShapeEnv
        rather than the global cache.
        """
        return bool(self.sym_node_lookup)

    def convert_sym_int(self, result: List[object], arg: SymInt) -> None:
        if id(arg.node) in self.sym_node_lookup:
            result.append(_InputBackref(len(result)))
        else:
            self.sym_node_lookup[id(arg.node)] = len(result)
            if self.shape_env is None:
                self.shape_env = arg.node.shape_env
            result.append(_PySymInputStub(arg))

    def convert_input(
        self, result: List[object], arg: Optional[_MetadataIntLike]
    ) -> None:
        if isinstance(arg, SymInt):
            self.convert_sym_int(result, arg)
        else:
            result.append(arg)

    def convert_output(self, arg: _MetadataIntLike) -> _MetadataIntLike:
        if isinstance(arg, SymInt):
            return _SymIntOutputStub(arg, self.sym_node_lookup.get(id(arg.node), None))
        else:
            return arg


# We keep one instantiation of `fake_tensor_converter` active
# for the duration of `with FakeTensorMode()`.
# This allows accurate storage aliasing across invocation of
# different operators. While this will keep all freshly allocated
# tensors alive during `FakeTensorMode`, there will no be no
# new allocations of Tensors which have non-meta storage so
# memory should not significantly increase.


class FakeTensorMode(TorchDispatchMode):
    cache: Dict[_DispatchCacheKey, _DispatchCacheEntry] = {}
    cache_hits: int = 0
    cache_misses: int = 0
    cache_bypasses: Dict[str, int] = defaultdict(int)
    # Every time you retrace using the same fake tensor mode, you should
    # advance the epoch so we don't reuse unbacked memos
    epoch: int = 0
    in_kernel_invocation: bool = False
    static_shapes: bool
    shape_env: Optional[ShapeEnv]
    _stack: Optional[str]
    allow_meta: bool

    def __init__(
        self,
        *,
        allow_fallback_kernels: bool = True,
        allow_non_fake_inputs: bool = False,
        shape_env: Optional[ShapeEnv] = None,
        static_shapes: Optional[bool] = None,
        # TODO: This is a temporary measure, see
        # https://github.com/pytorch/pytorch/pull/126245#discussion_r1604185748
        # We're currently solely using this to impede population of
        # item_memo for 0d scalar tensor inputs when export, because this
        # causes things that used to be deferred runtime asserts to turn into
        # guards, and then the guards are just lost.  We can potentially fix
        # this by ensuring guards also get put in the graph, but this is
        # pending a rework of how deferred runtime asserts in export.  Once
        # that's done, we can remove this.
        export: bool = False,
    ) -> None:
        log.debug("create_mode 0x%x", id(self))
        self.allow_fallback_kernels = allow_fallback_kernels

        import torch._dynamo.config
        import torch._functorch.config

        self.propagate_real_tensors = (
            torch._functorch.config.fake_tensor_propagate_real_tensors
        )
        self.fake_tensor_converter = FakeTensorConverter(
            copy_data=self.propagate_real_tensors,
            export=export,
        )

        if static_shapes is not None:
            self.static_shapes = static_shapes
        else:
            self.static_shapes = shape_env is None

        # This is temporarily patched to True in Dynamo to grandfather in some
        # places where we unconditionally allow scalar outputs, TO BE REMOVED
        self.allow_scalar_outputs = False

        self._allow_unsafe_data_ptr_access = (
            torch._functorch.config.fake_tensor_allow_unsafe_data_ptr_access
        )
        self.allow_meta = torch._functorch.config.fake_tensor_allow_meta
        self.cache_enabled = (
            torch._dynamo.config.fake_tensor_cache_enabled
            and not self.propagate_real_tensors
        )
        self.cache_crosscheck_enabled = (
            torch._dynamo.config.fake_tensor_cache_crosscheck_enabled
        )

        # A flag that controls, whether we want to invoke ops on mix of
        # real weights/global variables and fake inputs
        self.allow_non_fake_inputs = allow_non_fake_inputs

        # [in_kernel_invocation]
        # when FakeTensor is invoked in user code, .device should return
        # the fake_device of the tensor so that code such as as `if x.is_cuda`
        # or torch.zeros([10, 10], device=x.device) continues to execute as if
        # the FakeTensor were real. However, within kernel execution, we return
        # the `Meta` device because all computation within the kernels should
        # behave as if the Tensors are on meta devices. Kernels should allocate
        # new tensors on meta devices, and checks like `is_meta` should return true.
        # within python refs, we always return the real device by defining
        # the device property
        self.in_kernel_invocation = False

        # True if we enter'ed and actually enabled fake tensor mode,
        # false if it was a no-op.  Not thread safe but neither is
        # in_kernel_invocation
        # If another fake mode was already active when we enter, we also stash it here.
        # That way when we exit, we know to re-enable the previous fake mode.
        self.enter_stack: List[
            Tuple[bool, Optional[TorchDispatchMode], Optional[bool]]
        ] = []

        self.shape_env = shape_env

        self._stack_trace = traceback.extract_stack()
        self._stack = None

        # Indicates to our torch_dispatch dispatching infra that
        # this is an "infra" mode with lower dispatching precedence.
        self._mode_key = torch._C._TorchDispatchModeKey.FAKE

    # Typically, there is only one fake tensor mode and you test for it by
    # doing an isinstance test.  However, in some situations, there might be
    # TWO fake tensor modes.  The canonical example of this is exporting
    # a fake model: there is an outer fake mode created by the user, and
    # an inner fake mode created by Dynamo.  The two phase process is required
    # because the outer fake mode typically won't have a ShapeEnv, even if
    # the user is interested in exporting with dynamic shapes (so the inner
    # fake mode will actually have a ShapeEnv and swap in symbolic sizes.)
    #
    # In this case, it's insufficient to test only one FakeTensor: you need
    # to distinguish between our fake tensor and other fake tensors.  That's
    # what this function does.
    def is_our_fake(self, t: object) -> TypeGuard[FakeTensor]:
        return isinstance(t, FakeTensor) and t.fake_mode is self

    # If we should avoid device init. This changes the behavior of various APIs:
    # - We avoid constant-prop on Tensors with ops that move them to another device
    # - We change the torch.tensor ctor contract to never materialize
    #   tensors on device
    #   (see NOTE: [torch.tensor, lift_fresh, and device movement])
    @property
    def avoid_device_init(self) -> bool:
        return not torch.cuda.is_available()

    @property
    def stack(self) -> str:
        if self._stack is None:
            self._stack = "".join(traceback.format_list(self._stack_trace))
        return self._stack

    @count
    def __torch_dispatch__(
        self,
        func: OpOverload,
        types: Sequence[Type],
        args: Sequence[object] = (),
        kwargs: Mapping[str, object] = immutable_dict(),
    ) -> object:
        # FakeTensorMode should not be set when we're inside of it.
        assert (
            torch._C._get_dispatch_mode(torch._C._TorchDispatchModeKey.FAKE) is None
        ), func
        try:
            return self.dispatch(func, types, args, kwargs)
        except TypeError:
            log.exception("fake tensor raised TypeError")
            raise

    # No-op if FakeTensorMode is already in use
    def __enter__(self) -> Self:
        prev_only_lift_cpu_tensors = None
        if self.avoid_device_init:
            # See NOTE: [torch.tensor, lift_fresh, and device movement]
            prev_only_lift_cpu_tensors = torch._C._only_lift_cpu_tensors()
            torch._C._set_only_lift_cpu_tensors(True)
        maybe_prev_fake_mode = torch._C._unset_dispatch_mode(self._mode_key)
        if self is not maybe_prev_fake_mode:
            self.enter_stack.append(
                (True, maybe_prev_fake_mode, prev_only_lift_cpu_tensors)
            )
            return super().__enter__()
        else:
            # no-op (still need to re-set the fake mode though since we unset it)
            torch._C._set_dispatch_mode(self)
            self.enter_stack.append((False, None, prev_only_lift_cpu_tensors))
        return self

    def __exit__(
        self,
        a: Optional[Type[BaseException]],
        b: Optional[BaseException],
        c: Optional[TracebackType],
    ) -> None:
        (
            live,
            maybe_prev_fake_mode,
            maybe_prev_only_lift_cpu_tensors,
        ) = self.enter_stack.pop()
        if live:
            out = super().__exit__(a, b, c)
            # Re-enable the previous fake mode, if there was one.
            if maybe_prev_fake_mode is not None:
                torch._C._set_dispatch_mode(maybe_prev_fake_mode)
            if maybe_prev_only_lift_cpu_tensors is not None:
                torch._C._set_only_lift_cpu_tensors(maybe_prev_only_lift_cpu_tensors)

    @classmethod
    def cache_info(cls) -> DispatchCacheInfo:
        """
        Query the state of the dispatch cache.
        """
        return DispatchCacheInfo(
            FakeTensorMode.cache_hits,
            FakeTensorMode.cache_misses,
            dict(FakeTensorMode.cache_bypasses),
            len(FakeTensorMode.cache),
        )

    @classmethod
    def cache_clear(cls) -> None:
        """
        Clear the dispatch cache.
        """
        cls.cache_hits = 0
        cls.cache_misses = 0
        cls.cache_bypasses.clear()
        cls.cache.clear()

    def _cached_dispatch_impl(
        self,
        func: OpOverload,
        types: Sequence[Type],
        args: Sequence[object],
        kwargs: Mapping[str, object],
    ) -> object:
        """
        Lookup a cache entry for the given arguments. If none exists, dispatch
        and cache the result (if the result is eligible for caching).
        """
        output: object = _UNASSIGNED
        try:
            state = _CacheKeyState(self.shape_env)
            key = self._cache_key(state, func, args, kwargs)
            if state.cache_on_shape_env():
                assert state.shape_env is not None
                cache = state.shape_env.fake_tensor_cache
            else:
                cache = FakeTensorMode.cache
            entry = cache.get(key, None)
            if entry is not None:
                output = self._output_from_cache_entry(state, entry, key, func, args)
                FakeTensorMode.cache_hits += 1
                if self.cache_crosscheck_enabled:
                    # For debugging / testing: Validate that the output synthesized
                    # from the cache matches the output created by normal dispatch.
                    self._crosscheck_cache_output(output, func, types, args, kwargs)
            else:
                self._validate_cache_key(func, args, kwargs)
                output = self._dispatch_impl(func, types, args, kwargs)
                entry = self._make_cache_entry(state, key, func, args, kwargs, output)
                key.strip_shape_env()
                cache[key] = entry
                FakeTensorMode.cache_misses += 1
        except _BypassDispatchCache as e:
            FakeTensorMode.cache_bypasses[e.reason] += 1

        if output is _UNASSIGNED:
            output = self._dispatch_impl(func, types, args, kwargs)

        return output

    def _cache_key(
        self,
        state: _CacheKeyState,
        func: OpOverload,
        args: Sequence[object],
        kwargs: Mapping[str, object],
    ) -> _DispatchCacheKey:
        """
        Create a cache key given the dispatch args. Raises _BypassDispatchCache
        for any situation that precludes caching.
        """
        key_values = [
            func,
            # Capture the default_dtype mode since that can affect the output tensor,
            # e.g., when operating on constant float values.
            torch.get_default_dtype(),
            # Capture the current device to support, e.g., cache tensor creation,
            # where there isn't necessarily a tensor to take the device from.
            torch._C._get_default_device(),
            # We want to create tensors from cached metadata only when the inference
            # mode is the same.
            torch.is_inference_mode_enabled(),
            # Shape env settings could affect behavior. One example seen in the wild:
            # Disallowing dynamic shapes can introduce a DynamicOutputShapeException
            # where it wasn't seen on a previous instance of the same op.
            self.shape_env.settings if self.shape_env else None,
        ]
        # Translate any FakeTensor args to metadata.
        if args:
<<<<<<< HEAD
            self._prep_args_for_hash(state, key_values, args)
        if kwargs:
            self._prep_args_for_hash(state, key_values, kwargs)

=======
            _flatten_into(key_values, args, self)
        if kwargs:
            _flatten_into(key_values, kwargs, self)
>>>>>>> 9e296e0b
        return _DispatchCacheKey(tuple(key_values))

    def _validate_cache_key(
        self,
        func: OpOverload,
        args: Sequence[object],
        kwargs: Mapping[str, object],
    ) -> None:
        """
        Validate that the cache key generated by _cache_key will be
        reasonable.
        """
        # Avoid caching for any ops that would require a more sophisticated
        # caching implementation, e.g., data dependent ops or ops that modify
        # the inputs.
        if torch.Tag.data_dependent_output in func.tags:
            raise _BypassDispatchCache("data dependent output")

        if torch.Tag.dynamic_output_shape in func.tags:
            raise _BypassDispatchCache("dynamic output shape")

        if torch.Tag.inplace_view in func.tags:
            raise _BypassDispatchCache("inplace view")

        if func == aten._unsafe_view.default:
            raise _BypassDispatchCache("unsafe view")

        if func in self.lift_fns:
            raise _BypassDispatchCache("lift")

        if func.name() == "inductor::resize_storage_bytes_":
            raise _BypassDispatchCache("inductor::resize_storage_bytes_")

        if not torch._library.utils.is_builtin(func):
            raise _BypassDispatchCache("non-builtin")

        # In order to handle storage aliasing, we need to establish the alias
        # for any view op on a cache hit. But CompositeImplicitAutograd ops may
        # or may not alias the input, so just punt on caching these.
        if func.is_view and torch._C._dispatch_has_kernel_for_dispatch_key(
            func.name(), torch._C.DispatchKey.CompositeImplicitAutograd
        ):
            raise _BypassDispatchCache("CompositeImplicitAutograd")

<<<<<<< HEAD
    def _prep_args_for_hash(
        self,
        state: _CacheKeyState,
        result: List[object],
        args: Union[Mapping[str, object], Sequence[object], Iterable[object]],
    ) -> None:
        """
        Translate the provided args into a form suitable for caching at FakeTensor
        dispatch, i.e., convert unhashable types like lists & dicts into tuples and
        convert FakeTensors into metadata. Raises _BypassDispatchCache to signal
        unsupported cases that should bypass caching.
        """
        if isinstance(args, dict):
            self._prep_args_for_hash(state, result, args.keys())
            self._prep_args_for_hash(state, result, args.values())
            return

        for arg in args:
            if isinstance(arg, FakeTensor):
                if not self.is_our_fake(arg):
                    raise _BypassDispatchCache("not our fake")
                if arg.constant is not None:
                    raise _BypassDispatchCache("constant attribute")
                if arg.is_sparse:
                    raise _BypassDispatchCache("sparse tensor")
                if arg.layout in [
                    torch.sparse_csr,
                    torch.sparse_csc,
                    torch.sparse_bsr,
                    torch.sparse_bsc,
                ]:
                    # Does this subsume arg.is_sparse?
                    raise _BypassDispatchCache("sparse tensor layout")
                # sparse tensors don't have storage, so check is after
                if is_sparse_compressed(arg):
                    raise _BypassDispatchCache("sparse compressed tensor")
                metadata = extract_tensor_metadata(arg)
                metadata.flatten_into(result, state)
            elif isinstance(arg, Tensor):
                raise _BypassDispatchCache("non-fake tensor")
            elif isinstance(arg, SymInt):
                state.convert_sym_int(result, arg)
            elif isinstance(arg, (SymBool, SymFloat)):
                raise _BypassDispatchCache("symbolic shape")
            elif isinstance(arg, (list, tuple, dict)):
                self._prep_args_for_hash(state, result, arg)
            else:
                # It's important to capture the type of the arg since, e.g., 1 and 1.0
                # hash to the same value, but can produce different dtypes for the
                # output tensor.
                result.append(type(arg))
                result.append(arg)

=======
>>>>>>> 9e296e0b
    def _make_cache_entry(
        self,
        state: _CacheKeyState,
        key: _DispatchCacheKey,
        func: OpOverload,
        args: Sequence[object],
        kwargs: Mapping[str, object],
        output: Optional[FakeTensor],
    ) -> _DispatchCacheEntry:
        """
        Make a cache entry object for the given 'output' Tensor. Raises
        _BypassDispatchCache if the output tensor has characteristics that
        prevent caching it.
        """
        if output is None:
            return _DispatchCacheEntry(inplace_idx=None, metadata=None, view_idx=None)

        # Some ops return tuples of Tensors, but it's rare, so avoid
        # the complexity of caching other types.
        if not isinstance(output, FakeTensor):
            raise _BypassDispatchCache("non-FakeTensor output")

        # Avoid caching FakeTensors with constants attached since those
        # can be invalidated.
        if output.constant is not None:
            raise _BypassDispatchCache("constant attribute")

        # TODO: support caching sparse outputs?
        if output.is_sparse:
            raise _BypassDispatchCache("sparse output")

        if is_sparse_compressed(output):
            raise _BypassDispatchCache("sparse compressed output")

        # Can an in-place op really reference a kwarg? If so, then we need
        # to extend the implementation to handle it.
        for kval in kwargs.values():
            if id(kval) == id(output):
                raise _BypassDispatchCache("kwarg aliases output")

        # If this is an in-place op, the entry records which input arg is aliased.
        for idx in range(len(args)):
            if id(args[idx]) == id(output):
                return _DispatchCacheEntry(
                    inplace_idx=idx, metadata=None, view_idx=None
                )

        # Otherwise, create an entry that records the output tensor's metadata.
        view_idx = None
        if func.is_view:
            idxs = [i for i, t in enumerate(args) if isinstance(t, Tensor)]
            assert len(idxs) == 1
            view_idx = idxs[0]

        metadata = extract_tensor_metadata(output)
        metadata.shape = tuple(state.convert_output(v) for v in metadata.shape)
        metadata.stride = tuple(state.convert_output(v) for v in metadata.stride)
        metadata.storage_offset = state.convert_output(metadata.storage_offset)
        metadata.storage_bytes = (
            None
            if metadata.storage_bytes is None
            else state.convert_output(metadata.storage_bytes)
        )

        entry = _DispatchCacheEntry(
            inplace_idx=None,
            metadata=metadata,
            view_idx=view_idx,
        )

        # N.B.: Some checks for bypassing the cache would be performed on the
        # output tensor synthesized from the cached metadata. As an optimization,
        # we can synthesize a tensor here and do the checks on that instance.
        # This approach keeps the (more frequent) cache-hit path as lightweight
        # as possible.
        synth_output = self._output_from_cache_entry(state, entry, key, func, args)

        # Make sure the dispatch_key_set from the synthesized output tensor will
        # be the same.
        synth_key_set = torch._C._dispatch_key_set(synth_output)
        key_set = torch._C._dispatch_key_set(output)
        if synth_key_set != key_set:
            raise _BypassDispatchCache("dispatch_key_set mismatch")

        return entry

    def _output_from_cache_entry(
        self,
        state: _CacheKeyState,
        entry: _DispatchCacheEntry,
        key: _DispatchCacheKey,
        func: OpOverload,
        args: Sequence[object],
    ) -> Optional[FakeTensor]:
        """
        Create a new FakeTensor from the cache entry.
        """
        if entry.inplace_idx is not None:
            # This is an in-place op; return the aliased arg.
            inplace_arg = args[entry.inplace_idx]
            assert isinstance(inplace_arg, FakeTensor)
            return inplace_arg

        # Synthesize a new FakeTensor with the cached metadata.
        metadata = entry.metadata
        if metadata is None:
            return None

        assert not metadata.is_sparse

        def check_value(
            value: _MetadataIntLike, state: _CacheKeyState
        ) -> Union[IntLikeType]:
            if isinstance(value, _SymIntOutputStub):
                assert state.shape_env is not None
                return value.extract(key, state.shape_env)
            else:
                assert not isinstance(value, _PySymInputStub)
                return value

        shape = tuple(check_value(v, state) for v in metadata.shape)
        stride = tuple(check_value(v, state) for v in metadata.stride)
        storage_offset = check_value(metadata.storage_offset, state)
        storage_bytes = (
            None
            if metadata.storage_bytes is None
            else check_value(metadata.storage_bytes, state)
        )

        maybe_suppress: Callable[[], typing.ContextManager] = contextlib.nullcontext
        if self.shape_env is not None:
            maybe_suppress = self.shape_env.suppress_guards

        with in_kernel_invocation_manager(self), maybe_suppress():
            empty = torch.empty_strided(
                shape,
                stride,
                dtype=metadata.dtype,
                layout=metadata.layout,
                device="meta",
                requires_grad=metadata.requires_grad,
            )

        if metadata.is_conj:
            torch._C._set_conj(empty, True)
        if metadata.is_neg:
            torch._C._set_neg(empty, True)

        if func.is_view:
            # For view ops, the storage should be the same as the tensor input.
            view_arg = args[cast(int, entry.view_idx)]
            assert isinstance(view_arg, FakeTensor)
            storage = view_arg.untyped_storage()
            with in_kernel_invocation_manager(self), maybe_suppress():
                empty.set_(storage, storage_offset, shape, stride)
        elif storage_offset != 0:
            storage = empty.untyped_storage()
            with in_kernel_invocation_manager(self), maybe_suppress():
                empty.set_(storage, storage_offset, shape, stride)

        if isinstance(storage_bytes, SymInt):
            # Do it this way so we don't import symbolic_shapes (which imports
            # expensive sympy) unless we have to.
            from torch.fx.experimental.symbolic_shapes import guard_size_oblivious

            zero_bytes = guard_size_oblivious(storage_bytes == 0)
        else:
            zero_bytes = storage_bytes == 0
        if zero_bytes:
            empty.untyped_storage().resize_(0)

        return FakeTensor(self, empty, metadata.device)

    def _crosscheck_cache_output(
        self,
        output: Optional[FakeTensor],
        func: OpOverload,
        types: Sequence[Type],
        args: Sequence[object],
        kwargs: Mapping[str, object],
    ) -> None:
        """
        Helper to validate that the output synthesized from the cache matches
        the output created by normal dispatch.
        """
        try:
            true_output = self._dispatch_impl(func, types, args, kwargs)
        except Exception as e:
            raise RuntimeError(
                f"FakeTensor cache crosscheck failure: func={func}, "
                f"args={args}, kwargs={kwargs}: Dispatch raised={e}"
            ) from e
        try:
            if (true_output is not None) and (output is not None):
                assert_metadata_eq(assert_eq, true_output, output)
            else:
                assert true_output is None
                assert output is None
        except Exception as e:
            raise RuntimeError(
                f"FakeTensor cache crosscheck failure: func={func}, "
                f"args={args}, kwargs={kwargs}"
            ) from e

    def dispatch(
        self,
        func: OpOverload,
        types: Sequence[Type],
        args: Sequence[object] = (),
        kwargs: Mapping[str, object] = immutable_dict(),
    ) -> object:
        kwargs = kwargs or {}
        with no_dispatch():
            log.debug("%s %s %s", func, args, kwargs)

        if func in _DISPATCH_META_HANDLERS:
            return _DISPATCH_META_HANDLERS[func](args)

        if log.getEffectiveLevel() <= logging.DEBUG:
            log.debug(
                "%sFakeTensorMode.__torch_dispatch__: %s", " " * RECURSION_COUNT, func
            )
            # NOTE: incr is intentionally unused for a RAII pattern
            incr = IncrementRecursionCount()

        # Some attribute queries that can be serviced directly
        # See Note [is_coalesced is dispatched]
        if func in _DISPATCH_HANDLE_DIRECTLY:
            # NB: no_dispatch is ok here too, this func is very simple
            with in_kernel_invocation_manager(self):
                return func(*args, **kwargs)

        if self.cache_enabled:
            return self._cached_dispatch_impl(func, types, args, kwargs)
        else:
            return self._dispatch_impl(func, types, args, kwargs)

    def _dispatch_impl(
        self,
        func: OpOverload,
        types: Sequence[Type],
        args: Sequence[object],
        kwargs: Mapping[str, object],
    ) -> Optional[FakeTensor]:
        flat_args, args_spec = pytree.tree_flatten((args, kwargs))

        flat_arg_fake_tensors = [t for t in flat_args if self.is_our_fake(t)]
        has_symbolic_sizes = any(
            i._has_symbolic_sizes_strides for i in flat_arg_fake_tensors
        ) or any(isinstance(a, SymInt) for a in flat_args)

        converter = self.fake_tensor_converter

        is_lift_func = func in self.lift_fns

        # To constant propagate through these functions:
        # 1, If this is a lift due to a torch.tensor call,
        #    the input tensor is guaranteed to be a
        #    constant, so we keep a copy of the original argument along so
        #    we can query it if we're asked to item() it at some later point.
        #    (Note that you can always call a lift fn manually, so we do
        #    have to check if there are any fake tensors!)
        # 2, Some functions that allow Python numbers to bind to Tensors, e.g, torch.div
        if (is_lift_func and not flat_arg_fake_tensors) or (
            should_allow_numbers_as_tensors(func)
            and not has_symbolic_sizes
            and not flat_arg_fake_tensors
        ):
            assert all(
                t.constant is not None for t in flat_arg_fake_tensors
            ), f"{func} should not have fake inputs without constants"
            const_flat_args = [
                a.constant if self.is_our_fake(a) else a for a in flat_args
            ]
            const_args, const_kwargs = pytree.tree_unflatten(const_flat_args, args_spec)
            out = func(*const_args, **const_kwargs)
            if type(out) is Tensor and self.may_turn_const(out):
                # NB: not in_kernel_invocation_manager because we're doing real
                # compute here
                # NB: no_dispatch() here is VERY DANGEROUS (like, segfault
                # dangerous) if this is actually a wrapper subclass tensor,
                # therefore the exact type test above
                with no_dispatch():
                    out = out.clone()
                return converter.from_real_tensor(self, out, make_constant=True)

        # See [subclass inputs] below
        # NB: If you're seeing a mysterious infinite loop involving fake
        # tensor, it might be related to this line.  Though I'm not sure
        # how you'll know to read this comment, as this line won't show up
        # in the stack trace.
        has_unrecognized_types = _check_for_subclass(flat_args)
        if has_unrecognized_types:
            unrecognized_types = [
                type(x) for x in flat_args if _check_for_subclass_arg(x)
            ]
            not_implemented_log.debug(
                "FakeTensorMode unrecognized subclass(es): %s", unrecognized_types
            )
            return NotImplemented

        # if we are in the dispatch mode, we will enter this function even if the inputs
        # are not FakeTensors. For now, throw if any non-Fake Tensor inputs
        # and just support constructors.

        # this is generated from torch.tensor(), which does not use the
        # dispatcher, to allow wrapper subclasses to wrap the new tensor
        if is_lift_func:
            assert len(kwargs) == 0 and len(args) == 1, f"{args} {kwargs}"

            if type(args[0]) is Tensor:
                return converter.from_real_tensor(self, args[0])

        # If we are trying to avoid device init, then we need to avoid constant
        # prop on constant tensors for ops that change devices.
        avoiding_device_init = False
        if self.avoid_device_init:
            if (
                func == torch.ops.aten._to_copy.default
                and "device" in kwargs
                and kwargs["device"] != "cpu"
            ):
                avoiding_device_init = True
            if func == torch.ops.prims.device_put.default:
                avoiding_device_init = True

        # Recompute flat_arg_fake_tensors here again in case some of the inputs
        # were real tensors and fakified in validate_and_convert_non_fake_tensors
        (flat_args, flat_arg_fake_tensors) = self.validate_and_convert_non_fake_tensors(
            func, converter, flat_args, args_spec
        )
        del args, kwargs  # Invalidated

        # The current constant handling only support tracing systems
        # (aot autograd, torchdynamo) where each operation is run consecutively.
        # Because each operation is run in order, we can trace out and support
        # sequences like: x = torch.tensor(0.); y = x.add_(1)
        # Whenver a constant is written to but with inputs that cannot be evaluated
        # statically, such as random_(), we invalidate all constants that alias the input
        # We will rely on functionalization for use of fake tensors constants as persistent
        # objects on an FX Graph.

        # We dispatch size/stride/numel on the FakeTensor not its constant, so bail on inplace_view
        all_constant = all(e.constant is not None for e in flat_arg_fake_tensors)
        if (
            torch.Tag.nondeterministic_seeded not in func.tags
            and torch.Tag.inplace_view not in func.tags
            and all_constant
            and len(flat_arg_fake_tensors) != 0
            and not has_symbolic_sizes
            and not avoiding_device_init
        ):
            const_flat_args = [
                a.constant if self.is_our_fake(a) else a for a in flat_args
            ]
            const_args, const_kwargs = pytree.tree_unflatten(const_flat_args, args_spec)

            # NB: not in_kernel_invocation_manager(self) as we want to do REAL
            # compute
            with no_dispatch():
                out = func(*const_args, **const_kwargs)

            flat_out = pytree.tree_leaves(out)
            flat_out_tensors = [t for t in flat_out if isinstance(t, Tensor)]
            all_constant = all(self.may_turn_const(t) for t in flat_out_tensors)

            if all_constant:
                return pytree.tree_map_only(
                    Tensor,
                    lambda t: converter.from_real_tensor(self, t, make_constant=True),
                    out,
                )

            # we weren't able to turn outputs to constants,
            # so invalidate all constants that might be aliases of the outputs
            for ten in flat_out_tensors:
                converter.invalidate_constant_aliases(ten)

        # we are falling through to running non constant tensors, any input constant that
        # is written to must be invalidated
        args, kwargs = pytree.tree_unflatten(flat_args, args_spec)
        self.invalidate_written_to_constants(func, flat_arg_fake_tensors, args, kwargs)

        def maybe_to_real_tensor(t: T) -> Optional[Union[T, Tensor]]:
            if isinstance(t, FakeTensor):
                return t.real_tensor
            elif isinstance(t, SymTypes):
                assert self.shape_env is not None
                return t.node.pytype(
                    t.node.expr.xreplace(self.shape_env.var_to_val).xreplace(
                        self.shape_env.unbacked_var_to_val
                    )
                )
            else:
                return t

        from torch.fx.experimental.symbolic_shapes import (
            compute_unbacked_bindings,
            free_unbacked_symbols,
            SymTypes,
        )

        nil = object()

        real_out = nil
        if (
            self.propagate_real_tensors
            and all(e.real_tensor is not None for e in flat_arg_fake_tensors)
            # TODO: Handle SymFloat/SymBool
            and not any(
                (
                    isinstance(a, SymInt)
                    and (syms := free_unbacked_symbols(a))
                    and self.shape_env is not None
                    and any(s not in self.shape_env.unbacked_var_to_val for s in syms)
                )
                for a in flat_args
            )
        ):
            real_flat_args = [maybe_to_real_tensor(a) for a in flat_args]
            real_args, real_kwargs = pytree.tree_unflatten(real_flat_args, args_spec)
            real_out = func(*real_args, **real_kwargs)
        elif self.propagate_real_tensors:
            # This can happen occasionally legitimately, specifically when you
            # are inside the meta of a data dependent operation and you create
            # a tensor on an unbacked SymInt; at this point in time we don't
            # know what the unbacked SymInt is, but we will know later.
            # However, if there's a bug in the condition above, this condition
            # will also trigger.
            log.debug(
                "propagate_real_tensors skipped %s(%s, %s) %s",
                func,
                flat_arg_fake_tensors,
                flat_args,
                self.shape_env.unbacked_var_to_val if self.shape_env else None,
            )

        def maybe_propagate_real_tensors(fake_out: T) -> T:
            import sympy

            def go(t: object, real_t: Tensor) -> None:
                if isinstance(t, FakeTensor):
                    # NB: unconditionally overwrite
                    t.real_tensor = real_t
                elif isinstance(t, SymTypes) and free_unbacked_symbols(t):
                    if isinstance(t.node.expr, sympy.Symbol):
                        assert self.shape_env is not None
                        self.shape_env.set_unbacked_var_to_val(t.node.expr, real_t)

            if real_out is not nil:
                tree_map_(go, fake_out, real_out)

                # If a data-dependent op is used in a decomposition, we
                # may need to get the unbacked settings "early"
                # TODO: Is this really needed?
                compute_unbacked_bindings(self.shape_env, fake_out, peek=True)

            return fake_out

        # Try for fastpath
        if has_symbolic_sizes:
            fast_impl = get_fast_op_impls().get(func)
            if fast_impl is not None:
                return maybe_propagate_real_tensors(fast_impl(self, *args, **kwargs))

        # If there's a Python meta, prefer that over the decomposition
        from torch._decomp import meta_table as meta_table

        if func not in meta_table and not self.cpp_meta_supports_symint(func):
            from torch._decomp import decomposition_table

            # Prefer Python decompositions over C++ ones
            if func in decomposition_table and (
                has_symbolic_sizes
                or (
                    # TODO: Remove these exclusions, so that we can remove
                    # this leg entirely
                    torch_decomp_decompositions(func)
                    and all(not e.is_sparse for e in flat_arg_fake_tensors)
                )
            ):
                with self:
                    return decomposition_table[func](*args, **kwargs)

            with self:
                # Decomposes CompositeImplicitAutograd ops
                r = func.decompose(*args, **kwargs)
                if r is not NotImplemented:
                    return r

        # prims already wrap FakeTensor inputs to FakeTensor outputs
        # and do device logic, we dont need do anything but run them
        # and ensure that Meta kernels are dispatched to (see)
        # Fake Tensor Dispatch Keys
        # TODO - we should be use the prim aten impl
        # TODO - fix prims complex ops
        if (
            "prims::" in func._schema.name
            and hasattr(func, "prim_meta_impl")
            and not stride_incorrect_op(func)
        ):
            with self:
                return maybe_propagate_real_tensors(
                    func.prim_meta_impl(*args, **kwargs)
                )

        # Users can register FakeTensor rules for custom operators
        # Call them if they exist.
        maybe_fake_impl = torch._library.simple_registry.singleton.find(
            func.name()
        ).fake_impl.kernel
        if maybe_fake_impl:
            ctx = torch._library.fake_impl.FakeImplCtx(self, func)
            with torch._library.fake_impl.set_ctx_getter(lambda: ctx), self:
                result = maybe_fake_impl(*args, **kwargs)
                return maybe_propagate_real_tensors(result)

        # special handling for funcs registered through `register_op_impl`,
        # e.g., manipulating args on constructor calls to construct meta tensors
        # and then afterwards wrapping them to a FakeTensor
        for run_impl_check, op_impl in op_implementations_checks:
            if run_impl_check(func):
                op_impl_out = op_impl(self, func, *args, **kwargs)
                if op_impl_out is not NotImplemented:
                    return maybe_propagate_real_tensors(op_impl_out)

        def maybe_run_unsafe_fallback(
            error: Optional[RuntimeError] = None,
        ) -> Optional[FakeTensor]:
            # We infer the meta of a custom ops that return None to just
            # return None. custom ops are not allowed to mutate metadata
            # of their inputs, so this is safe.
            if torch._library.utils.can_generate_trivial_fake_impl(func):
                return None
            # no meta kernel registered, fallback to kernel for the device
            if has_symbolic_sizes or not self.can_run_unsafe_fallback(func):
                raise UnsupportedOperatorException(func)
            if error is None:
                error = UnsupportedOperatorException(func)
            return run_fallback_kernel(self, func, flat_args, args_spec, error)

        # Optimization: If there is no Meta kernel, it takes a surprisingly long
        # amount of time to catch the NotImplementedError, so we check it here.
        if not has_meta(func):
            fallback = maybe_run_unsafe_fallback()
            return maybe_propagate_real_tensors(fallback)

        # run kernel registered to meta for func, which include
        # python meta registrations, prims, decomps, and c++ meta fns (structured kernels)
        # It's possible that the kernel will return NotImplementedError
        try:
            with in_kernel_invocation_manager(self):
                r = func(*args, **kwargs)
        except NotImplementedError as not_implemented_error:
            return maybe_run_unsafe_fallback(not_implemented_error)
        except Exception:
            log.exception("failed while attempting to run meta for %s", func)
            raise

        return maybe_propagate_real_tensors(
            self.wrap_meta_outputs_with_default_device_logic(
                r, func, flat_args, device=kwargs.get("device")
            )
        )

    # WARNING: DO NOT add any additional namespaces/operators here if they refer to operators
    # outside of the pytorch/pytorch library! Any pre-existing things here
    # are either in the pytorch/pytorch library or have been grandfathered in.
    # The fallback does not always work and MAY CRASH and emit unreadable error messages
    # so it should not be allowed by default.
    _can_run_unsafe_fallback_allowed_namespaces = ordered_set(
        "debugprims",
        "prims",
        "aten",
        "xla",
        "vision",
        "torchtext",
        "torchaudio",
        "quantized",
    )

    def can_run_unsafe_fallback(self, func: OpOverload) -> bool:
        if not self.allow_fallback_kernels:
            return False
        # It's OK to try the fallback for built-in ops (e.g. aten, prims)
        # because we control and test these but the fallback leads to unexpected behavior
        # in user-defined custom ops
        return (
            func.namespace in self._can_run_unsafe_fallback_allowed_namespaces
            or func.name() == "fbgemm::gmm"
        )

    def validate_and_convert_non_fake_tensors(
        self,
        func: OpOverload,
        converter: FakeTensorConverter,
        flat_args: Sequence[object],
        args_spec: TreeSpec,
    ) -> Tuple[List[object], List[FakeTensor]]:
        """
        Checks if the list of tensors are fake tensors.
        If not, try to convert them to fake tensors.
        Returns the original args, kwargs, and a flattened list of (args, kwargs) that are fake tensors.
        """
        flat_arg_fake_tensors: List[FakeTensor] = []

        def validate(x: T) -> Union[T, FakeTensor]:
            if not isinstance(x, Tensor):
                return x

            nonlocal flat_arg_fake_tensors
            if not self.is_our_fake(x):
                if torch.Tag.inplace_view in func.tags:
                    args, kwargs = pytree.tree_unflatten(flat_args, args_spec)
                    raise AssertionError(
                        f"Can't call metadata mutating ops on non-Fake Tensor inputs. Found in {render_call(func, args, kwargs)}"
                    )
                if not self.allow_non_fake_inputs:
                    if isinstance(x, FakeTensor) and x.fake_mode is not self:
                        raise AssertionError("Mixing fake modes NYI")
                    args, kwargs = pytree.tree_unflatten(flat_args, args_spec)
                    raise AssertionError(
                        f"Please convert all Tensors to FakeTensors first or instantiate FakeTensorMode "
                        f"with 'allow_non_fake_inputs'. Found in {render_call(func, args, kwargs)}"
                    )

                out = converter.from_real_tensor(self, x)
            else:
                out = x

            flat_arg_fake_tensors.append(out)
            return out

        validated_args = [validate(a) for a in flat_args]
        return validated_args, flat_arg_fake_tensors

    def wrap_meta_outputs_with_default_device_logic(
        self,
        r: object,
        func: OpOverload,
        flat_args: Sequence[object],
        device: torch.device,
    ) -> PyTree:
        converter = self.fake_tensor_converter

        # Lazily initialized, in case there are no tensor returns
        common_device = None
        has_scalar_only_inputs = False

        def wrap(e: T) -> Union[T, FakeTensor]:
            nonlocal common_device
            nonlocal has_scalar_only_inputs

            if not isinstance(e, Tensor):
                return e

            if common_device is None:
                (
                    common_device,
                    has_scalar_only_inputs,
                ) = FakeTensor._find_common_device(func, flat_args)

            is_our_fake = self.is_our_fake(e)
            if is_our_fake:
                torch._check(
                    e.device == common_device,
                    lambda: f"FakeTensor is wrapped to wrong device, found {e.device}, expected {common_device}",
                )
                return cast(T, e)
            elif converter is not None:
                if has_scalar_only_inputs:
                    # Under FakeTensorMode, op accepts scalar only inputs, such as aten.add/sub/mul/div,
                    # returns a real scalar tensor on CPU. See TensorMeta() in _prims/__init__.py for details.
                    # We thus directly convert real tensor to fake tensor.
                    return converter.from_real_tensor(self, e)
                else:
                    return converter.from_meta_and_device(
                        self, e, device or common_device
                    )
            else:
                return e

        return tree_map(wrap, r)

    _cpp_meta_supports_symint = ordered_set(
        aten.empty.memory_format,
        aten.empty_strided.default,
        aten.as_strided_scatter.default,
        aten.as_strided.default,
        aten.as_strided_.default,
        aten.zeros.default,
        aten.detach.default,
        aten.view_as_real.default,
        aten.view_as_complex.default,
        aten.set_.source_Storage_storage_offset,
        aten._sparse_coo_tensor_with_dims_and_tensors.default,
    )

    def cpp_meta_supports_symint(self, func: OpOverload) -> bool:
        if torch.Tag.view_copy in func.tags:
            return True
        return func in self._cpp_meta_supports_symint

    lift_fns = ordered_set(aten.lift_fresh.default, aten.lift_fresh_copy.default)

    def may_turn_const(self, t: Tensor) -> bool:
        return (
            t.numel() <= CONSTANT_NUMEL_LIMIT
            and not t.is_sparse
            and not self.is_our_fake(t)
            and not t.device.type == "meta"
        )

    def invalidate_written_to_constants(
        self,
        func: OpOverload,
        flat_arg_fake_tensors: Sequence[FakeTensor],
        args: Sequence[object],
        kwargs: Mapping[str, object],
    ) -> None:
        any_constant = any(e.constant is not None for e in flat_arg_fake_tensors)
        schema_info = get_schema_info(func)
        if any_constant and schema_info.is_mutable():
            _, new_kwargs = normalize_function(
                func, args=args, kwargs=kwargs, normalize_to_only_use_kwargs=True
            )
            for k, v in new_kwargs.items():
                k = k if (k != "input" or schema_info.has_argument(k)) else "self"
                if (
                    self.is_our_fake(v)
                    and schema_info.is_mutable(k)
                    and v.constant is not None
                ):
                    self.fake_tensor_converter.invalidate_constant_aliases(v.constant)

    def from_tensor(
        self,
        tensor: Tensor,
        *,
        static_shapes: Optional[bool] = None,
        source: Optional[Source] = None,
        symbolic_context: Optional[SymbolicContext] = None,
        trace: bool = True,
    ) -> FakeTensor:
        shape_env: Optional[ShapeEnv] = self.shape_env
        if static_shapes is None:
            static_shapes = self.static_shapes
        if static_shapes:
            assert (
                symbolic_context is None
            ), "cannot set both static_shapes and symbolic_context"
            shape_env = None
        return self.fake_tensor_converter.from_real_tensor(
            self,
            tensor,
            shape_env=shape_env,
            source=source,
            symbolic_context=symbolic_context,
            trace=trace,
        )


_StoragePointer = object


# NB: returns fake tensors
def run_fallback_kernel(
    fake_mode: FakeTensorMode,
    func: OpOverload,
    flat_args: Sequence[object],
    args_spec: PyTree,
    orig_not_implemented_exception: RuntimeError,
) -> FakeTensor:
    # these should all be supported, just to be safe
    # avoid fallback for operators which inplace modify metadata
    # because the input fake tensors would be umodified
    if torch.Tag.inplace_view in func.tags:
        raise orig_not_implemented_exception

    inp_impls = {}

    # Don't use in_kernel_invocation_manager(fake_mode) as we want to do
    # REAL compute (not with meta device)
    with no_dispatch():

        def to_real_tensor(e: T) -> Union[T, Tensor]:
            if fake_mode.is_our_fake(e):
                out = torch.zeros_like(e, device=e.fake_device)
                if e.is_sparse:
                    out._coalesced_(e.is_coalesced())
                inp_impls[id(out)] = e
                return out
            return e

        flat_args = [to_real_tensor(a) for a in flat_args]
        args, kwargs = pytree.tree_unflatten(flat_args, args_spec)

        r = func(*args, **kwargs)

    storages: Set[_StoragePointer] = set()

    for e in flat_args:
        if isinstance(e, Tensor):
            if not e.is_sparse:
                storages.add(e._typed_storage()._cdata)

    # TODO: also check metadata change on inputs
    # proper aliasing/metadata relationship between outputs and inputs will
    # not be set up, bc of conversion to device, unless we can reuse an
    # input impl

    def map_out(e: T) -> Union[T, FakeTensor]:
        if id(e) not in inp_impls and (
            isinstance(e, Tensor)
            and not e.is_sparse
            and e._typed_storage()._cdata in storages
        ):
            raise orig_not_implemented_exception

        if isinstance(e, Tensor):
            if id(e) in inp_impls:
                return inp_impls[id(e)]
            else:
                return fake_mode.fake_tensor_converter.from_real_tensor(fake_mode, e)
        else:
            return e

    return pytree.tree_map(map_out, r)


# Just for use to allow copying a module to fake tensors,
# does not apply elsewhere
class FakeCopyMode(TorchFunctionMode):
    def __init__(self, fake_mode: FakeTensorMode) -> None:
        self.fake_mode = fake_mode

    def __torch_function__(
        self,
        func: OpOverload,
        types: Sequence[Type],
        args: Sequence[object] = (),
        kwargs: Optional[Mapping[str, object]] = None,
    ) -> FakeTensor:
        kwargs = kwargs if kwargs else {}

        # clone will get called in Parameter deepcopy
        if func == torch._C.TensorBase.clone:
            assert isinstance(args[0], Tensor)
            return func(
                self.fake_mode.from_tensor(args[0], static_shapes=True), **kwargs
            )
        elif func == Tensor.__deepcopy__:
            assert len(args) == 2 and len(kwargs) == 0
            tensor = cast(Tensor, args[0])
            memo = cast(Dict[int, FakeTensor], args[1])

            if id(tensor) in memo:
                return memo[id(tensor)]

            out = self.fake_mode.from_tensor(tensor, static_shapes=True)
            memo[id(tensor)] = out
            return out
        else:
            with torch._C.DisableTorchFunctionSubclass():
                return func(*args, **kwargs)


def _device_handler(args: Sequence[object]) -> torch.device:
    # NB: Don't use is_our_fake, just serve the fake information
    # as is.  Notice we don't use 'self'; we use args[0].fake_mode
    # because they may not be the same.  It would also be possible
    # to return NotImplemented here, in which case the FakeTensor
    # handler on args[0] would handle it, but we're being nice and
    # short-circuiting quickly.
    assert len(args) == 1 and isinstance(args[0], FakeTensor)
    if args[0].fake_mode.in_kernel_invocation:
        return torch.device("meta")
    else:
        return args[0].fake_device


# [subclass inputs]
# Suppose we enable fake tensor mode.  This means that fake tensor
# mode will run first.  But what if we do an operation that
# involves a tensor subclass that will desugar into normal tensor
# operations?  Without returning NotImplemented, fake tensor mode will run first,
# decide that a conversion was made (since there was a non fake
# tensor argument), and report an error that converting non
# fake tensor is not supported.  What we actually wanted to happen
# was to give the subclass a chance to figure out what it wants to
# before erroring out. Returning NotImplemented here allows this.
def _check_for_subclass(flat_args: Sequence[object]) -> bool:
    return any(_check_for_subclass_arg(x) for x in flat_args)


def _check_for_subclass_arg(x: object) -> bool:
    return (
        not isinstance(x, FakeTensor)
        and isinstance(x, Tensor)
        and type(x) is not Tensor
        and type(x) is not torch.nn.Parameter
    )


_DISPATCH_META_HANDLERS = {
    torch.ops.prim.device.default: _device_handler,
    torch.ops.aten.size.default: lambda args: tuple(
        int(s) for s in cast(Tensor, args[0]).size()
    ),
    torch.ops.aten.stride.default: lambda args: tuple(
        int(s) for s in cast(Tensor, args[0]).stride()
    ),
    torch.ops.aten.storage_offset.default: lambda args: int(
        cast(Tensor, args[0]).storage_offset()
    ),
}

_DISPATCH_HANDLE_DIRECTLY = ordered_set(
    torch.ops.aten.is_coalesced.default,
    torch.ops.aten.dense_dim.default,
    torch.ops.aten.sparse_dim.default,
)

from torch._subclasses.fake_impls import (  # noqa: F401
    _device_not_kwarg_ops,  # noqa: F401
    _is_tensor_constructor,  # noqa: F401
    _like_tensor_constructors,  # noqa: F401
    contains_tensor_types,  # noqa: F401
    get_fast_op_impls,
    has_meta,
    op_implementations_checks,
    stride_incorrect_op,
)


@atexit.register
def dump_cache_stats() -> None:
    log.info("FakeTensor cache stats:")
    log.info("  cache_hits: %s", FakeTensorMode.cache_hits)
    log.info("  cache_misses: %s", FakeTensorMode.cache_misses)
    bypasses = FakeTensorMode.cache_bypasses
    if bypasses:
        log.info("  cache_bypasses:")
        width = max(len(k) for k in bypasses)
        for k, v in sorted(bypasses.items(), key=lambda i: -i[1]):
            log.info("    %-*s %s", width + 1, f"{k}:", v)<|MERGE_RESOLUTION|>--- conflicted
+++ resolved
@@ -35,7 +35,6 @@
 from weakref import ReferenceType
 
 import torch
-import torch._custom_op
 
 from torch import SymBool, SymFloat, SymInt, Tensor
 from torch._C._functorch import is_functorch_wrapped_tensor, is_legacy_batchedtensor
@@ -48,16 +47,12 @@
     MetaConverter,
 )
 from torch._utils import render_call
-from torch.fx.experimental.sym_node import SymNode
 from torch.fx.immutable_collections import immutable_dict
 from torch.fx.operator_schemas import normalize_function
 from torch.multiprocessing.reductions import StorageWeakRef
 from torch.overrides import TorchFunctionMode
-<<<<<<< HEAD
-from torch.types import IntLikeType
-=======
+from torch.types import IntLikeType, py_sym_types
 from torch.utils._backport_slots import dataclass_slots
->>>>>>> 9e296e0b
 from torch.utils._mode_utils import no_dispatch
 from torch.utils._python_dispatch import (
     is_traceable_wrapper_subclass,
@@ -66,11 +61,10 @@
 from torch.utils._pytree import PyTree, tree_map, tree_map_, TreeSpec
 from torch.utils._stats import count
 from torch.utils._traceback import CapturedTraceback
+from ._fake_tensor_utils import _CacheKeyState, _PySymInputStub, _SymIntOutputStub
 
 if TYPE_CHECKING:
     from types import TracebackType
-
-    import sympy
 
     from torch._guards import Source
     from torch._ops import OpOverload
@@ -94,9 +88,6 @@
 
 
 _UNASSIGNED = _Unassigned()
-
-_py_sym_type = (SymInt, SymFloat, SymBool)
-_PySymType = Union[SymInt, SymFloat, SymBool]
 
 DimList = List
 
@@ -890,39 +881,15 @@
         return out
 
 
-<<<<<<< HEAD
 _MetadataIntLike = Union[IntLikeType, "_PySymInputStub", "_SymIntOutputStub"]
 
 
+@dataclass_slots
 @dataclass
-=======
-@dataclass_slots
-@dataclass(frozen=True)
->>>>>>> 9e296e0b
 class TensorMetadata:
     """
     The Tensor metadata relevant to hashing FakeTensors when caching.
     """
-
-    __slots__ = (
-        "dtype",
-        "shape",
-        "stride",
-        "device",
-        "layout",
-        "memory_format",
-        "storage_offset",
-        "storage_bytes",
-        "requires_grad",
-        "is_quantized",
-        "is_conj",
-        "is_neg",
-        "is_inference",
-        "is_sparse",
-        "is_coalesced",
-        "dense_dim",
-        "sparse_dim",
-    )
 
     dtype: torch.dtype
     shape: Tuple[_MetadataIntLike, ...]
@@ -942,35 +909,18 @@
     dense_dim: Optional[int]
     sparse_dim: Optional[int]
 
-<<<<<<< HEAD
-    def flatten_into(self, result: List[object], state: _CacheKeyState) -> None:
-        result.append(self.dtype)
-        for v in self.shape:
-            state.convert_input(result, v)
-        for v in self.stride:
-            state.convert_input(result, v)
-        result.append(self.device)
-        result.append(self.layout)
-        result.append(self.memory_format)
-        state.convert_input(result, self.storage_offset)
-        state.convert_input(result, self.storage_bytes)
-        result.append(self.requires_grad)
-        result.append(self.is_quantized)
-        result.append(self.is_conj)
-        result.append(self.is_neg)
-        result.append(self.is_inference)
-        result.append(self.is_sparse)
-        result.append(self.is_coalesced)
-        result.append(self.dense_dim)
-        result.append(self.sparse_dim)
-=======
     def _flatten_into(
-        self, result: List[object], fake_tensor_mode: FakeTensorMode
+        self,
+        result: List[object],
+        fake_tensor_mode: FakeTensorMode,
+        state: _CacheKeyState,
     ) -> None:
+        # Flatten the TensorMetadata out into `result`.  Make sure to call
+        # state.convert_input() on any PySymTypes.
         for field in dataclasses.fields(self):
             value = getattr(self, field.name)
             if isinstance(value, (tuple, list, torch.Size)):
-                _flatten_into(result, value, fake_tensor_mode)
+                _flatten_into(result, value, fake_tensor_mode, state)
             else:
                 result.append(value)
 
@@ -979,6 +929,7 @@
     result: List[object],
     args: Union[Mapping[str, object], Sequence[object], Iterable[object]],
     fake_tensor_mode: FakeTensorMode,
+    state: _CacheKeyState,
 ) -> None:
     """
     Translate the provided args into a form suitable for caching at FakeTensor
@@ -987,16 +938,14 @@
     unsupported cases that should bypass caching.
     """
     if isinstance(args, dict):
-        _flatten_into(result, args.keys(), fake_tensor_mode)
-        _flatten_into(result, args.values(), fake_tensor_mode)
+        _flatten_into(result, args.keys(), fake_tensor_mode, state)
+        _flatten_into(result, args.values(), fake_tensor_mode, state)
         return
 
     for arg in args:
         if isinstance(arg, FakeTensor):
             if not fake_tensor_mode.is_our_fake(arg):
                 raise _BypassDispatchCache("not our fake")
-            if arg._has_symbolic_sizes_strides:
-                raise _BypassDispatchCache("symbolic shape")
             if arg.constant is not None:
                 raise _BypassDispatchCache("constant attribute")
             if arg.is_sparse:
@@ -1010,25 +959,24 @@
                 # Does this subsume arg.is_sparse?
                 raise _BypassDispatchCache("sparse tensor layout")
             # sparse tensors don't have storage, so check is after
-            if isinstance(arg.untyped_storage().nbytes(), SymInt):
-                raise _BypassDispatchCache("symbolic nbytes")
             if is_sparse_compressed(arg):
                 raise _BypassDispatchCache("sparse compressed tensor")
             metadata = extract_tensor_metadata(arg)
-            metadata._flatten_into(result, fake_tensor_mode)
+            metadata._flatten_into(result, fake_tensor_mode, state)
         elif isinstance(arg, Tensor):
             raise _BypassDispatchCache("non-fake tensor")
-        elif isinstance(arg, (SymBool, SymInt, SymFloat)):
+        elif isinstance(arg, SymInt):
+            state.convert_sym_int(result, arg)
+        elif isinstance(arg, (SymBool, SymFloat)):
             raise _BypassDispatchCache("symbolic shape")
         elif isinstance(arg, (list, tuple, dict)):
-            _flatten_into(result, arg, fake_tensor_mode)
+            _flatten_into(result, arg, fake_tensor_mode, state)
         else:
             # It's important to capture the type of the arg since, e.g., 1 and 1.0
             # hash to the same value, but can produce different dtypes for the
             # output tensor.
             result.append(type(arg))
             result.append(arg)
->>>>>>> 9e296e0b
 
 
 def extract_tensor_metadata(t: Tensor) -> TensorMetadata:
@@ -1069,13 +1017,12 @@
     )
 
 
+@dataclass_slots
 @dataclass
 class _DispatchCacheKey:
     """
     Key for the FakeTensor dispatch cache.
     """
-
-    __slots__ = ("key", "hashvalue")
 
     key: Tuple[object, ...]
     hashvalue: int
@@ -1096,194 +1043,6 @@
         for v in self.key:
             if isinstance(v, _PySymInputStub):
                 v.strip_shape_env()
-
-
-@dataclass(frozen=True)
-class _DeconstructedSymNode:
-    """
-    Represents a SymNode without the associated ShapeEnv
-    """
-
-    __slots__ = ("_expr", "pytype", "_hint", "constant", "fx_node")
-
-    # n.b. keep the same names as SymNode
-    _expr: sympy.Expr
-    pytype: type
-    _hint: Optional[Union[int, float, bool]]
-    constant: Optional[Union[int, float, bool]]
-    fx_node: torch.fx.Node
-
-    @staticmethod
-    def from_node(node: SymNode) -> _DeconstructedSymNode:
-        return _DeconstructedSymNode(
-            node._expr, node.pytype, node._hint, node.constant, node.fx_node
-        )
-
-    def extract(self, shape_env: ShapeEnv) -> SymNode:
-        return SymNode(
-            self._expr, shape_env, self.pytype, self._hint, self.constant, self.fx_node
-        )
-
-    def __str__(self) -> str:
-        return str(self._expr)
-
-    def __repr__(self) -> str:
-        return f"_DeconstructedSymNode{{{self._expr!r}, {self.pytype!r}, {self._hint!r}, {self.constant!r}, {self.fx_node!r}}}"
-
-    def __eq__(self, other: object) -> bool:
-        raise NotImplementedError
-
-    def __hash__(self) -> int:
-        raise NotImplementedError
-
-    def _value_eq(self, other: object) -> bool:
-        if isinstance(other, (SymNode, _DeconstructedSymNode)):
-            return (
-                self._expr == other._expr
-                and self.pytype == other.pytype
-                and self._hint == other._hint
-                and self.constant == other.constant
-                and self.fx_node == other.fx_node
-            )
-        else:
-            return False
-
-    def _value_hash(self) -> int:
-        return hash((self._expr, self.pytype, self._hint, self.constant, self.fx_node))
-
-
-@dataclass(frozen=True)
-class _DeconstructedSymType:
-    """
-    Represents a SymInt, SymFloat, SymBool without the associated ShapeEnv
-    """
-
-    __slots__ = ("ty", "node")
-
-    ty: Type[_PySymType]
-    node: _DeconstructedSymNode
-
-    @staticmethod
-    def from_sym_type(value: _PySymType) -> _DeconstructedSymType:
-        return _DeconstructedSymType(type(value), value.node)
-
-    def extract(self, shape_env: ShapeEnv) -> _PySymType:
-        return self.ty(self.node.extract(shape_env))
-
-    def __str__(self) -> str:
-        return f"{self.ty}({self.node})"
-
-    def __repr__(self) -> str:
-        return f"_DeconstructedSymType({self.ty}, {self.node!r})"
-
-    def __eq__(self, other: object) -> bool:
-        return NotImplemented
-
-    def __hash__(self) -> int:
-        return NotImplemented
-
-
-_InputBackref = int
-
-
-@dataclass
-class _PySymInputStub:
-    """
-    Represents a SymInt in the cached key. Needed because SymInt doesn't
-    support __eq__ or __hash__ directly.
-    """
-
-    __slots__ = ("value",)
-
-    # value can be:
-    #   _PySymType: This is the 'normal' SymInt value, wrapped so we can use
-    #               hash/eq as value hash/eq (normally SymInt does object
-    #               hash/eq).
-    #   _DeconstructedSymType: This is used when storing the _PySymInputStub in
-    #                          the cache to avoid cyclic ShapeEnv references.
-    #   _InputBackref: This is a back-reference to a previous _PySymInputStub in
-    #                  the key.
-    value: Union[_PySymType, _DeconstructedSymType, _InputBackref]
-
-    def __init__(
-        self, value: Union[_PySymType, _DeconstructedSymType, _InputBackref]
-    ) -> None:
-        # For inputs (values in the `key`) we need to keep the _PySymType intact
-        # - this way if we need to reuse it as an output we can properly copy
-        # the original value.
-        self.value = value
-
-    def strip_shape_env(self) -> None:
-        if isinstance(self.value, _py_sym_type):
-            self.value = _DeconstructedSymType.from_sym_type(self.value)
-
-    def extract(self, shape_env: ShapeEnv) -> _PySymType:
-        if isinstance(self.value, _DeconstructedSymType):
-            return self.value.extract(shape_env)
-        else:
-            # We should never see an _InputBackref here - anyone extracting a
-            # value should be pulling from the original entry (the one this
-            # backref points at).
-            assert not isinstance(self.value, _InputBackref)
-            return self.value
-
-    def __str__(self) -> str:
-        return str(self.value)
-
-    def __repr__(self) -> str:
-        return f"_PySymInputStub({self.value!r})"
-
-    def __eq__(self, other: object) -> bool:
-        if not isinstance(other, _PySymInputStub):
-            return False
-        elif isinstance(self.value, _InputBackref) or isinstance(
-            other.value, _InputBackref
-        ):
-            return self.value == other.value
-        else:
-            return self.value.node._value_eq(other.value.node)
-
-    def __hash__(self) -> int:
-        if isinstance(self.value, _InputBackref):
-            return hash(self.value)
-        else:
-            return self.value.node._value_hash()
-
-
-@dataclass
-class _SymIntOutputStub:
-    """
-    Represents a SymInt in the cached output.
-    """
-
-    __slots__ = ("value",)
-
-    # This is either an `int` which represents the index in the key to copy the
-    # SymNode from or it's the deconstructed SymNode itself.
-    value: Union[int, _DeconstructedSymNode]
-
-    def __init__(self, value: SymInt, key_path: Optional[int]) -> None:
-        if key_path is None:
-            self.value = _DeconstructedSymNode.from_node(value.node)
-        else:
-            self.value = key_path
-
-    def extract(self, key: _DispatchCacheKey, shape_env: ShapeEnv) -> SymInt:
-        if isinstance(self.value, _DeconstructedSymNode):
-            return SymInt(self.value.extract(shape_env))
-        else:
-            src = key.key[self.value]
-            assert isinstance(src, _PySymInputStub) and isinstance(src.value, SymInt)
-            return src.value
-
-    def __repr__(self) -> str:
-        return f"_SymIntOutputStub({self.value!r})"
-
-    def __eq__(self, other: object) -> bool:
-        raise NotImplementedError
-
-    def __hash__(self) -> int:
-        raise NotImplementedError
 
 
 @dataclass_slots
@@ -1297,8 +1056,6 @@
        ops, we further capture the index of the arg to alias.
     """
 
-    __slots__ = ("inplace_idx", "metadata", "view_idx")
-
     inplace_idx: Optional[int]
     metadata: Optional[TensorMetadata]
     view_idx: Optional[int]
@@ -1311,8 +1068,6 @@
     Signals cases that should skip FakeTensor caching.
     """
 
-    __slots__ = ("reason",)
-
     reason: str
 
 
@@ -1323,63 +1078,10 @@
     Information about the state of the FakeTensor dispatch cache.
     """
 
-    __slots__ = ("hits", "misses", "bypasses", "size")
-
     hits: int
     misses: int
     bypasses: Dict[str, int]
     size: int
-
-
-@dataclass
-class _CacheKeyState:
-    """
-    State used while building our cache key.
-    """
-
-    __slots__ = ("sym_node_lookup", "shape_env")
-
-    # We track the SymNodes so when we get the output we can see if it exactly
-    # matches one of the inputs so we can uncache it properly.
-    sym_node_lookup: Dict[int, int]  # id(SymNode) -> index
-
-    # This is the ShapeEnv for one of the cached SymNodes. There is no guarantee
-    # about which node's ShapeEnv it will be.
-    shape_env: Optional[ShapeEnv]
-
-    def __init__(self, shape_env: Optional[ShapeEnv] = None) -> None:
-        self.sym_node_lookup = {}
-        self.shape_env = shape_env
-
-    def cache_on_shape_env(self) -> bool:
-        """
-        Returns true if the CacheKey needs to be cached on the ShapeEnv
-        rather than the global cache.
-        """
-        return bool(self.sym_node_lookup)
-
-    def convert_sym_int(self, result: List[object], arg: SymInt) -> None:
-        if id(arg.node) in self.sym_node_lookup:
-            result.append(_InputBackref(len(result)))
-        else:
-            self.sym_node_lookup[id(arg.node)] = len(result)
-            if self.shape_env is None:
-                self.shape_env = arg.node.shape_env
-            result.append(_PySymInputStub(arg))
-
-    def convert_input(
-        self, result: List[object], arg: Optional[_MetadataIntLike]
-    ) -> None:
-        if isinstance(arg, SymInt):
-            self.convert_sym_int(result, arg)
-        else:
-            result.append(arg)
-
-    def convert_output(self, arg: _MetadataIntLike) -> _MetadataIntLike:
-        if isinstance(arg, SymInt):
-            return _SymIntOutputStub(arg, self.sym_node_lookup.get(id(arg.node), None))
-        else:
-            return arg
 
 
 # We keep one instantiation of `fake_tensor_converter` active
@@ -1672,16 +1374,9 @@
         ]
         # Translate any FakeTensor args to metadata.
         if args:
-<<<<<<< HEAD
-            self._prep_args_for_hash(state, key_values, args)
+            _flatten_into(key_values, args, self, state)
         if kwargs:
-            self._prep_args_for_hash(state, key_values, kwargs)
-
-=======
-            _flatten_into(key_values, args, self)
-        if kwargs:
-            _flatten_into(key_values, kwargs, self)
->>>>>>> 9e296e0b
+            _flatten_into(key_values, kwargs, self, state)
         return _DispatchCacheKey(tuple(key_values))
 
     def _validate_cache_key(
@@ -1726,62 +1421,6 @@
         ):
             raise _BypassDispatchCache("CompositeImplicitAutograd")
 
-<<<<<<< HEAD
-    def _prep_args_for_hash(
-        self,
-        state: _CacheKeyState,
-        result: List[object],
-        args: Union[Mapping[str, object], Sequence[object], Iterable[object]],
-    ) -> None:
-        """
-        Translate the provided args into a form suitable for caching at FakeTensor
-        dispatch, i.e., convert unhashable types like lists & dicts into tuples and
-        convert FakeTensors into metadata. Raises _BypassDispatchCache to signal
-        unsupported cases that should bypass caching.
-        """
-        if isinstance(args, dict):
-            self._prep_args_for_hash(state, result, args.keys())
-            self._prep_args_for_hash(state, result, args.values())
-            return
-
-        for arg in args:
-            if isinstance(arg, FakeTensor):
-                if not self.is_our_fake(arg):
-                    raise _BypassDispatchCache("not our fake")
-                if arg.constant is not None:
-                    raise _BypassDispatchCache("constant attribute")
-                if arg.is_sparse:
-                    raise _BypassDispatchCache("sparse tensor")
-                if arg.layout in [
-                    torch.sparse_csr,
-                    torch.sparse_csc,
-                    torch.sparse_bsr,
-                    torch.sparse_bsc,
-                ]:
-                    # Does this subsume arg.is_sparse?
-                    raise _BypassDispatchCache("sparse tensor layout")
-                # sparse tensors don't have storage, so check is after
-                if is_sparse_compressed(arg):
-                    raise _BypassDispatchCache("sparse compressed tensor")
-                metadata = extract_tensor_metadata(arg)
-                metadata.flatten_into(result, state)
-            elif isinstance(arg, Tensor):
-                raise _BypassDispatchCache("non-fake tensor")
-            elif isinstance(arg, SymInt):
-                state.convert_sym_int(result, arg)
-            elif isinstance(arg, (SymBool, SymFloat)):
-                raise _BypassDispatchCache("symbolic shape")
-            elif isinstance(arg, (list, tuple, dict)):
-                self._prep_args_for_hash(state, result, arg)
-            else:
-                # It's important to capture the type of the arg since, e.g., 1 and 1.0
-                # hash to the same value, but can produce different dtypes for the
-                # output tensor.
-                result.append(type(arg))
-                result.append(arg)
-
-=======
->>>>>>> 9e296e0b
     def _make_cache_entry(
         self,
         state: _CacheKeyState,
@@ -2168,7 +1807,7 @@
         def maybe_to_real_tensor(t: T) -> Optional[Union[T, Tensor]]:
             if isinstance(t, FakeTensor):
                 return t.real_tensor
-            elif isinstance(t, SymTypes):
+            elif isinstance(t, py_sym_types):
                 assert self.shape_env is not None
                 return t.node.pytype(
                     t.node.expr.xreplace(self.shape_env.var_to_val).xreplace(
@@ -2181,7 +1820,6 @@
         from torch.fx.experimental.symbolic_shapes import (
             compute_unbacked_bindings,
             free_unbacked_symbols,
-            SymTypes,
         )
 
         nil = object()
@@ -2226,7 +1864,7 @@
                 if isinstance(t, FakeTensor):
                     # NB: unconditionally overwrite
                     t.real_tensor = real_t
-                elif isinstance(t, SymTypes) and free_unbacked_symbols(t):
+                elif isinstance(t, py_sym_types) and free_unbacked_symbols(t):
                     if isinstance(t.node.expr, sympy.Symbol):
                         assert self.shape_env is not None
                         self.shape_env.set_unbacked_var_to_val(t.node.expr, real_t)
