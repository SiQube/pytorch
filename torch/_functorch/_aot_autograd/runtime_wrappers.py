# mypy: allow-untyped-defs
"""
This module defines runtime wrappers, which, based on previous analysis attempts to:
1. process the inputs and outputs
2. apply mutations
3. handle functionalized randomness
4. deduplicate inputs and consolidate views into their bases (see input_output_analysis)
"""
import builtins
import collections
import pprint
from contextlib import nullcontext
from dataclasses import dataclass, field
from functools import wraps
from typing import Any, Callable, cast, Dict, List, Optional, Tuple, Union

import torch
import torch.utils.dlpack
from torch import Tensor
from torch._guards import (
    compile_context,
    CompileContext,
    detect_fake_mode,
    DuplicateInputs,
    tracing,
    TracingContext,
)
from torch._prims_common import CUDARngStateHelper
from torch._subclasses import FakeTensor
from torch.fx.experimental._backward_state import BackwardState
from torch.multiprocessing.reductions import StorageWeakRef
from torch.utils._python_dispatch import is_traceable_wrapper_subclass

from .. import config
from .collect_metadata_analysis import run_functionalized_fw_and_collect_metadata
from .functional_utils import gen_alias_from_base
from .input_output_analysis import (
    compute_overlapping_inputs,
    create_synthetic_base_metadata,
    remove_dupe_metadata,
)
from .logging_utils import describe_input, format_guard_bug_msg, track_graph_compiling
from .schemas import (
    AOTConfig,
    InputAliasInfo,
    MutationType,
    OutputType,
    SubclassCreationMeta,
    SubclassMeta,
    TensorAlias,
    ViewAndMutationMeta,
)
from .subclass_utils import (
    get_types_for_subclass,
    requires_subclass_dispatch,
    unwrap_tensor_subclasses,
    wrap_tensor_subclasses,
)
from .traced_function_transforms import aot_dispatch_subclass
from .utils import (
    call_func_at_runtime_with_args,
    make_boxed_func,
    normalize_as_list,
    partial_flatten_asdict,
    strict_zip,
)


zip = strict_zip


class CompilerWrapper:
    """
    A wrapper around the inputs and outputs to the compiler_fn. We separate these into two parts:

    1. The prologue, which edits the input to the compiler_fn(flat_fn, flat_args, etc)
    2. The epilogue, which edits the outputs of the compiler_fn (compiled_fn, real arguments)

    Each wrapper below should be implemented as a CompilerWrapper, so that we can facilitate
    caching on the compiled output, and re-wrapping the output via epilogues.
    Extra metadata that is needed to compute pre or post compile can be passed in via attributes.
    """

    def pre_compile(
        self,
        flat_fn,
        flat_args: List[Tensor],
        aot_config: AOTConfig,
        *,
        fw_metadata: ViewAndMutationMeta,
    ) -> Tuple[Callable, List[Tensor], ViewAndMutationMeta]:
        """
        Process the inputs to the compiler_fn. You can pass in extra metadata via kwargs.
        Args:
        flat_fn: The function to compile
        flat_args: Metadata from example inputs of the function to compile
        aot_config: AOTConfig passed in at compile time
        fw_metadata: ViewAndMutationMeta generated from flat_fn and flat_args
        """
        return flat_fn, flat_args, fw_metadata

    def post_compile(self, compiled_fn, aot_config, *, runtime_metadata) -> Callable:
        """
        Given an output of the compiler, wrap it with information received from prologue.
        Args:
        compiled_fn: Callable after calling compiler_fn
        aot_config: AOTConfig after calling prologue
        runtime_metadata: ViewAndMutationMeta after calling all wrappers's pre_compile steps.
        Example:

        def wrapped_compiled_fn(args):
            # do something with args, aot_config, fw_metadata
            return compiled_fn(args)

        return wrapped_compiled_fn
        """
        return compiled_fn


# The wrapper created by this function handles all of the runtime aliasing and mutation "epilogue" logic
# that needs to run after the compiled function.
#
# This function accepts a trace_joint flag, indicating whether or not we're generating the runtime
# epilogue for a forward-only inference graph, or for an autograd.Function.apply function.
# This is because there are some minor differences in how we treat these cases at runtime:
# - resize_() is currently handled in the inference case, but not fully handled in the autograd case.
# - the autograd cases inserts TensorAlias wrapper objects for outputs that alias inputs
@dataclass
class RuntimeWrapper(CompilerWrapper):
    indices_of_inps_to_detach: List[int]
    trace_joint: bool
    disable_amp: bool

    def post_compile(
        self,
        compiled_fn,
        aot_config: AOTConfig,
        *,
        runtime_metadata: ViewAndMutationMeta,
    ):
        return _create_runtime_wrapper(
            compiled_fn,
            runtime_metadata=runtime_metadata,
            indices_of_inps_to_detach=self.indices_of_inps_to_detach,
            trace_joint=self.trace_joint,
            keep_input_mutations=aot_config.keep_inference_input_mutations,
            disable_amp=self.disable_amp,
        )


class NoopAliasHandler:
    def __init__(self, info, runtime_metadata, trace_joint):
        pass

    def __call__(self, orig_inputs, fw_outs, out):
        return out


def _unwrap_tensoralias(x):
    assert isinstance(x, TensorAlias)
    return x.alias


def _identity(x):
    return x


class AliasOfInputHandler:
    def __init__(self, info, runtime_metadata, trace_joint):
        self.base_idx = info.base_idx
        self.unwrap_out = _unwrap_tensoralias if trace_joint else _identity
        self.requires_grad = info.requires_grad
        self.functional_tensor = info.functional_tensor
        self.replay_views = config.view_replay_for_aliased_outputs

    def __call__(self, orig_inputs, fw_outs, out):
        aliased_base_tensor = orig_inputs[self.base_idx]
        return gen_alias_from_base(
            aliased_base_tensor,
            self.unwrap_out(out),
            self.requires_grad,
            self.functional_tensor,
            replay_views=self.replay_views,
        )


class IsInputHandler:
    def __init__(self, info, runtime_metadata, trace_joint):
        self.base_idx = info.base_idx
        self.unwrap_out = _unwrap_tensoralias if trace_joint else _identity

    def __call__(self, orig_inputs, fw_outs, out):
        aliased_base_tensor = orig_inputs[self.base_idx]
        return aliased_base_tensor


class AliasOfIntermediateHandler:
    def __init__(self, info, runtime_metadata, trace_joint):
        if info.output_type in (
            OutputType.alias_of_intermediate,
            OutputType.alias_of_intermediate_save_as_output,
        ):
            num_user_outputs = len(runtime_metadata.output_info)
            self.base_idx = info.base_idx + num_user_outputs
        else:
            self.base_idx = info.base_idx

        self.unwrap_out = _unwrap_tensoralias if trace_joint else _identity
        self.requires_grad = info.requires_grad
        self.functional_tensor = info.functional_tensor
        self.replay_views = config.view_replay_for_aliased_outputs

    def __call__(self, orig_inputs, fw_outs, out):
        aliased_base_tensor = fw_outs[self.base_idx]
        return gen_alias_from_base(
            aliased_base_tensor,
            self.unwrap_out(out),
            self.requires_grad,
            self.functional_tensor,
            replay_views=self.replay_views,
        )


_HANDLER_MAP = {
    OutputType.non_alias: NoopAliasHandler,
    OutputType.unsafe_view_alias: NoopAliasHandler,
    OutputType.custom_function_view: NoopAliasHandler,
    OutputType.alias_of_input: AliasOfInputHandler,
    OutputType.is_input: IsInputHandler,
    OutputType.alias_of_intermediate: AliasOfIntermediateHandler,
    OutputType.alias_of_intermediate_save_as_output: AliasOfIntermediateHandler,
    OutputType.alias_of_intermediate_base_is_user_output: AliasOfIntermediateHandler,
}


def make_output_handler(info, runtime_metadata, trace_joint):
    handler_type = _HANDLER_MAP[info.output_type]
    return handler_type(info, runtime_metadata, trace_joint)


def _create_runtime_wrapper(
    compiled_fn,
    *,
    runtime_metadata: ViewAndMutationMeta,
    indices_of_inps_to_detach: List[int],
    trace_joint: bool,
    keep_input_mutations: bool,
    disable_amp: bool,
):
    if not hasattr(compiled_fn, "_boxed_call"):
        compiled_fn = make_boxed_func(compiled_fn)

    # Note [Inputs needed in runtime epilogue after list clearing]
    # In Python functions, you can't free the input arguments of a function within the scope of that function. A workaround is to
    # wrap the input arguments in a list, and clear the list from within the function.
    # Here, this is implemented as `call_func_at_runtime_with_args(..., steal_args=True)`.
    #
    # This is needed for Compiled Autograd since some of the inputs (activations) should be freed early.
    # However, we cannot blindly clear the entire list, because AOTAutograd may need access to some of the graph inputs
    # **after** the compiled function has finished running. There are two main cases:
    #   (1) Input mutations: If there are an input mutations that we must run outside of the graph, we need access to the input.
    #   (2) Output aliasing: Outputs that aliases graph inputs generally must be regenerated outside of the `autograd.Function`,
    #       and doing so requires us accessing the corresponding input after the compiled artifact has run.
    epilogue_args_idx = []
    epilogue_args_idx.extend(runtime_metadata.mutated_inp_runtime_indices)
    for info in runtime_metadata.output_info:
        if (
            info.output_type == OutputType.alias_of_input
            or info.output_type == OutputType.is_input
        ):
            assert isinstance(info.base_idx, int)
            epilogue_args_idx.append(info.base_idx)

    if config.unlift_effect_tokens:
        assert len(runtime_metadata.tokens) == 0

    if runtime_metadata.num_outputs_aliased > 0:
        output_handlers = tuple(
            make_output_handler(info, runtime_metadata, trace_joint)
            for info in runtime_metadata.output_info
        )

    def runtime_wrapper(args: List[Any]):
        # stash a ref to each input tensor we plan to use after the compiled function
        orig_inputs = {i: args[i] for i in epilogue_args_idx}

        if keep_input_mutations:
            mutated_args = (
                args[i]
                for i in runtime_metadata.mutated_graph_handled_indices_seen_by_autograd
            )
            torch.autograd.graph.increment_version(mutated_args)

        if trace_joint:
            args_ = list(args)
            # See Note [Detaching inputs that never need gradients]
            for idx in indices_of_inps_to_detach:
                if isinstance(args_[idx], torch.Tensor):
                    args_[idx] = args_[idx].detach()

            # It's possible to have trace_joint inside user specified with no_grad() region,
            # if there is a nested with enable_grad(), that forces some outputs to require gradients.
            # Therefore, we unconditionally turn on enable_grad() for compiled_fn execution.
            with torch.autograd._force_original_view_tracking(
                True
            ), torch.enable_grad():
                all_outs = call_func_at_runtime_with_args(
                    compiled_fn, args_, disable_amp=disable_amp, steal_args=True
                )
        else:
            # When we have an inference graph, we run with grad disabled.
            # It's possible to get an inference graph with inputs that require grad,
            # in which case we want to make sure autograd is disabled
            # (since e.g., inductor will generate aten.addmm.out calls which autograd will complain on)
            # NOTE: We use _set_grad_enabled directly to reduce runtime overhead
            grad_enabled = torch.is_grad_enabled()
            try:
                if grad_enabled:
                    torch._C._set_grad_enabled(False)
                all_outs = call_func_at_runtime_with_args(
                    compiled_fn, args, disable_amp=disable_amp, steal_args=True
                )
            finally:
                if grad_enabled:
                    torch._C._set_grad_enabled(True)
        del args

        num_mutated_runtime_inps = runtime_metadata.num_mutated_inp_runtime_indices
        num_intermediate_bases = runtime_metadata.num_intermediate_bases

        assert (
            len(all_outs)
            == num_mutated_runtime_inps
            + runtime_metadata.num_outputs
            + num_intermediate_bases
        )

        # Step 3: After running the compiled fw, apply updates to mutated inputs
        num_mutations_to_apply = runtime_metadata.num_mutated_inp_runtime_indices
        if num_mutations_to_apply > 0:
            updated_inputs = all_outs[:num_mutations_to_apply]
            fw_outs = all_outs[num_mutations_to_apply:]

            for i, inpt_idx in enumerate(runtime_metadata.mutated_inp_runtime_indices):
                meta = runtime_metadata.input_info[inpt_idx]
                if not meta.mutates_data and not meta.mutates_metadata:
                    continue
                original_inpt = orig_inputs[inpt_idx]
                updated_inpt = updated_inputs[i]
                if meta.mutates_storage_metadata:
                    # See Note [set_() Input Mutations in AOTAutograd]
                    # mutates_storage_metadata means our input saw a x.set_(y) call.
                    # What if x **also** saw a data and/or a metadata mutation?
                    # (1) If the [meta]data mutation occurred after the set_(),
                    #     then there is no need to copy_() the data.
                    #     When we perform x.set_(x_updated), we are guaranteed that
                    #     x_updated already has the final version of the data/metadata
                    # (2) If a data mutation occurred before the set_().
                    #     This case seems very difficult to support.
                    #     TODO: discuss on the PR and decide if we want to tr to
                    #     either support it, or detect and ban it.
                    if trace_joint:
                        assert isinstance(updated_inpt, TensorAlias)
                        updated_inpt = updated_inpt.alias
                    with torch.no_grad():
                        original_inpt.set_(updated_inpt)
                    continue
                if meta.mutates_metadata and not meta.mutates_data:
                    if trace_joint:
                        assert isinstance(updated_inpt, TensorAlias)
                        updated_inpt = updated_inpt.alias
                    # We need to grab the size/stride/storage_offset from the compiled forward,
                    # and use that to mutate the metadata of the input
                    original_inpt.as_strided_(
                        updated_inpt.size(),
                        updated_inpt.stride(),
                        updated_inpt.storage_offset(),
                    )
                else:
                    if meta.mutates_data and meta.mutates_metadata:
                        original_inpt.as_strided_(
                            updated_inpt.size(),
                            updated_inpt.stride(),
                            updated_inpt.storage_offset(),
                        )
                    else:
                        assert meta.mutates_data
                    if meta.is_leaf and original_inpt.requires_grad:
                        # We can hit this situation in this case:
                        #   def f(x):
                        #       x.detach().mul_(2)
                        #       return x + 1
                        # AOTAutograd will see a mutation in the above case, and try to
                        # apply a copy_() here, in the epilogue.
                        # But if x required gradients, and is a leaf, then autograd
                        # will yell at us for trying to mutate it.
                        # However, it's only possible to end up in this scenario (like the above)
                        # if all of the mutations to the leaf input were non-autograd-tracking mutations
                        # (aka mutations under no_grad(), or on detached views).
                        # In that case, we fully want to hide the mutation from autograd, so detaching is ok.
                        original_inpt.detach().copy_(updated_inpt)
                    else:
                        original_inpt.copy_(updated_inpt)
        else:
            fw_outs = all_outs

        # Step 4: Manually regenerate any outputs that are aliased to inputs, instead of
        # compiling them.
        if runtime_metadata.num_outputs_aliased > 0:
            # The compiled forward also returned intermediate bases. We don't want to return them to the user.
            expect_num_outputs = (
                len(output_handlers) + runtime_metadata.num_intermediate_bases
            )
            assert len(fw_outs) == expect_num_outputs
            ret_outs = [
                handler(orig_inputs, fw_outs, out)
                for out, handler in builtins.zip(fw_outs, output_handlers)
            ]
        else:
            ret_outs = fw_outs

        if runtime_metadata.dynamic_outputs:
            for t, o in zip(ret_outs, runtime_metadata.output_info):
                if o.dynamic_dims is None:
                    continue
                if hasattr(t, "_dynamo_weak_dynamic_indices"):
                    t._dynamo_weak_dynamic_indices |= o.dynamic_dims
                else:
                    t._dynamo_weak_dynamic_indices = o.dynamic_dims.copy()
        if runtime_metadata.grad_enabled_mutation is not None:
            torch._C._set_grad_enabled(runtime_metadata.grad_enabled_mutation)
        return ret_outs

    return runtime_wrapper


@dataclass
class FunctionalizedRngRuntimeWrapper(CompilerWrapper):
    # TODO: I would love to get rid of this argument, but it's
    # Wrapped pretty tightly around our aot_dispatch_autograd logic.
    # Specifically, tensors_saved_for_backwards_slice's value is both used for calculating indices
    # for setting placeholder strides(which is done before runtime, before this wrapper runs)
    # and for saving tensors for backward (which is done during runtime, after this wrapper runs)
    # So in aot_dispatch_autograd, this wrapper can't edit the set of outs without making one
    # of those two indices incorrect.
    return_new_outs: bool = True

    def pre_compile(
        self,
        flat_fn,
        flat_args,
        aot_config,
        *,
        fw_metadata,
    ) -> Tuple[Callable, List[Tensor], ViewAndMutationMeta]:
        if config.functionalize_rng_ops:
            # Update example inputs for the fw_compiler
            fake_mode = detect_fake_mode()
            seed, offset = CUDARngStateHelper.get_torch_state_as_tuple(fake_mode)
            flat_args.extend([seed, offset])
            # We are not clearing flat_args here because
            # 1) There is a check in the debug compiler at the end
            # 2) It does not matter as these are fake tensors
        return flat_fn, flat_args, fw_metadata

    def post_compile(
        self,
        compiled_fn,
        aot_config: AOTConfig,
        *,
        runtime_metadata: ViewAndMutationMeta,
    ):
        @wraps(compiled_fn)
        def wrapper(runtime_args: List[Any]):
            if runtime_metadata.is_rng_op_functionalized:
                # Add the seed and offset to args
                seed, offset = CUDARngStateHelper.get_torch_state_as_tuple()
                runtime_args.extend([seed, offset])
                out = compiled_fn(runtime_args)
                out = self._functionalized_rng_runtime_epilogue(
                    runtime_metadata,
                    out,
                    # TODO: this won't be right for the backward when we convert the call_compiled_backward to use the wrapper
                    runtime_metadata.num_forward_returns,
                )
                return out
            return compiled_fn(runtime_args)

        return wrapper

    # Calling convention: If we are running functionalized RNG, then outs consists
    # of (user_outs, rng_offset)
    def _functionalized_rng_runtime_epilogue(
        self,
        metadata: ViewAndMutationMeta,
        outs,
        offset_index,
    ):
        if metadata.is_rng_op_functionalized:
            assert metadata.num_outputs_rng_offset == 1
            new_rng_offset = outs[offset_index]
            CUDARngStateHelper.set_new_offset(new_rng_offset)
            if self.return_new_outs:
                user_outs = outs[:offset_index] + outs[offset_index + 1 :]
                return user_outs
            else:
                return outs

        return outs


@dataclass
class FakifiedOutWrapper(CompilerWrapper):
    out_metas: List[torch.Tensor] = field(default_factory=list)
    # TracingContext.fwd_output_strides
    # Generated from actually doing compile
    fwd_output_strides: Optional[List[List[int]]] = None
    needs_post_compile: bool = True

    def pre_compile(
        self,
        fw_module,  # Must be fw_module from aot_dispatch_*_graph
        flat_args,
        aot_config,
        *,
        fw_metadata,
    ) -> Tuple[Callable, List[Tensor], ViewAndMutationMeta]:
        tracing_context = torch._guards.TracingContext.try_get()
        if tracing_context and tracing_context.fakify_first_call:
            self.out_metas = [
                n.meta["val"] for n in (list(fw_module.graph.nodes)[-1].args[0])
            ]
        else:
            self.needs_post_compile = False
        return fw_module, flat_args, fw_metadata

    def _compute_output_meta_with_inductor_strides(self):
        out = self.out_metas
        fwd_output_strides = self.fwd_output_strides
        if not fwd_output_strides:
            return out

        from torch.fx.experimental.symbolic_shapes import statically_known_true

        for i in range(len(out)):
            if not isinstance(out[i], Tensor):
                continue
            if all(
                statically_known_true(s1 == s2)
                for s1, s2 in zip(out[i].stride(), fwd_output_strides[i])
            ):
                continue
            out[i] = out[i].as_strided(out[i].shape, fwd_output_strides[i])
        return out

    # To be called post compile
    def set_fwd_output_strides(self, fwd_output_strides):
        self.fwd_output_strides = fwd_output_strides

    def post_compile(
        self,
        compiled_fn,
        aot_config: AOTConfig,
        *,
        runtime_metadata: ViewAndMutationMeta,
    ):
        if self.needs_post_compile:
            assert self.fwd_output_strides is not None
            fakified_out = self._compute_output_meta_with_inductor_strides()

            @wraps(compiled_fn)
            def wrapper(runtime_args):
                nonlocal fakified_out
                if fakified_out is not None:
                    out = fakified_out
                    fakified_out = None
                    return out
                return compiled_fn(runtime_args)

            return wrapper
        # If we don't need to fakify, we can just return the original compiled function
        return compiled_fn


# This wrapper handles the AOTDispatch runtime logic for tensor subclasses.
# At runtime, we have a compiled function that knows how to operate on the domain of DenseTensor -> DenseTensor,
# But the user might have passed us some tensor subclass inputs (or expect some subclass tensor outputs).
# This function handles the wrapping and unwrapping of tensor subclasses at runtime.
@dataclass
class AOTDispatchSubclassWrapper(CompilerWrapper):
    trace_joint: bool
    fw_only: Optional[Callable]  # Not cached, only used in pre_compile
    maybe_subclass_meta: Optional[SubclassMeta]
    num_fw_outs_saved_for_bw: Optional[int]

    def pre_compile(
        self,
        flat_fn,
        flat_args: List[Tensor],
        aot_config: AOTConfig,
        *,
        fw_metadata: ViewAndMutationMeta,
    ):
        (new_flat_fn, new_flat_args, subclass_meta) = aot_dispatch_subclass(
            flat_fn,
            flat_args,
            is_joint_structure=self.trace_joint,
            meta=fw_metadata,
            fw_only=self.fw_only,  # type: ignore[arg-type]
        )
        self.maybe_subclass_meta = subclass_meta
        return new_flat_fn, new_flat_args, fw_metadata

    def post_compile(
        self,
        compiled_fn,
        _aot_config: AOTConfig,
        *,
        runtime_metadata: ViewAndMutationMeta,
    ):
        if self.maybe_subclass_meta is None:
            return compiled_fn

        subclass_metas = runtime_metadata.subclass_fw_graph_out_meta

        @wraps(compiled_fn)
        def inner_fn(args: List[Any]):
            unwrapped_args = unwrap_tensor_subclasses(
                args, is_joint_structure=self.trace_joint
            )
            args.clear()
            # expectation: runtime_fn is a boxed fn
            unwrapped_outs = compiled_fn(unwrapped_args)
            wrapped_outs = wrap_tensor_subclasses(
                unwrapped_outs,
                subclass_metas=subclass_metas,
                num_fw_outs_saved_for_bw=self.num_fw_outs_saved_for_bw,
                is_runtime=True,
            )
            return wrapped_outs

        # box it
        inner_fn._boxed_call = True  # type: ignore[attr-defined]
        return inner_fn


@dataclass
class EffectTokensWrapper(CompilerWrapper):
    def post_compile(
        self,
        compiled_fn,
        _aot_config,
        *,
        runtime_metadata: ViewAndMutationMeta,
    ):
        num_tokens = len(runtime_metadata.tokens)

        @wraps(compiled_fn)
        def inner_fn(args: List[Any]):
            if num_tokens > 0:
                # Pass in forward effect tokens (See Note [Side-Effectful Tokens in AOTAutograd])
                old_args = args
                args = [*([None] * num_tokens), *args]
                old_args.clear()

            outs = compiled_fn(args)

            # Inductor cache DummyModule can return None
            if outs is None:
                return None
            # Toss out the effect tokens (See Note [Side-Effectful Tokens in AOTAutograd])
            return outs[num_tokens:] if num_tokens != 0 else outs

        # box it
        inner_fn._boxed_call = True  # type: ignore[attr-defined]
        return inner_fn


# MOTIVATION:
#
# When tracing functions for future execution, one must be careful not to pass
# in the same input tensor multiple times (e.g., f(x, x), as this can result
# in graphs that are ONLY valid if you later pass a new tensor in exactly the
# same way (e.g., f(y, y)).  (NB: we really mean duplicate; two distinct
# tensors that alias each other is a different situation that is covered by
# aot_dispatch_deduplicated_autograd). Here are two examples:
#
# (1) Suppose you have a function:
#
#   def f(x, y):
#       return x + y
#
# If you make_fx(f)(x, x), you will trace out:
#
#   def f(x, y):
#       return y + y
#
# Oops!
#
# (2) For most tensors x and y, you can compute f's gradient with respect to
# these to inputs by saying torch.autograd.grad(f(x, y), (x, y)).  However,
# if x is y, you will trace out a program that gets incorrect gradients:
#
#   >>> x = torch.randn(1, requires_grad=True)
#   >>> torch.autograd.grad(x + x, (x, x))
#   (tensor([2.]), tensor([2.]))
#
# In other words, the gradient is double-counted.  Deduplicating the arguments
# gives you an appropriate gradient:
#
#   >>> y = torch.randn(1, requires_grad=True)
#   >>> torch.autograd.grad(x + y, (x, y))
#   (tensor([1.]), tensor([1.]))
#
# HOW TO DEDUPLICATE:
#
# There are a few strategies, in order of preference:
#
# 1. For every duplicate argument to the function, detach it into
#    a separate leaf tensor, so that it is no longer duplicated.
#
#       PRO: The resulting compiled graph works for any configuration
#       of duplicated arguments.
#
#       CON: It does not (naively) work if you mutate the metadata of inputs:
#
#           def f(x, y):
#               x.transpose_(0, 1)
#               y.transpose_(0, 2)
#
#           x = torch.randn(2, 3, 4)
#           f(x, x)
#
#       The ordering of the transposes inside f dictates whether or not
#       you get [4, 2, 3] or [3, 4, 2].  This means that you cannot precompute
#       what metadata mutations should get applied to each input; you need to
#       assume they aren't duplicates (what we do today) or preserve
#       the original metadata mutations exactly in order, so that they work
#       for any duplicate configuration.
#
#       CON: It does not (naively) work if you mutate the data of inputs.
#       In particular, leaf tensors that require grad cannot be mutated,
#       this makes it impossible to differentiate with respect to the original
#       base.
#
# 2. For every duplicate argument to the function, remove it, so it is
#    no longer part of the "true" signature:
#
#       PRO: Implemented naively, it still works for metadata/data mutation.
#
#       CON: The resulting compiled graph is duplicate-specialized: it only
#       works if future calls duplicate arguments in exactly the same way.
#       Horribly, Dynamo doesn't guard on this at the moment.  But even if
#       it did, you could still end up recompiling a bunch of each duplicate.
#
# Our strategy is to do (1) if we can, and do (2) otherwise, erroring if
# Dynamo's guards are not enough.  In practice, this seems to cover
# everything.
#
@dataclass
class AOTDedupeWrapper(CompilerWrapper):
    keep_arg_mask: List[bool] = field(default_factory=list)
    add_dupe_map: List[int] = field(default_factory=list)
    old_input_metadata: List[InputAliasInfo] = field(default_factory=list)
    needs_post_compile: bool = True

    # NB: Hot path, avoid set lookups here
    # TODO: Can avoid the zip here too, probably
    def remove_dupe_args(self, args):
        return [t for t, keep in zip(args, self.keep_arg_mask) if keep]

    def add_dupe_args(self, args):
        return [args[i] for i in self.add_dupe_map]

    def pre_compile(
        self,
        flat_fn,
        flat_args: List[Tensor],
        aot_config: AOTConfig,
        *,
        fw_metadata: ViewAndMutationMeta,
    ) -> Tuple[Callable, List[Tensor], ViewAndMutationMeta]:
        # Use information about whether or not flat_fn mutates its arguments
        # or not to handle dupe args

        # Strategy 1: For any input that is not mutated, we can leafify it if we
        # need to remove a duplicate.
        leaf_flat_args = []
        args_set = set()
        ok = True

        for i, a in enumerate(flat_args):
            if not isinstance(a, torch.Tensor):
                leaf_flat_args.append(a)
            elif a not in args_set:
                args_set.add(a)
                leaf_flat_args.append(a)
            elif (
                not fw_metadata.input_info[i].mutates_data
                and not fw_metadata.input_info[i].mutates_metadata
            ):
                leaf_flat_args.append(a.detach().requires_grad_(a.requires_grad))
            else:
                ok = False
                break

        if ok:
            self.needs_post_compile = False
            return flat_fn, leaf_flat_args, fw_metadata

        if requires_subclass_dispatch(leaf_flat_args, fw_metadata):
            raise RuntimeError(
                """\
        Encountered duplicate inputs that are mutated in the graph, but at least one input/output
        to the graph is a tensor subclass. This is not supported today. You can try to
        remove the aliasing yourself as a workaround, or otherwise file an issue on github."""
            )

        # export path: ban duplicate inputs for now, add later if requested.
        if aot_config.is_export:
            raise RuntimeError(
                f"""\
        Encountered duplicated inputs that are mutated in the graph you are trying to export.
        This functionality is currently not supported. If needed, please file a github issue.

        fw_metadata={str(fw_metadata)}
            """
            )

        # Strategy 2: Duplicate specialize.
        #
        # In Haskell types, suppose you have:
        #
        #   add_dupe_args :: DedupedArgs -> Args
        #   remove_dupe_args :: Args -> DedupedArgs
        #
        #   compiler_fn
        #       :: (DedupedArgs -> R) -> DedupedArgs -> AOTConfig -> (DedupedArgs -> R)
        #   deped_compiler_fn
        #       :: (Args -> R) -> Args -> AOTConfig -> (Args -> R)
        #
        # Then the code below can be written in point-free style as:
        #
        #   deduped_compiler_fn f a c =
        #       compiler_fn (f . add_dupe_args) (remove_dupe_args a) c . remove_dupe_args
        #
        # Suppose you have:
        #
        #   [a, b, a, c]
        #
        # We want:
        #
        #   remove_dupe_args([a, b, a, c]) == [a, b, c]
        #   add_dupe_args([a, b, c]) == [a, b, a, c]
        #
        # This is done via (respectively):
        #
        #   seen_args = {a: 0, b: 1, c: 2}
        #   enumerate(add_dupe_map) = [  # how to get args from the deduped list
        #       (0, 0),
        #       (1, 1),
        #       (2, 0),
        #       (3, 2),
        #   ]
        #   keep_arg_mask = [True, True, False, True]

        seen_args: Dict[Tensor, int] = {}
        # Implicitly map duped arg position (list index) to de-duped arg position
        keep_arg_mask: List[bool] = []
        add_dupe_map: List[int] = []
        duped_arg_len = len(flat_args)

        j = 0  # index into deduped_flat_args
        for t in flat_args:
            if isinstance(t, torch.Tensor):
                if t in seen_args:
                    keep_arg_mask.append(False)
                    add_dupe_map.append(seen_args[t])
                    continue
                seen_args[t] = j

            keep_arg_mask.append(True)
            add_dupe_map.append(j)
            j += 1
        assert (
            len(add_dupe_map) == duped_arg_len
        ), f"Expects add_dupe_map to have length {duped_arg_len} but got {len(add_dupe_map)}"

        self.keep_arg_mask = keep_arg_mask
        self.add_dupe_map = add_dupe_map

        deduped_flat_args = self.remove_dupe_args(flat_args)

        # Update our input metadata to remove duped input metadata.
        updated_fw_metadata = remove_dupe_metadata(
            fw_metadata, keep_arg_mask, add_dupe_map
        )

        if (
            tracing_context := TracingContext.try_get()
            and aot_config.aot_autograd_arg_pos_to_source
        ):
            # TODO(voz): This structure is 1:1, we could consider an alternate structure like
            # kept_pos:[dupe_arg_pos], however, add_dupe_map is 1:1 so we would need a new structure there,
            # which feels like needless complexity for a tiny bit of efficiency at this point.
            for dupe_arg_pos, (kept_pos, keep_arg) in enumerate(
                zip(add_dupe_map, keep_arg_mask)
            ):
                if not keep_arg:
                    dupe_arg_source = aot_config.aot_autograd_arg_pos_to_source[
                        dupe_arg_pos
                    ]
                    kept_arg_source = aot_config.aot_autograd_arg_pos_to_source[
                        kept_pos
                    ]
                    tracing_context.guards_context.aotautograd_guards.append(  # type: ignore[attr-defined]
                        DuplicateInputs(kept_arg_source, dupe_arg_source)
                    )

        @wraps(flat_fn)
        def wrapped_flat_fn(*args):
            return flat_fn(*self.add_dupe_args(args))

        if config.debug_assert:
            ref_fw_metadata = run_functionalized_fw_and_collect_metadata(
                wrapped_flat_fn,
                static_input_indices=aot_config.static_input_indices,
                keep_input_mutations=fw_metadata.keep_input_mutations,
                is_train=fw_metadata.is_train,
            )(*deduped_flat_args)
            assert (
                ref_fw_metadata == updated_fw_metadata
            ), f"ref_metadata={str(ref_fw_metadata)}, actual_metadata={str(updated_fw_metadata)}"

        return wrapped_flat_fn, deduped_flat_args, updated_fw_metadata

    def post_compile(
        self,
        compiled_fn,
        aot_config: AOTConfig,
        *,
        runtime_metadata: ViewAndMutationMeta,
    ):
        if not self.needs_post_compile:
            return compiled_fn

        @wraps(compiled_fn)
        def wrapped_compiled_fn(args: List[Any]):
            deduped_args = self.remove_dupe_args(args)
            args.clear()
            return compiled_fn(deduped_args)

        wrapped_compiled_fn._boxed_call = True  # type: ignore[attr-defined]

        # This can be uncommented when we properly guard for duplicates,
        # but right now we must not do it.
        # if not config.debug_assert:
        #     return wrapped_compiled_fn

        @wraps(wrapped_compiled_fn)
        def debugged_compiled_fn(args):
            # Test that the computed remove/add arg functions are an inverse
            new_args = self.add_dupe_args(self.remove_dupe_args(args))
            seen: Dict[Any, None] = {}
            for i, (x, y) in enumerate(zip(new_args, args)):
                seen[y] = None
                assert x is y, format_guard_bug_msg(
                    aot_config,
                    f"{describe_input(i, aot_config)} would be a duplicate of "
                    f"{describe_input(self.add_dupe_map[i], aot_config)}",
                )
            # This is only an error if there is metadata mutation on both of
            # the duped arguments; in this case, we need to know what order
            # the metadata mutation applies in.  You'll get the correct result
            # otherwise, because a graph that assumes distinct inputs works if
            # you dupe the inputs (the gradient contributions from each input
            # will get summed up appropriately.)
            #
            # TODO: work out how to setup this assert correctly
            """
            assert len(seen) == unique_args, format_guard_bug_msg(aot_config,
                f"there would be {unique_args} distinct arguments"
            )
            """
            return wrapped_compiled_fn(args)

        debugged_compiled_fn._boxed_call = True  # type: ignore[attr-defined]

        return debugged_compiled_fn


# This layer handles the situation where you have two inputs that alias each other,
# and one of the inputs is mutated.
# We need to take special care to ensure that the mutation is applied to the other aliases in the graph.
#
# pre-condition: AOTDedupWrapper has already run.
# (This function will in theory work if there are duplicate args.
# However, the synthetic base code path is a bit sub-optimal, and running with dupe'd inputs
# would cause us to hit that path more frequently).
@dataclass
class AOTSyntheticBaseWrapper(CompilerWrapper):
    # Currently, the only reason we need to plumb this bool is because
    # the synthetic base code prohibits more cases in the autograd case than the inference case.
    trace_joint: bool  # TODO: refactor trace_joint
    needs_post_compile: bool = True
    aliased_arg_idx_with_metadata_mutations: List[int] = field(default_factory=list)

    def pre_compile(
        self,
        flat_fn,
        flat_args: List[Any],
        aot_config: AOTConfig,
        *,
        fw_metadata: ViewAndMutationMeta,
    ) -> Tuple[Callable, List[Tensor], ViewAndMutationMeta]:
        is_inference = not self.trace_joint
        flat_args_with_synthetic_bases, synthetic_base_info = merge_view_inputs(
            flat_args,
            fw_metadata.input_info,
            is_inference=is_inference,
        )

        # Happy path: we don't need synthetic bases
        if synthetic_base_info is None:
            self.needs_post_compile = False
            return flat_fn, flat_args, fw_metadata

        # export path: ban synthetic bases for now, add later if requested.
        if requires_subclass_dispatch(flat_args, fw_metadata):
            raise RuntimeError(
                """\
        Encountered aliased inputs that are mutated in the graph, but at least one input/output
        to the graph is a tensor subclass. This is not supported today. You can try to
        remove the aliasing yourself as a workaround, or otherwise file an issue on github."""
            )

        if aot_config.is_export:
            raise RuntimeError(
                f"""\
        Encountered aliased inputs that are mutated in the graph you are trying to export.
        This functionality is currently not supported. If needed, please file a github issue.

        synthetic_base_info={str(synthetic_base_info)}

        fw_metadata={str(fw_metadata)}
                """
            )

        assert len(fw_metadata.input_info) == len(synthetic_base_info)

        # Update our forward metadata to take synthetic bases into account
        (
            fw_metadata_updated,
            aliased_arg_idx_with_metadata_mutations,
        ) = create_synthetic_base_metadata(
            fw_metadata, synthetic_base_info, flat_args, flat_args_with_synthetic_bases
        )
        # Save old input args for post-compile
        self.old_input_info = fw_metadata.input_info

        self.aliased_arg_idx_with_metadata_mutations = (
            aliased_arg_idx_with_metadata_mutations
        )
        replay_views = config.view_replay_for_aliased_outputs

        def _unpack_synthetic_bases(primals: Tuple[Any, ...]) -> List[Any]:
            f_args_inner = []
            for inner_idx_or_tuple in synthetic_base_info:
                if isinstance(inner_idx_or_tuple, int):
                    f_args_inner.append(primals[inner_idx_or_tuple])
                else:
                    inner_base_idx, view_tensor = inner_idx_or_tuple
                    base = primals[inner_base_idx]
                    view_arg = gen_alias_from_base(
                        base,
                        view_tensor,
                        view_tensor.requires_grad,
                        replay_views=replay_views,
                    )
                    f_args_inner.append(view_arg)
            return f_args_inner

        @wraps(flat_fn)
        def wrapped_flat_fn(*args):
            unpacked_args = _unpack_synthetic_bases(args)
            # This is a bit subtle. The goal of this entire function (aot_dispatch_synthetic_bases)
            # is to relieve the downstream logic from having to reason about mutations on inputs that alias
            # each other, by replacing aliased inputs with a synthetic base.
            # One area where this breaks down a bit however is if one of those aliased inputs
            # experienced a metadata mutation.
            # We are now obligated to reapply the metadata mutation directly to the user's input;
            # it isn't enough to apply mutations back to the synthetic base in the downstream logic.
            #
            # The way we handle this is by pretending that those aliased inputs that experience metadata mutations
            # are additional outputs in the user's forward function.
            # The downstream logic will just treat these as "user outputs that alias inputs".
            # However, we will manually grab them at runtime here, use them to reapply the metadata mutation
            # to the user inputs, and not return them to the user.
            aliased_args_with_metadata_mutations = [
                x
                for i, x in enumerate(unpacked_args)
                if i in self.aliased_arg_idx_with_metadata_mutations
            ]
            if len(aliased_args_with_metadata_mutations) > 0:
                return *(flat_fn(*unpacked_args)), *aliased_args_with_metadata_mutations
            else:
                return flat_fn(*unpacked_args)

        if config.debug_assert:
            ref_fw_metadata = run_functionalized_fw_and_collect_metadata(
                wrapped_flat_fn,
                static_input_indices=aot_config.static_input_indices,
                keep_input_mutations=fw_metadata.keep_input_mutations,
                is_train=fw_metadata.is_train,
            )(*flat_args_with_synthetic_bases)
            assert ref_fw_metadata == fw_metadata_updated, (
                f"ref_metadata={pprint.pformat(partial_flatten_asdict(ref_fw_metadata))}, "
                f"\nactual_metadata={pprint.pformat(partial_flatten_asdict(fw_metadata_updated))}"
            )
        return (
            wrapped_flat_fn,
            flat_args_with_synthetic_bases,
            fw_metadata_updated,
        )

    def post_compile(
        self,
        compiled_fn,
        aot_config: AOTConfig,
        *,
        runtime_metadata: ViewAndMutationMeta,
    ):
        if not self.needs_post_compile:
            return compiled_fn

        is_inference = not self.trace_joint

        @wraps(compiled_fn)
        def wrapped_compiled_fn(args):
            args_with_synthetic_bases, synthetic_base_info = merge_view_inputs(
                args, self.old_input_info, is_inference=is_inference
            )
            assert synthetic_base_info is not None
            aliased_args_w_metadata_mutations = [
                args[i] for i in self.aliased_arg_idx_with_metadata_mutations
            ]
            num_aliased_args_with_metadata_mutations = len(
                aliased_args_w_metadata_mutations
            )
            args.clear()
            outs = compiled_fn(args_with_synthetic_bases)
            if num_aliased_args_with_metadata_mutations > 0:
                # This code does not handle **all** input metadata mutations.
                # Instead, it only handles metadata mutations on inputs that were converted into synthetic bases
                # (which only happens if at least one aliased input experienced a data mutation).
                # e.g:
                # def f(a, b):
                #     a.mul_(2)
                #     b.t_(1, 0)
                # f(x.view(2, 2), x.view(2, 2))
                mutated_metadata_inps = outs[-num_aliased_args_with_metadata_mutations:]
                user_outs = outs[:-num_aliased_args_with_metadata_mutations]
                for inp, mutated_inp in zip(
                    aliased_args_w_metadata_mutations, mutated_metadata_inps
                ):
                    inp.as_strided_(
                        mutated_inp.size(),
                        mutated_inp.stride(),
                        mutated_inp.storage_offset(),
                    )
                return user_outs
            return outs

        return wrapped_compiled_fn


# Note [Handling mutations on an input that aliases other inputs]
# The easiest example to show-case this edge case is here:
#
# def f(a, b):
#     a.mul_(2)
#     out = a + b
#     return out
# b = torch.ones(...)
# a = b.view(-1)
# f(a, b)
#
# In this situation, if a and b happened to be aliased, we need to trace something different!
# Suppose we had b = a.view(-1)
# (In this case, that means that `a._base is b`)
#
# We need to ensure that the aliasing relationship between a and b is preserved.
# We do that detecting the specific situation above (mutate an input that aliases another input),
# and when we do that, we create a synthetic base argument. Then inside of the traced forward,
# we regenerate a and b off of that base.
# The complete example of the transformed function looks like this:
#
# // The traced forward takes in a synthetic base, and regenerates the aliased inputs as views
# // We could consider getting view-replay support here to minimize as_strided_scatter ops in the graph
# def traced_forward(base):
#     a = base.as_strided(...)
#     b = base.as_strided(...)
#     a_updated = a.mul(2)
#     base_updated = torch.as_strided_scatter(base, a_updated, ...)
#     b_updated = base_updated.as_strided(...)
#     out = a_updated + b_updated
#     return a_updated, out
#
# def compiled_fn(a, b):
#     // we detect that a is the "differentiable base" here
#     base = a
#     // In other situations, we might do either:
#     // (1) a and b are both views off of some larger differentiable base
#     //     assert a._base is b._base and a._base is not None
#     //     base = a._base
#     // (2) a and b both don't require gradients. Create a base from the storage
#     //     assert a._base is None and b._base is None
#     //     base = torch.Tensor(a.storage())
#     a_updated, out = traced_forward(base)
#     a.copy_(a_updated)
#     return out
#
# This function:
# (1) Merges input views into a synthetic base argument, when any of those input views are mutated
# (2) Returns metadata telling the autograd.Function how to modify their arguments properly,
#     to respect the new calling convention.
#
# The calling convention is as follows.
# Any inputs that were originally views of one another get yanked, and replaced with a synthetic base.
# The argument list ordering goes [base1, ..., baseN], [arg1, ..., argN],
# Where the ordering of the bases is determined from the ordering of the original view args.
# baseA will come before baseB if the earliest original argument coming from baseA
# showed up earlier in the argument list than the earliest original argument coming from baseB.
#
# Example, given some tensors a, b, c, d
# call site:
#   f(a, c.view(-1), b.view(-1), b, c, d)
# Modified argument list:
#   c_base comes first because the first c view came earlier in arg list than the first b view
#   a and d still show up in the modified arg list, but b and c don't- they're regenerated from their bases
#   b_base = torch.Tensor(b.storage())
#   c_base = torch.Tensor(c.storage())
#   f(c_base, b_base, a, d)
def merge_view_inputs(
    fwd_inputs: List[Any],
    mutated_input_info: List[InputAliasInfo],
    *,
    # The autograd case currently has more restrictions than the inference case.
    is_inference: bool,
) -> Tuple[List[Any], Optional[List[Union[int, Tuple[int, torch.Tensor]]]]]:
    def _are_differentiable_views(view1, view2):
        if view1 is view2:
            return True
        if view1._base is None and view2._base is None:
            return False
        if view1._base is view2._base or view1._base is view2 or view1 is view2._base:
            return True
        return False

    def _same_dtype_views(view1, view2):
        if view1.dtype != view2.dtype:
            return False
        if view1._base is not None and view1.dtype != view1._base.dtype:
            return False
        if view2._base is not None and view2.dtype != view2._base.dtype:
            return False
        return True

    assert len(fwd_inputs) == len(mutated_input_info)
    if not [info for info in mutated_input_info if info.mutates_data]:
        # Return early when there are no mutations.
        return fwd_inputs, None

    storage_ref_to_idx: Dict[StorageWeakRef, List[int]] = collections.defaultdict(list)
    base_args = []
    other_args = []
    for i, inpt in enumerate(fwd_inputs):
        if isinstance(inpt, Tensor):
            storage_ref = StorageWeakRef(inpt.untyped_storage())
            storage_ref_to_idx[storage_ref].append(i)
        else:
            other_args.append(inpt)
    # Note [Synthetic Base Info Metadata]
    # This list contains metadata that tells you what the i'th argument in the inner calling convention should be.
    # It's either:
    # - another int (corresponding to the index in the argument list of the element from the outer calling convention)
    # - idx, view_tensor, where we can generate the new output with view_tensor._view_func(old_args[idx])
    #   idx corresponds to which synthetic base from the outer calling context to view
    inner_calling_convention_meta: Dict[int, Union[int, Tuple[int, torch.Tensor]]] = {}
    for aliased_input_indices in storage_ref_to_idx.values():
        if len(aliased_input_indices) <= 1 or not any(
            # We only care about mutations that affect all aliases,
            # so metadata mutations on an input doesn't require us to do synthetic base handling.
            mutated_input_info[inpt_idx].mutates_data
            for inpt_idx in aliased_input_indices
        ):
            for curr_idx in aliased_input_indices:
                other_args.append(fwd_inputs[curr_idx])
            continue

        # Here, we attempt to do a more complicated check to detect false aliasing
        # (e.g. if all the tensors have the same storage, but don't actually overlap)
        # In theory, we could have a large group of tensors that all share storages, where only *some* of them
        # have overlapping memory.
        # I don't bother with that case for now: here, we only bail out earlier if we detect that **every** pair
        # of tensors in the current group that shares a storage is non-overlapping.
        aliased_input_indices_no_false_sharing = compute_overlapping_inputs(
            fwd_inputs, aliased_input_indices
        )
        if len(aliased_input_indices_no_false_sharing) <= 1:
            for curr_idx in aliased_input_indices:
                other_args.append(fwd_inputs[curr_idx])
            continue

        # We detected an input that was mutated, AND aliases with another input.
        # we need to replace this set of aliased inputs with a single synthetic base.
        # For now, I'm banning a bunch of cases. We expect dynamo to properly detect these cases
        # and error out. We can fix them later.
        # These checks are transitive, so we don't need to check every pair.
        for idx1, idx2 in zip(
            aliased_input_indices, aliased_input_indices[1:], strict=False
        ):
            view1 = fwd_inputs[idx1]
            view2 = fwd_inputs[idx2]
            # The "inputs that are aliased but have different differentiable bases" case
            # is more complicated and hopefully pretty rare. Not currently handled.
            if not is_inference:
                assert _are_differentiable_views(
                    view1, view2
                ), "aot_autograd() does not yet handle non-differentiable view input mutations."
            # Regenerating views when reinterpreting complex / real tensors seems non-trivial,
            # not handling for now
            assert _same_dtype_views(
                view1, view2
            ), "aot_autograd() does not yet handle input mutations on views with different dtypes."
        non_none_bases = [
            fwd_inputs[i]._base
            for i in aliased_input_indices
            if fwd_inputs[i]._base is not None
        ]
        aliases_with_none_bases = [
            fwd_inputs[i] for i in aliased_input_indices if fwd_inputs[i]._base is None
        ]
        if len(non_none_bases) == 0:
            # Case where none of the aliases have a ._base
            # we generate a synthetic base without gradients, and generate views off of it
            # We hit this case when we have input tensors to the graph that share a storage,
            # but do not have a ._base field.
            # Wondering when we hit this case?
            # The _base field simply says that autograd knows about the aliasing relationship,
            # but sometimes we create tensors which are aliased out of the same storage but guaranteed
            # to be disjoint. In these cases, we will skip setting up the _base relationship
            # for performance reasons (because the fact that the tensors share the same storage
            # is unobservable unless you (1) do naughty things with resize_/as_strided
            # or (2) look at the storage--as we are doing here.)
            # One particular example of this is optimizer steps on the LSTM module:
            # LSTM parameters are packed into a contiguous storage for efficiency reasons when
            # calling cuDNN kernels, so when these parameters get passed to the optimizer we will
            # find they share the same storage, but do not have _base set since they are all disjoint.
            #
            # NOTE: There is one case where this is unsafe:
            # torch.Tensor(storage) will ALWAYS create a 1D tensor, which is not necessarily
            # the same shape as the "actual" base that the tensor came from.
            # For the most part this is fine, because we always use as_strided()
            # to generate the original aliased inputs again.
            # If we were to use view-replay though, this could cause the aliased views
            # to have incorrect sizes.
            example_idx = aliased_input_indices[0]
            example_alias = fwd_inputs[example_idx]
            # Note that this function is re-used at both trace time and runtime.
            # At trace time, we're under a FakeMode so synthetic_base becomes a FakeTensor.
            synthetic_base = torch.empty(
                (0,), dtype=example_alias.dtype, device=example_alias.device
            )
            # We don't actually have a convenient way of going from storage -> tensor,
            # So using set_() here (we suffer some minor overhead, but this case is rare).
            synthetic_base.set_(example_alias.untyped_storage())
        else:
            # Case where all of the aliases require gradients, and have the same _base.
            synthetic_base = non_none_bases[0]
            for other_base in non_none_bases[1:]:
                assert (
                    other_base is synthetic_base
                ), "aot_autograd() does not yet handle non-differentiable view input mutations."
            for alias in aliases_with_none_bases:
                assert (
                    alias is synthetic_base
                ), "aot_autograd() does not yet handle non-differentiable view input mutations."
        base_args.append(synthetic_base)
        for curr_view_idx in aliased_input_indices:
            curr_view = fwd_inputs[curr_view_idx]
            base_idx = len(base_args) - 1
            # We store just enough info here so that we can regenerate the view later.
            # Regeneration: curr_view._view_func(args[base_idx])
            inner_calling_convention_meta[curr_view_idx] = (base_idx, curr_view)
    if len(base_args) == 0:
        assert len(other_args) == len(fwd_inputs)
        # If no synthetic bases are necessary, just return the original inputs.
        return fwd_inputs, None
    else:
        # Otherwise, return:
        # (1) The new args according to the updated calling convention: (synthetic_bases, other_args)
        # (2) Metadata telling functionalization how to generate the inner argument list given the outer calling convention.
        #     We post-process it into a list, where meta[i] tells you info about the i'th argument in the inner calling convention.
        args_to_functionalization = base_args + other_args
        arg_to_old_idx_map = {arg: i for (i, arg) in enumerate(fwd_inputs)}
        for i, other_arg in enumerate(other_args):
            new_idx = len(base_args) + i
            old_idx = arg_to_old_idx_map[other_arg]
            inner_calling_convention_meta[old_idx] = new_idx
        # post process into a list
        post_processed_calling_convention_meta: List[
            Union[int, Tuple[int, torch.Tensor]]
        ] = [-1 for _ in range(len(inner_calling_convention_meta))]
        for k, v in inner_calling_convention_meta.items():
            post_processed_calling_convention_meta[k] = v
        # Quick assert: every argument in the inner calling convention should be accounted for.
        for x in post_processed_calling_convention_meta:
            assert x != -1
        return args_to_functionalization, post_processed_calling_convention_meta


@dataclass
class AutogradLazyBackwardCompileInfo:
    bw_module: Callable
    placeholder_list: List[Any]
    saved_context: Optional[TracingContext]
    saved_compile_context: Optional[CompileContext]


# This is wrapped in a class just for namespacing purposes
# No need to make it into an actual CompilerWrapper because it doesn't fit the abstract as cleanly
class AOTDispatchAutograd:
    @staticmethod
    def coerce_runtime_tangent_tracing_memory_format(x, memory_format):
        if not isinstance(x, torch.Tensor):
            return x

        is_subclass: bool = is_traceable_wrapper_subclass(x)
        mem_format = memory_format[0] if is_subclass else memory_format

        if not x.is_contiguous(memory_format=mem_format):
            x = x.contiguous(memory_format=mem_format)

        if not is_subclass:
            return x
        for i, attr in enumerate(x.__tensor_flatten__()[0]):  # type: ignore[attr-defined]
            elem = getattr(x, attr)
            new_elem = AOTDispatchAutograd.coerce_runtime_tangent_tracing_memory_format(
                elem, memory_format[1 + i]
            )
            if new_elem is not elem:
                setattr(x, attr, new_elem)

        return x

    # See Note [Tangents memory format, Part 2]
    @staticmethod
    def coerce_runtime_tangent(x, metadata):
        if not isinstance(x, torch.Tensor):
            return x
        if not is_traceable_wrapper_subclass(x):
            return x
        assert metadata is not None
        (_, expected_tangent_metadata) = metadata
        _, runtime_tangent_metadata = x.__tensor_flatten__()  # type: ignore[attr-defined]
        if runtime_tangent_metadata == expected_tangent_metadata:
            return x
        if not hasattr(x, "__coerce_same_metadata_as_tangent__"):
            raise RuntimeError(
                f"""
During the backward, we encountered a tensor subclass where we guessed its
metadata incorrectly.

Expected metadata: {str(expected_tangent_metadata)}

Runtime metadata: {str(runtime_tangent_metadata)}

shape: {str(cast(torch.Tensor, x).shape)}
To fix this, your tensor subclass must implement the dunder method __force_to_same_metadata__.
"""
            )
        return x.__coerce_same_metadata_as_tangent__(expected_tangent_metadata)  # type: ignore[attr-defined]

    @staticmethod
    def post_compile(
        compiled_fw_func,  # fw_module after compilation + wrappers
        compiled_bw_func,  # bw_module after compilation + wrappers
        maybe_subclass_meta: Optional[SubclassMeta],
        num_symints_saved_for_bw_: int,
        backward_state_indices: List[int],
        disable_amp: bool,
        indices_of_inps_to_detach: List[int],
        lazy_backward_info: Optional[AutogradLazyBackwardCompileInfo],
        aot_config: AOTConfig,
        *,
        fw_metadata: ViewAndMutationMeta,  # runtime metadata
        try_save_cache_entry: Optional[Callable],  # Save cache entry after compilation
    ):
        class CompiledFunction(torch.autograd.Function):
            compiled_fw = compiled_fw_func
            compiled_bw = compiled_bw_func
            metadata: ViewAndMutationMeta = fw_metadata  # type: ignore[assignment]
            maybe_subclass_metadata: Optional[SubclassMeta] = maybe_subclass_meta
            num_symints_saved_for_bw = num_symints_saved_for_bw_
            _compiled_autograd_should_lift = False
            _aot_id = aot_config.aot_id
            _lazy_backward_info = lazy_backward_info

            @staticmethod
            def _compiled_autograd_key(ctx):
                return (ctx._autograd_function_id, *ctx.symints)

            @staticmethod
            def forward(ctx, *deduped_flat_tensor_args):
                args = deduped_flat_tensor_args
                if backward_state_indices:
                    bw_state = args[backward_state_indices[0]]
                    assert isinstance(bw_state, BackwardState)
                    ctx._compiled_autograd_backward_state = bw_state

                # There is a pretty complicated calling convention around what the compiled fw returns.
                # The full list of outputs and their relative order is:
                # (*tokens, *mutated_inputs, *fw_outs, *fw_intermediate_bases, *saved_tensors, *saved_symints)
                # - Note that in the synthetic bases case, mutated_inputs will correspond to an updated version
                #   of the original view, and not the synthetic base
                # - Note that donated buffer logic requires (*saved_tensors, *saved_symints) showing up last
                #   in the fw output order.
                fw_outs = call_func_at_runtime_with_args(
                    CompiledFunction.compiled_fw,
                    args,
                    disable_amp=disable_amp,
                )

                num_outputs = CompiledFunction.metadata.num_outputs
                num_outputs_aliased = CompiledFunction.metadata.num_outputs_aliased
                num_mutated_runtime_inps = (
                    CompiledFunction.metadata.num_mutated_inp_runtime_indices
                )
                num_forward_returns = CompiledFunction.metadata.num_forward_returns

                # Partitioners must put symint arguments at the end separate from tensor arguments
                tensors_saved_for_backwards = fw_outs[
                    CompiledFunction.metadata.tensors_saved_for_backwards_slice
                ]
                assert all(
                    isinstance(x, torch.Tensor) for x in tensors_saved_for_backwards
                )
                # See Note [Detaching saved tensors in AOTAutograd]
                ctx.save_for_backward(
                    *(
                        x.detach() if x._is_view() else x
                        for x in tensors_saved_for_backwards
                    )
                )
                symint_outs = fw_outs[
                    CompiledFunction.metadata.symints_saved_for_backwards_slice
                ]
                assert all(
                    isinstance(x, (int, float, torch.SymInt, torch.SymFloat))
                    for x in symint_outs
                ), str([type(x) for x in symint_outs])
                ctx.symints = symint_outs

                raw_returns = fw_outs[0:num_forward_returns]

                # Wrap all autograd.Function.forward() outputs that are aliases
                # so that autograd.Function doesn't treat them as tensors
                if num_mutated_runtime_inps > 0:
                    for i, idx in enumerate(
                        CompiledFunction.metadata.mutated_inp_runtime_indices
                    ):
                        # We could make this faster by only looping over inputs with metadata-only mutations
                        # (instead of looping over inputs with either data or metadata mutations), but there shouldn't be many.
                        info = CompiledFunction.metadata.input_info[idx]
                        if info.mutates_metadata and not info.mutates_data:
                            raw_return_idx = i
                            raw_returns[raw_return_idx] = TensorAlias(
                                raw_returns[raw_return_idx]
                            )

                    if config.debug_assert:
                        user_mutated_inputs_raw = raw_returns[
                            0:num_mutated_runtime_inps
                        ]
                        mut_inp_infos = [
                            x
                            for x in CompiledFunction.metadata.input_info
                            if x.mutates_data or x.mutates_metadata
                        ]
                        assert len(user_mutated_inputs_raw) == len(mut_inp_infos)

                if CompiledFunction.metadata.num_unsafe_view_outputs > 0:
                    for idx in CompiledFunction.metadata.unsafe_view_out_indices:
                        raw_return_idx = num_mutated_runtime_inps + idx
                        o = raw_returns[raw_return_idx]
                        raw_returns[raw_return_idx] = torch.ops.aten._unsafe_view(
                            o, o.shape
                        )

                if num_outputs_aliased > 0:
                    for idx in CompiledFunction.metadata.aliased_out_indices:
                        raw_return_idx = num_mutated_runtime_inps + idx
                        raw_returns[raw_return_idx] = TensorAlias(
                            raw_returns[raw_return_idx]
                        )

                    if config.debug_assert:
                        intermediates_raw = raw_returns[
                            num_mutated_runtime_inps + num_outputs :
                        ]
                        assert not any(
                            isinstance(x, TensorAlias) for x in intermediates_raw
                        )

                # invariant: intermediate bases always require gradients, so we don't have to
                # consider marking them as non-differentiable.
                raw_returns_not_including_intermediate_bases = raw_returns[
                    : num_mutated_runtime_inps + num_outputs
                ]
                raw_returns_meta = [
                    x
                    for x in CompiledFunction.metadata.input_info
                    if x.mutation_type == MutationType.MUTATED_OUT_GRAPH
                ] + CompiledFunction.metadata.output_info

                fw_outs_not_requiring_grad = [
                    x
                    for (i, x) in enumerate(
                        raw_returns_not_including_intermediate_bases
                    )
                    if isinstance(x, torch.Tensor)
                    and not raw_returns_meta[i].requires_grad
                ]
                ctx.mark_non_differentiable(*fw_outs_not_requiring_grad)
                ctx._materialize_non_diff_grads = False
                return tuple(raw_returns)

            @staticmethod
            def backward(ctx, *flat_args):
                # Calling convention: we expect a grad_out passed to the backward:
                # - for every output of the fw that does *not* alias an input or graph intermediate
                # - for every updated_input generated by the fw that does *not* alias an input (aka only data-mutations)
                # - for every graph intermediate that we need to use to generate an output later.
                # The other outputs in the autograd.Function.forward that do *not* show up in the backward include:
                # - outputs that alias inputs or graph intermediates
                # - updated inputs due to metadata-only mutations.
                # We need to return them in the forward, but ensure that they all do not get gradients in the backward,
                # and we filter them out here before passing the remaining grad_outputs into the compiled backward.
                num_intermediate_bases = (
                    CompiledFunction.metadata.num_intermediate_bases
                )
                num_mutated_runtime_inps = (
                    CompiledFunction.metadata.num_mutated_inp_runtime_indices
                )
                expected_grad_outs = (
                    CompiledFunction.metadata.num_outputs
                    + num_mutated_runtime_inps
                    + num_intermediate_bases
                )
                deterministic = CompiledFunction.metadata.deterministic
                global_deterministic = torch.are_deterministic_algorithms_enabled()
                if deterministic is not None:
                    torch._check(
                        not (not deterministic and global_deterministic),
                        lambda: (
                            "This compiled backward function is being run with "
                            "torch.use_deterministic_algorithms(True), "
                            "but it was previously generated during the forward function while "
                            "torch.use_deterministic_algorithms(False) was set."
                        ),
                    )

                assert len(flat_args) == expected_grad_outs
                out_info = CompiledFunction.metadata.output_info

                inp_tangents, out_tangents, intermediate_base_tangents = (
                    flat_args[:num_mutated_runtime_inps],
                    flat_args[
                        num_mutated_runtime_inps : num_mutated_runtime_inps
                        + CompiledFunction.metadata.num_outputs
                    ],
                    flat_args[
                        num_mutated_runtime_inps
                        + CompiledFunction.metadata.num_outputs :
                    ],
                )
                # input_info contains info on *every* input,
                # But in the backward(), we are only given grad outputs for every mutated input
                # We then need to filter out the grad outputs that correspond to metadata-only mutations or don't require grad
                input_info = CompiledFunction.metadata.input_info
                inp_tangents_filtered = [
                    x
                    for x, info_idx in zip(
                        inp_tangents,
                        CompiledFunction.metadata.mutated_inp_runtime_indices,
                    )
                    if input_info[info_idx].mutates_data
                    and input_info[info_idx].requires_grad
                ]
                # We also need to filter out grad outputs that correspond to outputs aliasing inputs/intermediates
                out_tangents_filtered = [
                    x
                    for x, info in zip(out_tangents, out_info)
                    if info.output_type
                    in [
                        OutputType.non_alias,
                        OutputType.unsafe_view_alias,
                        OutputType.custom_function_view,
                    ]
                    and issubclass(info.raw_type, torch.Tensor)
                    and info.requires_grad
                ]
                # intermediate bases always require gradients, and always participate in the backward graph.
                flat_bw_args_with_grads = [
                    *inp_tangents_filtered,
                    *out_tangents_filtered,
                    *intermediate_base_tangents,
                ]
                num_flat_bw_args_with_grads = len(flat_bw_args_with_grads)

                # sanity asserts
                # metadata_only_inps = [
                #     x for x, info_idx in zip(inp_tangents, mutated_inp_indices)
                #     if not input_info[info_idx].mutates_data
                # ]
                # aliased_outputs = [
                #     x for x, info in zip(out_tangents, out_info) if info.output_type != OutputType.non_alias]
                # assert all(x is None for x in metadata_only_inps)
                # assert all(x is None for x in aliased_outputs)
                # TODO: replace this with FunctionalizedRngRuntimeWrapper
                rng_args = []
                if CompiledFunction.metadata.is_rng_op_functionalized:
                    # Add the seed and offset to args
                    rng_args = CUDARngStateHelper.get_torch_state_as_tuple()

                bw_tokens = [None] * CompiledFunction.metadata.num_backward_tokens

                # - note: donated buffer logic requires (*ctx.symints, *ctx.saved_tensors) showing up first
                #   in the bw output order.

                # Every dereference of ctx.saved_tensors incurs saved_tensors_hooks calls
                # There are tests that count these calls, saving to var.
                ctx_saved_tensors = ctx.saved_tensors
                num_ctx_saved_tensors = len(ctx_saved_tensors)
                all_args = [
                    *ctx.symints,
                    *ctx_saved_tensors,
                    *flat_bw_args_with_grads,
                    *bw_tokens,
                    *rng_args,
                ]
                del ctx_saved_tensors

                # Note: [AOTAutograd Backward Guards]
                # During AOTDispatch, we eagerly create and trace out a joint fw-bw graph.
                # Doing so requires us to "guess" about some of the metadata of our grad_outputs.
                #
                # In particular: if an output to the forward is a plain tensor or a subclass,
                # its corresponding grad_output in the backward **may or may not** be
                # a plain tensor or a subclass. The main cases are:
                # (1) If an output is a plain tensor, its grad_out will also be a plain tensor,
                #     *unless* the output is used in some subclass compute later in the forward graph,
                #     which will cause its grad_output to become a subclass
                # (2) If an output is a subclass, its grad_out will also be a subclass,
                #     *unless* the output of the forward did not actually participate in the gradient computation,
                #     in which case autograd will insert a plain tensor of zeros for the grad_output.
                #     We could avoid this case with `torch.autograd.Function.set_materialize_grads`,
                #     although this is not turned on today in AOTAutgrad and would require more work.
                #
                # Today, we make a guess on subclass-ness based on the above examples,
                # and hard-error in the backward if we guessed wrong.
                #
                # In the future, we should add backward guards that would allow us to
                # properly handle this case instead of erroring: we would need to retrace the backward graph,
                # since we might produce an entirely different trace if our grad_outputs are subclass or not.
                assert (
                    len(CompiledFunction.metadata.output_types)
                    == num_flat_bw_args_with_grads
                )

                grad_output_types = [type(x) for x in flat_bw_args_with_grads]
                # In general, we can add more asserts/guards here for when we partitioned
                # with incorrect assumptions about the grad_outputs.
                # Normalize FakeTensor -> torch.Tensor
                # - during tracing our types are FakeTensor
                # - at runtime in the backward our types are torch.Tensor...
                # - unless we're running compiled backward, in which case they are also FakeTensor
                grad_output_types_ = [
                    torch.Tensor if x is FakeTensor else x for x in grad_output_types
                ]
                assert (
                    grad_output_types_ == CompiledFunction.metadata.output_types
                ), f"""\
    We incorrectly attempted to compile the backward with incorrect subclass metadata.
    If you run into this error, please file an issue.
    Expected grad_output types: {str(CompiledFunction.metadata.output_types)}
    Got grad_output types: {str(grad_output_types)}"""

                del flat_bw_args_with_grads

                tangents_start_idx = (
                    len(all_args)
                    - num_flat_bw_args_with_grads
                    - len(rng_args)
                    - len(bw_tokens)
                )
                assert tangents_start_idx == len(ctx.symints) + num_ctx_saved_tensors
                tangents_end_idx = len(all_args) - len(rng_args) - len(bw_tokens)

                # TODO: figure out how to refactor the backward properly
                # so I can use aot_dispatch_subclass_wrapper() here.
                if CompiledFunction.maybe_subclass_metadata is not None:
                    tangents = all_args[tangents_start_idx:tangents_end_idx]

                    def get_types_for_tangents(tangents):
                        infos = []
                        idx = 0
                        for a in tangents:
                            if isinstance(a, Tensor) and is_traceable_wrapper_subclass(
                                a
                            ):
                                infos.append(get_types_for_subclass(a))
                            else:
                                infos.append(idx)
                            idx += 1
                        return infos

                    runtime_subclass_info = get_types_for_tangents(tangents)

                    if len(runtime_subclass_info) != len(
                        CompiledFunction.metadata.subclass_tangent_meta
                    ):
                        raise RuntimeError(
                            "The grad inputs should be same number as forward output tangents"
                        )
                    for a, b in zip(
                        runtime_subclass_info,
                        CompiledFunction.metadata.subclass_tangent_meta,
                    ):
                        # Types should match between runtime and traced tangents.
                        # TODO (tmanlaibaatar) Should actually call coerce_runtime_tangent
                        if isinstance(a, List) and (
                            isinstance(b, SubclassCreationMeta) and b.subclass_type
                        ):
                            if not a == b.subclass_type:
                                raise RuntimeError(
                                    "The grad inputs should be same tensor subclass type as forward output"
                                )

<<<<<<< HEAD
                    # Get the number of tangents after unwrapping
                    len_tangents = len(  # noqa: F841
                        unwrap_tensor_subclasses(
                            tangents,
                            is_joint_structure=False,
                        )
                    )
=======
>>>>>>> f3c3f3a3
                    assert CompiledFunction.metadata.traced_tangent_metas is not None
                    all_args = [
                        (
                            AOTDispatchAutograd.coerce_runtime_tangent(
                                t,
                                CompiledFunction.metadata.traced_tangent_metas[
                                    i - tangents_start_idx
                                ],
                            )
                            if tangents_start_idx <= i < tangents_end_idx
                            else t
                        )
                        for i, t in enumerate(all_args)
                    ]
                    # Coercing tangents memory format before unwrapping tensor subclasses,
                    # As we have to coerce Subclass tangent first and then its Tensor attributes.
                    assert (
                        CompiledFunction.metadata.traced_tangent_memory_formats
                        is not None
                    )
                    all_args = [
                        (
                            AOTDispatchAutograd.coerce_runtime_tangent_tracing_memory_format(
                                t,
                                CompiledFunction.metadata.traced_tangent_memory_formats[
                                    i - tangents_start_idx
                                ],
                            )
                            if tangents_start_idx <= i < tangents_end_idx
                            else t
                        )
                        for i, t in enumerate(all_args)
                    ]
                    all_args = unwrap_tensor_subclasses(
                        all_args, is_joint_structure=False
                    )
                else:
                    assert (
                        CompiledFunction.metadata.traced_tangent_memory_formats
                        is not None
                    )
                    all_args = [
                        (
                            AOTDispatchAutograd.coerce_runtime_tangent_tracing_memory_format(
                                t,
                                CompiledFunction.metadata.traced_tangent_memory_formats[
                                    i - tangents_start_idx
                                ],
                            )
                            if (tangents_start_idx <= i < tangents_end_idx)
                            else t
                        )
                        for i, t in enumerate(all_args)
                    ]

                def call_compiled_backward():
                    if ctx._is_compiled_autograd_tracing():
                        if lazy_backward_info is None:
                            raise RuntimeError(
                                """This compiled backward function was saved by AOTAutogradCache, which does not support
                            compiled autograd. Please turn off AOTAutogradCache using `TORCHINDUCTOR_AUTOGRAD_CACHE=0`."""
                            )
                        bw_module = lazy_backward_info.bw_module
                        # For compiled autograd, run raw FX graph so that it can be inlined into the larger graph
                        symints = ctx._get_compiled_autograd_symints()
                        assert len(symints) == len(ctx.symints)
                        all_args[: len(symints)] = symints
                        if backward_state_indices:
                            assert (
                                ctx._compiled_autograd_backward_state.proxy is not None
                            )
                            all_args.append(ctx._compiled_autograd_backward_state)
                        context = (
                            torch._C._DisableAutocast if disable_amp else nullcontext
                        )
                        with context():
                            out = normalize_as_list(bw_module(*all_args))
                        # TODO: replace with post_compile wrapper
                        out = FunctionalizedRngRuntimeWrapper()._functionalized_rng_runtime_epilogue(
                            CompiledFunction.metadata, out, offset_index=len(out) - 1
                        )
                        return tuple(out)
                    assert (
                        not backward_state_indices
                    ), "BackwardState requires CompiledAutograd"
                    ctx.maybe_clear_saved_tensors()

                    saved_tensors_use_once = (
                        not torch._C._autograd._get_current_graph_task_keep_graph()
                    )

                    if CompiledFunction.compiled_bw is None:
                        assert lazy_backward_info is not None

                        if not saved_tensors_use_once:
                            fw_metadata.bw_donated_idxs = []
                            # Update bw_donated_idxs if using lazy_backward_info from `aot_dispatch_autograd`
                            if (
                                hasattr(lazy_backward_info, "saved_context")
                                and hasattr(
                                    lazy_backward_info.saved_context, "fw_metadata"
                                )
                                and hasattr(
                                    lazy_backward_info.saved_context.fw_metadata,  # type: ignore[union-attr]
                                    "bw_donated_idxs",
                                )
                            ):
                                lazy_backward_info.saved_context.fw_metadata.bw_donated_idxs = (  # type: ignore[union-attr]
                                    []
                                )

                        bw_module = lazy_backward_info.bw_module
                        placeholder_list = lazy_backward_info.placeholder_list
                        saved_context = lazy_backward_info.saved_context
                        saved_compile_context = lazy_backward_info.saved_compile_context

                        context = (
                            torch._C._DisableAutocast if disable_amp else nullcontext
                        )
                        with tracing(saved_context), compile_context(
                            saved_compile_context
                        ), context(), track_graph_compiling(aot_config, "backward"):
                            CompiledFunction.compiled_bw = aot_config.bw_compiler(
                                bw_module, placeholder_list
                            )
                            # Maybe save cache entry
                            if try_save_cache_entry is not None:
                                try_save_cache_entry(
                                    CompiledFunction.compiled_bw,
                                    fw_metadata,
                                    aot_config,
                                )

                    if (
                        torch._functorch.config.donated_buffer
                        and not saved_tensors_use_once
                        and fw_metadata.bw_donated_idxs != []
                    ):
                        torch._check(
                            False,
                            lambda: (
                                "This backward function was compiled with non-empty donated "
                                "buffers which requires create_graph=False and retain_graph=False. "
                                "Please keep backward(create_graph=False, retain_graph=False) "
                                "across all backward() function calls, or set "
                                "torch._functorch.config.donated_buffer=False to disable "
                                "donated buffer."
                            ),
                        )

                    out = call_func_at_runtime_with_args(
                        CompiledFunction.compiled_bw,
                        all_args,
                        steal_args=True,
                        disable_amp=disable_amp,
                    )

                    # Toss out the backward output tokens
                    num_bw_tokens = CompiledFunction.metadata.num_backward_tokens
                    if num_bw_tokens > 0:
                        out = out[:-num_bw_tokens]

                    # TODO: replace this with FunctionalizedRngRuntimeWrapper.post_compile
                    out = FunctionalizedRngRuntimeWrapper()._functionalized_rng_runtime_epilogue(
                        CompiledFunction.metadata, out, offset_index=len(out) - 1
                    )
                    return tuple(out)

                # Backward with forward inputs mutations is not supported in double backward.
                if (
                    torch.is_grad_enabled()
                    and CompiledFunction.metadata.indices_of_inputs_that_requires_grad_with_mutations_in_bw
                ):
                    raise RuntimeError(
                        "aot_autograd does not support input mutations with requires_grad in backward for create_graph=True"
                    )

                if torch.is_grad_enabled() and any(
                    t.requires_grad for t in all_args if isinstance(t, torch.Tensor)
                ):
                    # Ensure that the graph is connected, and error if double backward is performed.
                    # See comment for why once_differentiable is not sufficient:
                    # https://github.com/pytorch/pytorch/pull/92348/files#r1072962107
                    class CompiledFunctionBackward(torch.autograd.Function):
                        # CompiledFunctionBackward is not yet supported in dynamo skipfiles
                        _compiled_autograd_should_lift = False
                        _aot_id = aot_config.aot_id

                        @staticmethod
                        def forward(ctx, *unused_args):
                            outs = call_compiled_backward()
                            # TODO: figure out how to refactor the backward properly
                            # so I can use aot_dispatch_subclass_wrapper() here.
                            if CompiledFunction.maybe_subclass_metadata is not None:
                                assert (
                                    CompiledFunction.maybe_subclass_metadata.grad_input_metas
                                    is not None
                                )
                                outs_wrapped = wrap_tensor_subclasses(
                                    outs,
                                    subclass_metas=CompiledFunction.maybe_subclass_metadata.grad_input_metas,
                                )
                                return outs_wrapped
                            return outs

                        @staticmethod
                        def backward(ctx, *args):
                            raise RuntimeError(
                                "torch.compile with aot_autograd does not currently support double backward"
                            )

                    CompiledFunctionBackward._compiled_autograd_key = (  # type: ignore[method-assign]
                        CompiledFunction._compiled_autograd_key
                    )

                    # Pass args even though they're unused, so that the graph is built
                    out = CompiledFunctionBackward.apply(*all_args)
                else:
                    out = call_compiled_backward()

                # TODO: figure out how to refactor the backward properly so I can use aot_dispatch_subclass_wrapper() here.
                if CompiledFunction.maybe_subclass_metadata is not None:
                    assert (
                        CompiledFunction.maybe_subclass_metadata.grad_input_metas
                        is not None
                    )
                    outs_wrapped = wrap_tensor_subclasses(
                        out,
                        subclass_metas=CompiledFunction.maybe_subclass_metadata.grad_input_metas,
                    )
                    return outs_wrapped
                return out

        compiled_function = RuntimeWrapper(
            indices_of_inps_to_detach=indices_of_inps_to_detach,
            trace_joint=True,
            disable_amp=disable_amp,
        ).post_compile(
            CompiledFunction.apply,
            aot_config,
            runtime_metadata=fw_metadata,
        )

        return compiled_function


@dataclass
class DebugAssertWrapper(CompilerWrapper):
    flat_requires_grad: List[Optional[bool]] = field(default_factory=list)

    def post_compile(
        self,
        compiled_fn,
        aot_config: AOTConfig,
        *,
        runtime_metadata: ViewAndMutationMeta,
    ):
        @wraps(compiled_fn)
        def debug_compiled_function(args: List[Any]):
            # TODO: Check aliasing relationships
            # TODO: Check strides for metadata mutation
            # (NB: ideally, this logic is factored out of this function and
            # you move these debug checks there)

            # Check requires grad.  Bad case is when we compiled with
            # requires_grad = False, but input requires_grad = True
            # (vice versa is OK; we compute a gradient and then throw
            # it away when it hits the input.)
            for i, a in enumerate(args):
                can_require_grad = self.flat_requires_grad[i]
                if can_require_grad is None:
                    assert not isinstance(a, Tensor)
                elif not can_require_grad:
                    assert not a.requires_grad, format_guard_bug_msg(
                        aot_config,
                        f"{describe_input(i, aot_config)} would not require grad",
                    )

            return compiled_fn(args)

        return debug_compiled_function


def pre_compile(
    wrappers: List[CompilerWrapper],
    flat_fn: Callable,
    flat_args: List[Any],
    aot_config: AOTConfig,
    *,
    fw_metadata: ViewAndMutationMeta,
) -> Tuple[Callable, List[Tensor], ViewAndMutationMeta]:
    """
    Runs a sequence of wrappers on the given function and arguments.
    Mutates wrappers in place.
    """
    for wrapper in wrappers:
        flat_fn, flat_args, fw_metadata = wrapper.pre_compile(
            flat_fn, flat_args, aot_config, fw_metadata=fw_metadata
        )
    return flat_fn, flat_args, fw_metadata


def post_compile(
    wrappers: List[CompilerWrapper],
    compiled_fn: Callable,
    aot_config: AOTConfig,
    *,
    runtime_metadata: ViewAndMutationMeta,
) -> Tuple[Callable, ViewAndMutationMeta]:
    """
    Runs a sequence of wrappers on the given function. Should be called after pre_compile()
    """
    for wrapper in reversed(wrappers):
        compiled_fn = wrapper.post_compile(
            compiled_fn, aot_config, runtime_metadata=runtime_metadata
        )
    return compiled_fn, runtime_metadata


def make_runtime_safe(
    fw_metadata: ViewAndMutationMeta,
    maybe_subclass_meta: Optional[SubclassMeta],
):
    """
    Calls make_runtime_safe on all ViewAndMutationMetas.
    Modifies both arguments. Allows ViewAndMutationMetas to
    be safely cached in AOTAutogradCache.
    """
    fw_metadata.make_runtime_safe()
    if maybe_subclass_meta is not None:
        maybe_subclass_meta.fw_metadata.make_runtime_safe()<|MERGE_RESOLUTION|>--- conflicted
+++ resolved
@@ -1848,16 +1848,6 @@
                                     "The grad inputs should be same tensor subclass type as forward output"
                                 )
 
-<<<<<<< HEAD
-                    # Get the number of tangents after unwrapping
-                    len_tangents = len(  # noqa: F841
-                        unwrap_tensor_subclasses(
-                            tangents,
-                            is_joint_structure=False,
-                        )
-                    )
-=======
->>>>>>> f3c3f3a3
                     assert CompiledFunction.metadata.traced_tangent_metas is not None
                     all_args = [
                         (
