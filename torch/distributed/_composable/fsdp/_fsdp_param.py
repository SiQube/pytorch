# mypy: allow-untyped-defs
import inspect
import itertools
from dataclasses import dataclass, field
from enum import auto, Enum
from typing import Any, Callable, cast, List, Optional, Sequence, Tuple

import torch
import torch.nn as nn
from torch._prims_common import make_contiguous_strides_for
from torch.distributed._functional_collectives import AsyncCollectiveTensor
from torch.distributed.tensor import DTensor, Replicate, Shard
from torch.distributed.tensor._dtensor_spec import DTensorSpec, TensorMeta
from torch.distributed.tensor.device_mesh import _mesh_resources
from torch.distributed.tensor.placement_types import _StridedShard, Placement

from ._fsdp_api import CPUOffloadPolicy, MixedPrecisionPolicy, OffloadPolicy
from ._fsdp_common import (
    _chunk_with_empty,
    _from_local_no_grad,
    _get_dim_chunked_size,
    _raise_assert_with_print,
    _to_dtype_if_needed,
    compiled_autograd_enabled,
    FSDPMeshInfo,
    HSDPMeshInfo,
)


<<<<<<< HEAD
if not torch._running_with_deploy():
    import torch._dynamo.compiled_autograd as ca
else:
    from torch.distributed.utils import _FakeCompiledAutogradModule

    ca = _FakeCompiledAutogradModule()  # type: ignore[assignment]


=======
>>>>>>> 48045316
"""
[Note: FSDP tensors]
FSDP considers the following tensors:
- Original parameter: parameter passed to :class:`FSDPParam`, i.e. the one
  on the module when applying FSDP
- Sharded parameter: sharding the original parameter on dim-0 (or a
  user-specified dim) as a DTensor over the main mesh
- All-gather inputs: the ``torch.Tensor`` or ``Tensor`` s passed to all-gather,
  derived from the sharded parameter
- All-gather output: the ``torch.Tensor`` or ``Tensor`` s resulting from
  all-gathering the all-gather inputs
- Unsharded parameter: parameter used for forward/backward computation, derived
  from the all-gather output; autograd leaf

We define these tensors to describe the general framework that can accomodate
extensions, where:
- all-gather-inputs = pre-all-gather-transform(sharded-parameter)
- unsharded-parameter = post-all-gather-transform(all-gather-outputs)

For the default ``torch.Tensor`` case, there is only one all-gather input, and
it shares the same underlying tensor data as the sharded parameter, meaning
that they can be thought of as the same tensors. The same applies for the
all-gather output and unsharded parameter. For non-``torch.Tensor`` extensions,
these equivalences may no longer hold due to the pre/post-all-gather
transforms, and some may have multiple all-gather inputs/outputs (e.g.
quantized data and scales).

[Note: FSDP and autograd]
FSDP dynamically frees and allocates the unsharded parameter. Since autograd
can pack a reference to it or a view to save for backward, we use storage
resizing to implement the freeing/allocation since that preserves the aliasing.
This implies that we construct the unsharded parameter object once and write to
it in-place thereafter. For the default ``torch.Tensor` original parameter
case, the all-gather output and unsharded parameter share the same
data, so we use storage resizing on the all-gather output.
"""

lib = torch.library.Library("fsdp", "FRAGMENT")  # noqa: TOR901

lib.define("copy_(Tensor(a!) tensor, Tensor data) -> ()")


@torch.library.impl(lib, "copy_", "Meta")
@torch.library.impl(lib, "copy_", "CUDA")
@torch.library.impl(lib, "copy_", "CPU")
def copy_(tensor, data):
    tensor.copy_(data)


"""
[Note: Avoiding functionalization for fsdp.copy_ and inductor.resize_storage_bytes_]

Currently we don't functionalize `fsdp.copy_` op or `inductor.resize_storage_bytes_` op
(i.e. they show up as a mutation op in the middle of the AOT joint graph).

Reason:
Traceable FSDP2 compiled autograd BWD graph have the following traits:
(1) Two inputs of the graph were aliased to each other (one from hook closed-over tensors, one from FWD saved tensors).
(2) One of them is mutated (copy_ and resize_ to handle the all-gathered param).
(3) They are both subclasses.
The combination of these traits is not supported by AOTAutograd (it's difficult to reason about subclass aliasing).
So this doesn't work at all for Traceable FSDP2.

The compromise we use is to avoid functionalization for the FSDP2 copy_ and resize_ ops.
This avoids the problem above, because from AOTAutograd point-of-view there are no mutations
that functionalization needs to handle. (Although we need to be careful not to DCE those mutable ops.)

We can avoid this functionalization because:
(1) The nn.Parameter is never used before its .copy_() is called in eager code (i.e. no alias of it is created),
so it's safe to call .copy_() in the middle of the graph to update its content and start using the nn.Parameter downstream.
(2) We always re-allocate the buffer for nn.Parameter to store the AllGather output and to be used in downstream user ops.
So calling resize-to-0 in the middle of the graph to free nn.Parameter memory after use should always be okay
(since we always allocate anew next time we need it, we strictly don't need to keep the old tensor storage around anymore).

Q: Wouldn't the extra resize_ and copy_ ops hurt both memory usage and performance?
A: Yes it would. As an optimization, we have an Inductor post-grad FX pass to remove those resize_ and copy_ ops
for unsharded params that have this pattern: resize_(full) -> copy_ -> resize_(0).

TODO:
Now that we are maintaining the invariant of "no aliased + mutated graph inputs" in both the forward and backward,
it is now more feasible to functionalize all of the mutable FSDP ops. Some of the pros and cons are:

Cons (of functionalizing those ops):
(1) By not functionalizing them as we are today, we are making it more likely that they will run at the "correct" time
in the generated code. If we start to functionalize them, we will need to make sure that Inductor reinplaces them
in a way where it properly moves the mutations back to exactly where they should have run, or we risk suffering worse
peak memory than eager. (We probably already need to do something similar in Inductor's reinplacing for copy_:
https://github.com/pytorch/pytorch/issues/135305#issuecomment-2334888089)

Pros (of functionalizing):
(1) Better safety, we don't need to worry about the graph passes in inductor/partitioning handling input mutations
mid-graph quite as much (to be fair we've already done some amount of auditing, but we might have to do some more).
(2) Better perf: each mutation midway through the graph prevents Inductor from pattern matching across it.
But maybe there are few enough mutations induced by FSDP for this to matter.
"""


@torch.library.impl(lib, "copy_", "Functionalize")
def copy__functionalize(tensor, data):
    torch._sync(tensor)
    torch._sync(data)
    tensor_inner = torch._from_functional_tensor(tensor)
    data_inner = torch._from_functional_tensor(data)
    with torch._C._ExcludeDispatchKeyGuard(
        torch._C.DispatchKeySet(torch._C.DispatchKey.Functionalize)
    ):
        torch.ops.fsdp.copy_.default(tensor_inner, data_inner)


torch.fx.node.has_side_effect(torch.ops.fsdp.copy_.default)


class ShardedState(Enum):
    """
    - ``SHARDED``: The sharded parameter is registered to the module. It is the
      only contributor to parameter memory.
    - ``SHARDED_POST_FORWARD``: The unsharded parameter is resharded to a
      smaller world size. Since this data should not be used for computation,
      we do not register it to the module. Users should reshard the module
      before any in-place modifications. Both it and the sharded parameter
      contribute to parameter memory.
    - ``UNSHARDED``: The unsharded parameter is registered to the module. Both
      it and the sharded parameter contribute to parameter memory.
    """

    SHARDED = auto()
    SHARDED_POST_FORWARD = auto()
    UNSHARDED = auto()


@dataclass
class ParamModuleInfo:
    """
    For a parameter, this stores the module and the parameter name to be able
    to do a parameter swap via ``setattr(module, param_name, ...)`` or to get
    the parameter via ``getattr(module, param_name)``. We additionally save
    shared modules and shared parameter names to update them accordingly.
    """

    # Parameter names are unprefixed, e.g. "weight", not "lin.weight"
    module: nn.Module
    param_name: str
    shared_modules: List[nn.Module] = field(default_factory=list)
    shared_param_names: List[str] = field(default_factory=list)


@dataclass
class ExtensionsData:
    # User-defined metadata passed from pre to post-all-gather
    all_gather_metadata: Optional[Any] = None
    # Save the all-gather input sizes to unflatten the all-gather outputs to ND
    all_gather_input_sizes: Sequence[torch.Size] = ()  # ND

    def clear(self):
        self.all_gather_metadata = None
        self.all_gather_input_sizes = ()


class FSDPParam:
    """
    This class manages a parameter with FSDP or FSDP variants applied,
    implementing dim-0 per-parameter sharding.
    """

    orig_dtype: torch.dtype
    param_dtype: Optional[torch.dtype]
    reduce_dtype: Optional[torch.dtype]
    _orig_size: torch.Size  # ND
    sharded_size: torch.Size  # ND
    contiguous_sharded_stride: Tuple[int, ...]
    padded_sharded_param_size: torch.Size  # ND
    sharded_post_forward_size: torch.Size  # ND
    contiguous_sharded_post_forward_stride: Tuple[int, ...]
    _sharded_param_data: torch.Tensor  # 1D
    sharded_param: nn.Parameter  # ND
    _sharded_post_forward_param_data: Optional[torch.Tensor]  # 1D
    _sharded_post_forward_param: Optional[nn.Parameter]  # ND
    _unsharded_param: nn.Parameter  # ND
    unsharded_accumulated_grad: Optional[torch.Tensor]  # ND
    _sharding_spec: DTensorSpec
    # DTensor attributes (only defined for DTensor `param`):
    _tp_spec: DTensorSpec
    all_gather_outputs: List[torch.Tensor]  # 1D
    # All-gather extension attributes
    _extensions_data: ExtensionsData
    _unsharded_inner_tensors: List[torch.Tensor]

    def __init__(
        self,
        param: nn.Parameter,
        module_info: ParamModuleInfo,
        mesh_info: FSDPMeshInfo,
        post_forward_mesh_info: Optional[FSDPMeshInfo],
        device: torch.device,
        shard_placement_fn: Optional[Callable[[nn.Parameter], Optional[Shard]]],
        mp_policy: MixedPrecisionPolicy,
        offload_policy: OffloadPolicy,
    ):
        self._module_info: ParamModuleInfo = module_info
        self.mesh_info = mesh_info
        self.post_forward_mesh_info = post_forward_mesh_info
        self.device = device
        self.mp_policy = mp_policy
        self.offload_to_cpu: bool = isinstance(offload_policy, CPUOffloadPolicy)
        self.pin_memory = (
            self.offload_to_cpu and cast(CPUOffloadPolicy, offload_policy).pin_memory
        )
        self.grad_offload_event: Optional[torch.Event] = None
        self._init_sharded_param(param, device, shard_placement_fn)
        if self.post_forward_mesh_info:
            self._init_sharded_post_forward_param_metadata(param)
        self._init_extensions()
        self.all_gather_outputs: List[torch.Tensor] = []
        self.unsharded_accumulated_grad = None
        self._param_fqn: Optional[str] = None  # prefixed from root module
        # TODO: Remove this padding logic once DTensor pads the local tensor:
        # https://github.com/pytorch/pytorch/issues/113045
        self._post_load_hook_handle = (
            module_info.module.register_load_state_dict_post_hook(
                lambda *args, **kwargs: self.reset_sharded_param()
            )
        )

    @torch.no_grad()
    def _init_sharded_param(
        self,
        param: nn.Parameter,
        device: torch.device,
        shard_placement_fn: Optional[Callable],
    ):
        if param.device != device and param.device.type != "meta":
            raise AssertionError(
                f"Expects the parameter to already be moved to device {device} but got {param.device}"
            )
        if not param.is_contiguous():
            raise NotImplementedError(
                f"FSDP does not support non-contiguous parameters yet: {param.shape=} {param.stride()=}"
            )
        fsdp_placement = shard_placement_fn(param) if shard_placement_fn else None
        if fsdp_placement is None:
            fsdp_placement = Shard(0)
        elif fsdp_placement.dim < 0:
            fsdp_placement = Shard(fsdp_placement.dim + param.ndim)
        assert isinstance(fsdp_placement, Shard), f"{fsdp_placement}"
        self.fsdp_placement = fsdp_placement
        shard_dim = fsdp_placement.dim
        # TODO: Replace the sharded DTensor parameter construction logic with
        # `distribute_tensor` after https://github.com/pytorch/pytorch/issues/116101
        # TODO: Simplify the following sharded parameter padding logic after
        # https://github.com/pytorch/pytorch/issues/113045
        self.is_dtensor = isinstance(param, DTensor)
        if self.is_dtensor:
            self._tp_spec = cast(DTensor, param)._spec
            dp_mesh, tp_mesh = (self.mesh_info.mesh, self._tp_spec.mesh)
            dp_global_mesh = _mesh_resources.get_root_mesh(dp_mesh)
            tp_global_mesh = _mesh_resources.get_root_mesh(tp_mesh)
            if dp_global_mesh != tp_global_mesh or (
                dp_global_mesh is None or tp_global_mesh is None
            ):
                raise AssertionError(
                    "FSDP requires the DP and TP mesh to have the same parent mesh but got: \n"
                    f"DP's global mesh: {dp_global_mesh}\nTP's global mesh: {tp_global_mesh}"
                )
            name_dims_error = "FSDP requires named DeviceMesh dims for ND parallelism"
            assert dp_mesh.mesh_dim_names is not None, name_dims_error
            assert tp_mesh.mesh_dim_names is not None, name_dims_error
            submesh_names = dp_mesh.mesh_dim_names + tp_mesh.mesh_dim_names
            self._spmd_mesh = dp_global_mesh[submesh_names]
            if len(self._tp_spec.placements) != 1:
                raise NotImplementedError(
                    f"FSDP only supports 1D TP, not {self._tp_spec.placements}"
                )
            split_factor = self._tp_spec.num_shards_map[shard_dim]
            assert (
                2 <= self._spmd_mesh.ndim <= 3
            ), f"_spmd_mesh.ndim can only be 2 or 3 but got {self._spmd_mesh.ndim}."
            self._spmd_placements: Tuple[Placement, ...]
            dp_shard_tp_placement = (
                (
                    _StridedShard(shard_dim, split_factor=split_factor)
                    if split_factor > 1
                    else fsdp_placement
                ),
                self._tp_spec.placements[0],
            )
            if self._spmd_mesh.ndim == 2:
                self._spmd_placements = dp_shard_tp_placement
            else:
                assert self.mesh_info.replicate_mesh_dim == 0
                self._spmd_placements = (Replicate(),) + dp_shard_tp_placement
            self._sharding_spec = DTensorSpec(
                self._spmd_mesh,
                self._spmd_placements,
                tensor_meta=self._tp_spec.tensor_meta,
            )
            # TODO: Enable uneven sharding for FSDP+TP.
            if split_factor > 1:  # FSDP has strided sharding on tensor dim 0
                num_shards = self._sharding_spec.num_shards_map[0]
                tensor_size_dim_0 = self._sharding_spec.shape[0]
                if tensor_size_dim_0 % num_shards != 0:
                    raise NotImplementedError(
                        "FSDP+TP sharding does not support uneven sharding for now: "
                        f"tensor dim 0 has size {tensor_size_dim_0} which cannot be "
                        f"evenly sharded into {num_shards} shards."
                    )
            param_data = cast(DTensor, param)._local_tensor
        else:
            self._spmd_mesh = self.mesh_info.mesh
            if isinstance(self.mesh_info, HSDPMeshInfo):
                self._spmd_placements = (Replicate(), fsdp_placement)
            else:
                self._spmd_placements = (fsdp_placement,)
            self._sharding_spec = DTensorSpec(
                self._spmd_mesh,
                self._spmd_placements,
                tensor_meta=TensorMeta(param.size(), param.stride(), param.dtype),
            )
            param_data = param
        assert param_data.is_contiguous(), f"{param_data.shape=} {param_data.stride()=}"
        shard_dim = fsdp_placement.dim
        if shard_dim >= param_data.ndim:
            raise AssertionError(
                f"Shard dim {shard_dim} is invalid for {param_data.ndim}D tensor: {param.shape}"
            )
        self._orig_size = param_data.size()
        self._contiguous_orig_stride = make_contiguous_strides_for(self._orig_size)
        shard_rank = self.mesh_info.shard_mesh_rank
        shard_world_size = self.mesh_info.shard_mesh_size
        if shard_dim > 0 and param_data.size(shard_dim) % shard_world_size != 0:
            # If sharding on nonzero dim, require even sharding for now because
            # the uneven sharding (1) requires extra copies before/after FSDP
            # collectives and (2) introduces extra complexity to handle padding
            # and unpadding
            raise NotImplementedError(
                f"FSDP does not support uneven sharding on dim {shard_dim}: "
                f"{param_data.size()} (world size: {shard_world_size})"
            )
        chunks = _chunk_with_empty(param_data, shard_world_size, dim=shard_dim)
        sharded_param = chunks[shard_rank]
        self.sharded_size = _get_dim_chunked_size(
            sharded_param, param_data.size(), dim=shard_dim
        )
        self.contiguous_sharded_stride = make_contiguous_strides_for(self.sharded_size)
        padded_sharded_size = chunks[0].size()  # 0th always padded
        self.padded_sharded_param_size = padded_sharded_size
        # Pre-pad the sharded parameter to avoid padding before all-gather
        padded_sharded_param = param_data.new_zeros(padded_sharded_size)
        if sharded_param.numel() > 0:
            padded_sharded_param.narrow(
                dim=shard_dim, start=0, length=sharded_param.size(shard_dim)
            ).copy_(sharded_param)
        if self.offload_to_cpu and not padded_sharded_param.is_meta:
            padded_sharded_param = padded_sharded_param.cpu()
            if self.pin_memory:
                padded_sharded_param = padded_sharded_param.pin_memory(
                    device=self.device
                )
        self._sharded_param_data = padded_sharded_param.view(-1)
        length = sharded_param.size(shard_dim) if sharded_param.numel() > 0 else 0
        sharded_param = padded_sharded_param.narrow(
            dim=shard_dim, start=0, length=length
        )
        assert sharded_param.is_contiguous(), f"{self.fsdp_placement=}"
        self.sharded_param = nn.Parameter(self.to_sharded_dtensor(sharded_param))
        self.sharded_param.requires_grad_(param.requires_grad)
        # Let `param_data` be freed normally when its ref count reaches 0 when
        # the `fully_shard` call returns to allow provided parameters to alias
        self._setattr_on_modules(self.sharded_param)
        self.sharded_state = ShardedState.SHARDED

    def _init_sharded_post_forward_param_metadata(self, param: torch.Tensor) -> None:
        mesh_info = self.post_forward_mesh_info
        assert mesh_info is not None  # mypy
        param_data = param._local_tensor if isinstance(param, DTensor) else param
        chunks = _chunk_with_empty(param_data, mesh_info.shard_mesh_size, dim=0)
        self.sharded_post_forward_size = _get_dim_chunked_size(
            chunks[mesh_info.shard_mesh_rank],
            param_data.size(),
            dim=self.fsdp_placement.dim,
        )
        self.contiguous_sharded_post_forward_stride = make_contiguous_strides_for(
            self.sharded_post_forward_size
        )

    def init_dtype_attrs(self, mp_policy: MixedPrecisionPolicy):
        param_dtype, reduce_dtype = (mp_policy.param_dtype, mp_policy.reduce_dtype)
        self.orig_dtype = self.sharded_param.dtype
        # Clamp `param_dtype` to `None` if no casting is required
        if param_dtype == self.orig_dtype:
            param_dtype = None
        self.param_dtype = param_dtype
        self.reduce_dtype = reduce_dtype
        # None indicates that the mixed precision is not enabled

    def _init_extensions(self) -> None:
        inner_tensor = self._sharded_local_tensor
        has_fsdp_pre_all_gather = hasattr(inner_tensor, "fsdp_pre_all_gather")
        has_fsdp_post_all_gather = hasattr(inner_tensor, "fsdp_post_all_gather")
        if has_fsdp_pre_all_gather != has_fsdp_post_all_gather:
            raise AssertionError(
                "Both fsdp_pre_all_gather and fsdp_post_all_gather should be defined "
                f"if using all-gather extensions: {inner_tensor}"
            )
        if has_fsdp_pre_all_gather:
            self._extensions_data = ExtensionsData()
        self._unsharded_inner_tensors: List[torch.Tensor] = []

    def init_all_gather_outputs(
        self,
        all_gather_input_numels: List[int],
        all_gather_input_dtypes: List[torch.dtype],
        world_size: int,
        device: torch.device,
        force_recreate: bool = False,
    ):
        if not force_recreate and len(self.all_gather_outputs) > 0:
            return  # already initialized
        self.all_gather_outputs = [
            torch.empty(torch.Size([numel * world_size]), dtype=dtype, device=device)
            for numel, dtype in zip(all_gather_input_numels, all_gather_input_dtypes)
        ]

    def init_unsharded_param(self):
        """
        [Note: Invariants for torch.compile Traceable FSDP2]
        1. Under compile, we always re-populate the content of `self._unsharded_param`
           per AllGather using the slow path.
        2. Under compile, we always recreate `self.all_gather_outputs` per AllGather.
           This is to ensure the buffer creation is internal to the graph and
           avoid `self.all_gather_outputs` being captured as a graph input.
        3. Under compile, at the end of `free_unsharded_param()`, we always clean up
           `self.all_gather_outputs` and `self._unsharded_inner_tensors`,
           to avoid them being captured as graph output.

        With these invariants, only these tensors will be inputs to the graph:
        - Sharded parameters
        - Placeholders for the `self._unsharded_param` nn.Parameter
        """
<<<<<<< HEAD
        if not ca.local.enabled() and hasattr(
=======
        if not compiled_autograd_enabled() and hasattr(
>>>>>>> 48045316
            self, "_unsharded_param"
        ):  # after the 1st all-gather
            inner_tensor = self._sharded_local_tensor
            if not hasattr(inner_tensor, "fsdp_post_all_gather"):
                return  # already initialized
            for tensor in self._unsharded_inner_tensors:
                alloc_storage(tensor)
            all_gather_outputs = self._unflatten_all_gather_outputs()
            inner_tensor.fsdp_post_all_gather(
                all_gather_outputs,
                self._extensions_data.all_gather_metadata,
                self.param_dtype or self.orig_dtype,
                out=self._unsharded_param,
            )
            self._extensions_data.clear()
            return
        inner_tensor = self._sharded_local_tensor
<<<<<<< HEAD
        if not ca.local.enabled() and hasattr(inner_tensor, "fsdp_post_all_gather"):
=======
        if not compiled_autograd_enabled() and hasattr(
            inner_tensor, "fsdp_post_all_gather"
        ):
>>>>>>> 48045316
            all_gather_outputs = self._unflatten_all_gather_outputs()
            (
                unsharded_tensor,
                self._unsharded_inner_tensors,
            ) = inner_tensor.fsdp_post_all_gather(
                all_gather_outputs,
                self._extensions_data.all_gather_metadata,
                self.param_dtype or self.orig_dtype,
            )
            self._extensions_data.clear()
        else:
            # For the default path (no post-all-gather), the all-gather output
            # gives the unsharded parameter data directly
            assert len(self.all_gather_outputs) == 1, f"{len(self.all_gather_outputs)}"
            unsharded_tensor = self.all_gather_outputs[0]
        unsharded_param = torch.as_strided(
            unsharded_tensor,
            self._orig_size,
            self._contiguous_orig_stride,
            storage_offset=0,
        )
        if self.is_dtensor:
            unsharded_param = _from_local_no_grad(unsharded_param, self._tp_spec)
        if hasattr(self, "_unsharded_param"):
<<<<<<< HEAD
            assert ca.local.enabled()
=======
            assert compiled_autograd_enabled()
>>>>>>> 48045316
            with torch.no_grad(), torch.autograd._unsafe_preserve_version_counter(
                self._unsharded_param
            ):
                # NOTE: Under compile, if an unsharded param goes through
                # resize_(full) -> copy_ -> resize_(0) pattern, we will remove those
                # resize_ and copy_ ops in a compiler graph pass
                # `remove_fsdp2_unsharded_param_graph_input_usage` to recover performance.
                alloc_storage(self._unsharded_param)
                torch.ops.fsdp.copy_(self._unsharded_param, unsharded_param)
        else:
            self._unsharded_param = nn.Parameter(
                unsharded_param, requires_grad=self.sharded_param.requires_grad
            )

    def _unflatten_all_gather_outputs(self) -> Tuple[torch.Tensor, ...]:
        return tuple(
            t.view(-1, *s[1:])
            for t, s in zip(
                self.all_gather_outputs, self._extensions_data.all_gather_input_sizes
            )
        )

    def to_sharded(self) -> None:
        self._setattr_on_modules(self.sharded_param)
        self.free_unsharded_param()
        self.sharded_state = ShardedState.SHARDED

    def to_sharded_post_forward(self) -> None:
        if self.is_dtensor:
            raise NotImplementedError(
                "Resharding to smaller mesh with TP is not supported yet"
            )
        self._assert_in_states(ShardedState.UNSHARDED)
        assert self.post_forward_mesh_info is not None  # mypy
        assert len(self.all_gather_outputs) == 1
        shard_world_size = self.post_forward_mesh_info.shard_mesh_size
        if (numel := self.all_gather_outputs[0].numel()) % shard_world_size != 0:
            _raise_assert_with_print(
                f"All-gather output size ({numel}) must be divisible by the shard "
                f"world size ({shard_world_size})"
            )
        shard_rank = self.post_forward_mesh_info.shard_mesh_rank
        sharded_numel = numel // shard_world_size
        self._sharded_post_forward_param_data = (
            self.all_gather_outputs[0].narrow(
                0, sharded_numel * shard_rank, sharded_numel
            )
        ).clone()  # clone to be able to free all-gather output
        sharded_post_forward_tensor = torch.as_strided(
            self._sharded_post_forward_param_data,
            size=self.sharded_post_forward_size,
            stride=self.contiguous_sharded_post_forward_stride,
            storage_offset=0,
        )
        self._sharded_post_forward_param = nn.Parameter(
            self.to_sharded_post_forward_dtensor(sharded_post_forward_tensor)
        )
        self._setattr_on_modules(self._sharded_post_forward_param)
        self.free_unsharded_param()
        self.sharded_state = ShardedState.SHARDED_POST_FORWARD

    def to_unsharded(self) -> None:
        # Assume that the data has been allocated and all-gathered
        set_requires_grad_if_needed(self.sharded_param, self._unsharded_param)
        self._setattr_on_modules(self._unsharded_param)
        if self.sharded_state == ShardedState.SHARDED_POST_FORWARD:
            # The data is allocated in the default stream via the post-forward
            # reshard and must be kept alive for the next all-gather copy-in.
            # Since we call this method after the copy-out, the data's lifetime
            # is ensured without further synchronization.
            self._sharded_post_forward_param = None
            self._sharded_post_forward_param_data = None  # free
        self.sharded_state = ShardedState.UNSHARDED

    def _setattr_on_modules(self, param: nn.Parameter) -> None:
        unsafe_setattr_param(
            self._module_info.module, self._module_info.param_name, param
        )
        for shared_module, shared_param_name in zip(
            self._module_info.shared_modules, self._module_info.shared_param_names
        ):
            unsafe_setattr_param(shared_module, shared_param_name, param)

    def to_sharded_dtensor(self, tensor: torch.Tensor) -> DTensor:
        """
        Converts a local tensor representing either the sharded parameter or
        sharded gradient to DTensor.
        """
        if tensor.shape != self.sharded_size:
            _raise_assert_with_print(
                f"Expects size {self.sharded_size} but got {tensor.shape}"
            )
        return _from_local_no_grad(
            tensor,
            self._sharding_spec,
        )

    def to_sharded_post_forward_dtensor(self, tensor: torch.Tensor) -> DTensor:
        if tensor.shape != self.sharded_post_forward_size:
            _raise_assert_with_print(
                f"Expects size {self.sharded_post_forward_size} but got {tensor.shape}"
            )
        assert isinstance(self.post_forward_mesh_info, HSDPMeshInfo)
        # TODO: Prefer this DTensor to be read-only and generalize the
        # placement once we support TP.
        post_forward_sharding_spec = DTensorSpec(
            self.post_forward_mesh_info.mesh,
            (Replicate(), Shard(0)),
            tensor_meta=self._sharding_spec.tensor_meta,
        )
        return _from_local_no_grad(tensor, post_forward_sharding_spec)

    def to_accumulated_grad_if_needed(self) -> None:
        # Access `_unsharded_param` to bypass the sharded state check since we
        # prefer to reshard before upcasting the gradient to save memory
        if (
            self.reduce_dtype is None
            or self._unsharded_param.grad is None
            or self._unsharded_param.grad.dtype == self.reduce_dtype
        ):
            return
        unsharded_grad = self._unsharded_param.grad
        self._unsharded_param.grad = None
        self.unsharded_accumulated_grad = unsharded_grad.to(self.reduce_dtype)

    def accumulate_unsharded_grad_if_needed(self) -> None:
        if (
            self.unsharded_accumulated_grad is not None
            and self.unsharded_param.grad is not None
        ):
            self.unsharded_accumulated_grad += self.unsharded_param.grad
            self.unsharded_param.grad = None

    def alloc_all_gather_outputs(self) -> None:
        for tensor in self.all_gather_outputs:
            alloc_storage(tensor)

    def free_unsharded_param(self) -> None:
<<<<<<< HEAD
        if ca.local.enabled():
=======
        if compiled_autograd_enabled():
>>>>>>> 48045316
            """
            Assumptions under compile:
            - `self._unsharded_param` is NOT an alias of `self.all_gather_outputs`.
            Instead, we resize `self._unsharded_param` storage size to full and then
            explicitly *copy* the data from `self.all_gather_outputs` to `self._unsharded_param`
            in `init_unsharded_param()`. (For full-graph FSDP2 case, we will then remove
            the resize_ and copy_ ops in a compiler graph pass to recover performance.)
            - `self.all_gather_outputs` and `self._unsharded_inner_tensors` are NOT
            graph inputs. They are created within the graph and is guaranteed to be freed
            by the end of the graph. They don't leak outside of the graph.
            """
            self._unsharded_param.untyped_storage().resize_(0)
            self.all_gather_outputs = []
            self._unsharded_inner_tensors = []
        else:
            for tensor in itertools.chain(
                self.all_gather_outputs, self._unsharded_inner_tensors
            ):
                free_storage(tensor)

    @property
    def all_gather_inputs(self) -> List[torch.Tensor]:  # 1D
        self._assert_in_states(ShardedState.SHARDED, ShardedState.SHARDED_POST_FORWARD)
        if self.sharded_state == ShardedState.SHARDED:
<<<<<<< HEAD
            if not ca.local.enabled() and hasattr(
=======
            if not compiled_autograd_enabled() and hasattr(
>>>>>>> 48045316
                self._sharded_local_tensor, "fsdp_pre_all_gather"
            ):
                sharded_local_tensor = self._sharded_local_tensor
                if self.offload_to_cpu:
                    sharded_local_tensor = sharded_local_tensor.to(
                        self.device, non_blocking=True
                    )
                pre_all_gather_signature = inspect.signature(
                    sharded_local_tensor.fsdp_pre_all_gather
                )
                num_fn_params = len(pre_all_gather_signature.parameters)
                # Old signature only passes mesh; keep for BC for now
                assert num_fn_params in (
                    1,
                    5,
                ), (
                    f"Invalid fsdp_pre_all_gather: {pre_all_gather_signature}\n"
                    "Expects fsdp_pre_all_gather(self, mesh: DeviceMesh, "
                    "module: nn.Module, mp_policy: MixedPrecisionPolicy)"
                )
                if num_fn_params == 1:
                    (
                        all_gather_inputs,
                        self._extensions_data.all_gather_metadata,
                    ) = sharded_local_tensor.fsdp_pre_all_gather(self.shard_mesh)
                else:
                    (
                        all_gather_inputs,
                        self._extensions_data.all_gather_metadata,
                    ) = sharded_local_tensor.fsdp_pre_all_gather(
                        self.shard_mesh,
                        self._orig_size,
                        self._contiguous_orig_stride,
                        self._module_info.module,
                        self.mp_policy,
                    )
                    if (
                        sharded_local_tensor.size() != self.padded_sharded_param_size
                        and any(
                            all_gather_input.size() != self.padded_sharded_param_size
                            for all_gather_input in all_gather_inputs
                        )
                    ):
                        # NOTE: Since this error can only be raised on the
                        # ranks that have padding, this can manifest as a NCCL
                        # watchdog timeout, as the other ranks will not error.
                        raise AssertionError(
                            "When a parameter is unevenly sharded by FSDP "
                            f"(orig size={self._orig_size}, FSDP world size={self.mesh_info.mesh.size()}), "
                            "fsdp_pre_all_gather must return all-gather inputs with the padded sharded size "
                            f"{self.padded_sharded_param_size} but got {[t.size() for t in all_gather_inputs]}"
                        )
                self._extensions_data.all_gather_input_sizes = [
                    t.size() for t in all_gather_inputs
                ]
                return [t.view(-1) for t in all_gather_inputs]
            sharded_param_data = self._sharded_param_data
            if self.offload_to_cpu:
                sharded_param_data = sharded_param_data.to(
                    self.device, non_blocking=True
                )
            return [_to_dtype_if_needed(sharded_param_data, self.param_dtype)]
        elif self.sharded_state == ShardedState.SHARDED_POST_FORWARD:
<<<<<<< HEAD
            if not ca.local.enabled() and hasattr(
=======
            if not compiled_autograd_enabled() and hasattr(
>>>>>>> 48045316
                self._sharded_local_tensor, "fsdp_pre_all_gather"
            ):
                raise NotImplementedError
            all_gather_input = _to_dtype_if_needed(
                cast(torch.Tensor, self._sharded_post_forward_param_data),
                self.param_dtype,
            )
            return [all_gather_input]
        return [torch.empty(0)]  # mypy

    @property
    def unsharded_param(self) -> nn.Parameter:  # ND
        return self._unsharded_param

    @property
    def unsharded_grad_data(self) -> torch.Tensor:
        grad = self.unsharded_param.grad
        assert grad is not None, "Expects unsharded_param.grad to not be None"
        return self._get_grad_inner_tensor(grad)

    @property
    def unsharded_accumulated_grad_data(self) -> torch.Tensor:
        grad = self.unsharded_accumulated_grad
        assert grad is not None, "Expects unsharded_accumulated_grad to not be None"
        return self._get_grad_inner_tensor(grad)

    def _get_grad_inner_tensor(self, grad: torch.Tensor) -> torch.Tensor:
        if self.is_dtensor:
            if isinstance(grad, AsyncCollectiveTensor):
                grad = grad.wait()
            assert isinstance(grad, DTensor), f"{type(grad)}"
            placements = self._tp_spec.placements
            if placements != grad.placements:
                assert len(self._tp_spec.placements) == len(
                    grad.placements
                ), f"{self._tp_spec=} {grad.placements=}"
                grad = grad.redistribute(placements=placements)
            grad = grad._local_tensor
        return grad

    @property
    def _sharded_local_tensor(self) -> torch.Tensor:
        return cast(DTensor, self.sharded_param)._local_tensor

    @property
    def shard_mesh(self):
        mesh = self.mesh_info.mesh
        if mesh.ndim == 1:
            return mesh
        elif mesh.ndim == 2:
            assert mesh.mesh_dim_names is not None
            return mesh[mesh.mesh_dim_names[-1]]
        raise ValueError(f"Invalid mesh: {mesh}")

    def _assert_in_states(self, *states: ShardedState) -> None:
        if self.sharded_state not in states:
            _raise_assert_with_print(
                f"Expects to be in one of {states}, not {self.sharded_state}"
            )

    def reset_sharded_param(self):
        # For ops like `nn.Module._apply` or `load_state_dict(assign=True)`
        # that change the sharded parameter tensor, we may need to re-pad the
        # sharded local tensor and re-save the reference.
        module_info = self._module_info
        new_param = getattr(module_info.module, module_info.param_name)
        if new_param is not self.sharded_param:
            if torch.__future__.get_swap_module_params_on_conversion():
                raise AssertionError(
                    f"Expects swap_tensors to preserve object but got {new_param} "
                    f"instead of {self.sharded_param}"
                )
            self.sharded_param = new_param
        local_tensor = new_param._local_tensor
        if local_tensor.is_meta:
            return
        updated_local_tensor = False
        padded_sharded_size = self.padded_sharded_param_size
        shard_dim = self.fsdp_placement.dim
        length = local_tensor.size(shard_dim) if local_tensor.numel() > 0 else 0
        if local_tensor.size() != padded_sharded_size:
            assert (
                shard_dim == 0
            ), f"Shard({shard_dim}) requires even sharding: {local_tensor.size()=}"
            padded_local_tensor = local_tensor.new_zeros(padded_sharded_size)
            padded_local_tensor.narrow(dim=shard_dim, start=0, length=length).copy_(
                local_tensor
            )
            local_tensor = padded_local_tensor
            updated_local_tensor = True
        if self.pin_memory and not local_tensor.is_pinned():
            local_tensor = local_tensor.cpu().pin_memory(device=self.device)
            updated_local_tensor = True
        self._sharded_param_data = local_tensor.view(-1)
        assert isinstance(self.sharded_param, DTensor)  # mypy
        if updated_local_tensor:
            # Only change the local tensor object if needed
            self.sharded_param._local_tensor = local_tensor.narrow(
                dim=shard_dim, start=0, length=length
            )
            assert self.sharded_param._local_tensor.is_contiguous()
        self._sharding_spec = self.sharded_param._spec

    def __repr__(self):
        return f"FSDPParam(fqn={self._param_fqn}, orig_size={self._orig_size})"


def alloc_storage(tensor: torch.Tensor) -> None:
    size = tensor.numel() * tensor.itemsize
    if (storage := tensor.untyped_storage()).size() != size:
        storage.resize_(size)


def free_storage(tensor: torch.Tensor) -> None:
    if (storage := tensor.untyped_storage()).size() != 0:
        storage.resize_(0)


# NOTE: These bypass `nn.Module.__setattr__` checks, which incur non-trivial
# CPU overhead, if the module did not override it. For FSDP, we know we do not
# need those checks when transitioning between sharded/unsharded parameters.
def unsafe_setattr_param(
    module: nn.Module, param_name: str, param: nn.Parameter
) -> None:
    if getattr(module.__setattr__, "__func__", None) is nn.Module.__setattr__:
        module._parameters[param_name] = param
    else:  # slow path
        setattr(module, param_name, param)


def set_requires_grad_if_needed(
    src_tensor: torch.Tensor, dst_tensor: torch.Tensor
) -> None:
    # Only call `requires_grad_` if needed to avoid the Python <> C++ context
    # switch overhead
    if src_tensor.requires_grad != dst_tensor.requires_grad:
        dst_tensor.requires_grad_(src_tensor.requires_grad)<|MERGE_RESOLUTION|>--- conflicted
+++ resolved
@@ -27,17 +27,6 @@
 )
 
 
-<<<<<<< HEAD
-if not torch._running_with_deploy():
-    import torch._dynamo.compiled_autograd as ca
-else:
-    from torch.distributed.utils import _FakeCompiledAutogradModule
-
-    ca = _FakeCompiledAutogradModule()  # type: ignore[assignment]
-
-
-=======
->>>>>>> 48045316
 """
 [Note: FSDP tensors]
 FSDP considers the following tensors:
@@ -476,11 +465,7 @@
         - Sharded parameters
         - Placeholders for the `self._unsharded_param` nn.Parameter
         """
-<<<<<<< HEAD
-        if not ca.local.enabled() and hasattr(
-=======
         if not compiled_autograd_enabled() and hasattr(
->>>>>>> 48045316
             self, "_unsharded_param"
         ):  # after the 1st all-gather
             inner_tensor = self._sharded_local_tensor
@@ -498,13 +483,9 @@
             self._extensions_data.clear()
             return
         inner_tensor = self._sharded_local_tensor
-<<<<<<< HEAD
-        if not ca.local.enabled() and hasattr(inner_tensor, "fsdp_post_all_gather"):
-=======
         if not compiled_autograd_enabled() and hasattr(
             inner_tensor, "fsdp_post_all_gather"
         ):
->>>>>>> 48045316
             all_gather_outputs = self._unflatten_all_gather_outputs()
             (
                 unsharded_tensor,
@@ -529,11 +510,7 @@
         if self.is_dtensor:
             unsharded_param = _from_local_no_grad(unsharded_param, self._tp_spec)
         if hasattr(self, "_unsharded_param"):
-<<<<<<< HEAD
-            assert ca.local.enabled()
-=======
             assert compiled_autograd_enabled()
->>>>>>> 48045316
             with torch.no_grad(), torch.autograd._unsafe_preserve_version_counter(
                 self._unsharded_param
             ):
@@ -672,11 +649,7 @@
             alloc_storage(tensor)
 
     def free_unsharded_param(self) -> None:
-<<<<<<< HEAD
-        if ca.local.enabled():
-=======
         if compiled_autograd_enabled():
->>>>>>> 48045316
             """
             Assumptions under compile:
             - `self._unsharded_param` is NOT an alias of `self.all_gather_outputs`.
@@ -701,11 +674,7 @@
     def all_gather_inputs(self) -> List[torch.Tensor]:  # 1D
         self._assert_in_states(ShardedState.SHARDED, ShardedState.SHARDED_POST_FORWARD)
         if self.sharded_state == ShardedState.SHARDED:
-<<<<<<< HEAD
-            if not ca.local.enabled() and hasattr(
-=======
             if not compiled_autograd_enabled() and hasattr(
->>>>>>> 48045316
                 self._sharded_local_tensor, "fsdp_pre_all_gather"
             ):
                 sharded_local_tensor = self._sharded_local_tensor
@@ -769,11 +738,7 @@
                 )
             return [_to_dtype_if_needed(sharded_param_data, self.param_dtype)]
         elif self.sharded_state == ShardedState.SHARDED_POST_FORWARD:
-<<<<<<< HEAD
-            if not ca.local.enabled() and hasattr(
-=======
             if not compiled_autograd_enabled() and hasattr(
->>>>>>> 48045316
                 self._sharded_local_tensor, "fsdp_pre_all_gather"
             ):
                 raise NotImplementedError
