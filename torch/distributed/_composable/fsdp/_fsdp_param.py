# mypy: allow-untyped-defs
import inspect
import itertools
from dataclasses import dataclass, field
from enum import auto, Enum
from typing import Any, Callable, cast, List, Optional, Sequence, Tuple

import torch
import torch.nn as nn
from torch._prims_common import make_contiguous_strides_for
from torch.distributed._functional_collectives import AsyncCollectiveTensor
from torch.distributed.tensor import DTensor, Replicate, Shard
from torch.distributed.tensor._dtensor_spec import DTensorSpec, TensorMeta
from torch.distributed.tensor.device_mesh import _mesh_resources
from torch.distributed.tensor.placement_types import _StridedShard, Placement

from ._fsdp_api import CPUOffloadPolicy, MixedPrecisionPolicy, OffloadPolicy
from ._fsdp_common import (
    _chunk_with_empty,
    _from_local_no_grad,
    _get_dim_chunked_size,
    _raise_assert_with_print,
    _to_dtype_if_needed,
    FSDPMeshInfo,
    HSDPMeshInfo,
)


if not torch._running_with_deploy():
    import torch._dynamo.compiled_autograd as ca
else:
    ca = object()  # type: ignore[assignment]
    ca.compiled_autograd_enabled = False


"""
[Note: FSDP tensors]
FSDP considers the following tensors:
- Original parameter: parameter passed to :class:`FSDPParam`, i.e. the one
  on the module when applying FSDP
- Sharded parameter: sharding the original parameter on dim-0 (or a
  user-specified dim) as a DTensor over the main mesh
- All-gather inputs: the ``torch.Tensor`` or ``Tensor`` s passed to all-gather,
  derived from the sharded parameter
- All-gather output: the ``torch.Tensor`` or ``Tensor`` s resulting from
  all-gathering the all-gather inputs
- Unsharded parameter: parameter used for forward/backward computation, derived
  from the all-gather output; autograd leaf

We define these tensors to describe the general framework that can accomodate
extensions, where:
- all-gather-inputs = pre-all-gather-transform(sharded-parameter)
- unsharded-parameter = post-all-gather-transform(all-gather-outputs)

For the default ``torch.Tensor`` case, there is only one all-gather input, and
it shares the same underlying tensor data as the sharded parameter, meaning
that they can be thought of as the same tensors. The same applies for the
all-gather output and unsharded parameter. For non-``torch.Tensor`` extensions,
these equivalences may no longer hold due to the pre/post-all-gather
transforms, and some may have multiple all-gather inputs/outputs (e.g.
quantized data and scales).

[Note: FSDP and autograd]
FSDP dynamically frees and allocates the unsharded parameter. Since autograd
can pack a reference to it or a view to save for backward, we use storage
resizing to implement the freeing/allocation since that preserves the aliasing.
This implies that we construct the unsharded parameter object once and write to
it in-place thereafter. For the default ``torch.Tensor` original parameter
case, the all-gather output and unsharded parameter share the same
data, so we use storage resizing on the all-gather output.
"""

lib = torch.library.Library("fsdp", "FRAGMENT")  # noqa: TOR901

lib.define("copy_(Tensor(a!) tensor, Tensor data) -> ()")


@torch.library.impl(lib, "copy_", "Meta")
@torch.library.impl(lib, "copy_", "CUDA")
@torch.library.impl(lib, "copy_", "CPU")
def copy_(tensor, data):
    tensor.copy_(data)


"""
[Note: Avoiding functionalization for fsdp.copy_ and inductor.resize_storage_bytes_]

Currently we don't functionalize `fsdp.copy_` op or `inductor.resize_storage_bytes_` op
(i.e. they show up as a mutation op in the middle of the AOT joint graph).

Reason:
Traceable FSDP2 compiled autograd BWD graph have the following traits:
(1) Two inputs of the graph were aliased to each other (one from hook closed-over tensors, one from FWD saved tensors).
(2) One of them is mutated (copy_ and resize_ to handle the all-gathered param).
(3) They are both subclasses.
The combination of these traits is not supported by AOTAutograd (it's difficult to reason about subclass aliasing).
So this doesn't work at all for Traceable FSDP2.

The compromise we use is to avoid functionalization for the FSDP2 copy_ and resize_ ops.
This avoids the problem above, because from AOTAutograd point-of-view there are no mutations
that functionalization needs to handle. (Although we need to be careful not to DCE those mutable ops.)

We can avoid this functionalization because:
(1) The nn.Parameter is never used before its .copy_() is called in eager code (i.e. no alias of it is created),
so it's safe to call .copy_() in the middle of the graph to update its content and start using the nn.Parameter downstream.
(2) We always re-allocate the buffer for nn.Parameter to store the AllGather output and to be used in downstream user ops.
So calling resize-to-0 in the middle of the graph to free nn.Parameter memory after use should always be okay
(since we always allocate anew next time we need it, we strictly don't need to keep the old tensor storage around anymore).

Q: Wouldn't the extra resize_ and copy_ ops hurt both memory usage and performance?
A: Yes it would. As an optimization, we have an Inductor post-grad FX pass to remove those resize_ and copy_ ops
for unsharded params that have this pattern: resize_(full) -> copy_ -> resize_(0).

TODO:
Now that we are maintaining the invariant of "no aliased + mutated graph inputs" in both the forward and backward,
it is now more feasible to functionalize all of the mutable FSDP ops. Some of the pros and cons are:

Cons (of functionalizing those ops):
(1) By not functionalizing them as we are today, we are making it more likely that they will run at the "correct" time
in the generated code. If we start to functionalize them, we will need to make sure that Inductor reinplaces them
in a way where it properly moves the mutations back to exactly where they should have run, or we risk suffering worse
peak memory than eager. (We probably already need to do something similar in Inductor's reinplacing for copy_:
https://github.com/pytorch/pytorch/issues/135305#issuecomment-2334888089)

Pros (of functionalizing):
(1) Better safety, we don't need to worry about the graph passes in inductor/partitioning handling input mutations
mid-graph quite as much (to be fair we've already done some amount of auditing, but we might have to do some more).
(2) Better perf: each mutation midway through the graph prevents Inductor from pattern matching across it.
But maybe there are few enough mutations induced by FSDP for this to matter.
"""


@torch.library.impl(lib, "copy_", "Functionalize")
def copy__functionalize(tensor, data):
    torch._sync(tensor)
    torch._sync(data)
    tensor_inner = torch._from_functional_tensor(tensor)
    data_inner = torch._from_functional_tensor(data)
    with torch._C._ExcludeDispatchKeyGuard(
        torch._C.DispatchKeySet(torch._C.DispatchKey.Functionalize)
    ):
        torch.ops.fsdp.copy_.default(tensor_inner, data_inner)


torch.fx.node.has_side_effect(torch.ops.fsdp.copy_.default)


class ShardedState(Enum):
    """
    - ``SHARDED``: The sharded parameter is registered to the module. It is the
      only contributor to parameter memory.
    - ``SHARDED_POST_FORWARD``: The unsharded parameter is resharded to a
      smaller world size. Since this data should not be used for computation,
      we do not register it to the module. Users should reshard the module
      before any in-place modifications. Both it and the sharded parameter
      contribute to parameter memory.
    - ``UNSHARDED``: The unsharded parameter is registered to the module. Both
      it and the sharded parameter contribute to parameter memory.
    """

    SHARDED = auto()
    SHARDED_POST_FORWARD = auto()
    UNSHARDED = auto()


@dataclass
class ParamModuleInfo:
    """
    For a parameter, this stores the module and the parameter name to be able
    to do a parameter swap via ``setattr(module, param_name, ...)`` or to get
    the parameter via ``getattr(module, param_name)``. We additionally save
    shared modules and shared parameter names to update them accordingly.
    """

    # Parameter names are unprefixed, e.g. "weight", not "lin.weight"
    module: nn.Module
    param_name: str
    shared_modules: List[nn.Module] = field(default_factory=list)
    shared_param_names: List[str] = field(default_factory=list)


@dataclass
class ExtensionsData:
    # User-defined metadata passed from pre to post-all-gather
    all_gather_metadata: Optional[Any] = None
    # Save the all-gather input sizes to unflatten the all-gather outputs to ND
    all_gather_input_sizes: Sequence[torch.Size] = ()  # ND

    def clear(self):
        self.all_gather_metadata = None
        self.all_gather_input_sizes = ()


class FSDPParam:
    """
    This class manages a parameter with FSDP or FSDP variants applied,
    implementing dim-0 per-parameter sharding.
    """

    orig_dtype: torch.dtype
    param_dtype: Optional[torch.dtype]
    reduce_dtype: Optional[torch.dtype]
    _orig_size: torch.Size  # ND
    sharded_size: torch.Size  # ND
    contiguous_sharded_stride: Tuple[int, ...]
    padded_sharded_param_size: torch.Size  # ND
    sharded_post_forward_size: torch.Size  # ND
    contiguous_sharded_post_forward_stride: Tuple[int, ...]
    _sharded_param_data: torch.Tensor  # 1D
    sharded_param: nn.Parameter  # ND
    _sharded_post_forward_param_data: Optional[torch.Tensor]  # 1D
    _sharded_post_forward_param: Optional[nn.Parameter]  # ND
    _unsharded_param: nn.Parameter  # ND
    unsharded_accumulated_grad: Optional[torch.Tensor]  # ND
    _sharding_spec: DTensorSpec
    # DTensor attributes (only defined for DTensor `param`):
    _tp_spec: DTensorSpec
    all_gather_outputs: List[torch.Tensor]  # 1D
    # All-gather extension attributes
    _extensions_data: ExtensionsData
    _unsharded_inner_tensors: List[torch.Tensor]

    def __init__(
        self,
        param: nn.Parameter,
        module_info: ParamModuleInfo,
        mesh_info: FSDPMeshInfo,
        post_forward_mesh_info: Optional[FSDPMeshInfo],
        device: torch.device,
        shard_placement_fn: Optional[Callable[[nn.Parameter], Optional[Shard]]],
        mp_policy: MixedPrecisionPolicy,
        offload_policy: OffloadPolicy,
    ):
        self._module_info: ParamModuleInfo = module_info
        self.mesh_info = mesh_info
        self.post_forward_mesh_info = post_forward_mesh_info
        self.device = device
        self.mp_policy = mp_policy
        self.offload_to_cpu: bool = isinstance(offload_policy, CPUOffloadPolicy)
        self.pin_memory = (
            self.offload_to_cpu and cast(CPUOffloadPolicy, offload_policy).pin_memory
        )
        self.grad_offload_event: Optional[torch.Event] = None
        self._init_sharded_param(param, device, shard_placement_fn)
        if self.post_forward_mesh_info:
            self._init_sharded_post_forward_param_metadata(param)
        self._init_extensions()
        self.all_gather_outputs: List[torch.Tensor] = []
        self.unsharded_accumulated_grad = None
        self._param_fqn: Optional[str] = None  # prefixed from root module
        # TODO: Remove this padding logic once DTensor pads the local tensor:
        # https://github.com/pytorch/pytorch/issues/113045
        self._post_load_hook_handle = (
            module_info.module.register_load_state_dict_post_hook(
                lambda *args, **kwargs: self.reset_sharded_param()
            )
        )

    @torch.no_grad()
    def _init_sharded_param(
        self,
        param: nn.Parameter,
        device: torch.device,
        shard_placement_fn: Optional[Callable],
    ):
        if param.device != device and param.device.type != "meta":
            raise AssertionError(
                f"Expects the parameter to already be moved to device {device} but got {param.device}"
            )
        if not param.is_contiguous():
            raise NotImplementedError(
                f"FSDP does not support non-contiguous parameters yet: {param.shape=} {param.stride()=}"
            )
        fsdp_placement = shard_placement_fn(param) if shard_placement_fn else None
        if fsdp_placement is None:
            fsdp_placement = Shard(0)
        elif fsdp_placement.dim < 0:
            fsdp_placement = Shard(fsdp_placement.dim + param.ndim)
        assert isinstance(fsdp_placement, Shard), f"{fsdp_placement}"
        self.fsdp_placement = fsdp_placement
        shard_dim = fsdp_placement.dim
        # TODO: Replace the sharded DTensor parameter construction logic with
        # `distribute_tensor` after https://github.com/pytorch/pytorch/issues/116101
        # TODO: Simplify the following sharded parameter padding logic after
        # https://github.com/pytorch/pytorch/issues/113045
        self.is_dtensor = isinstance(param, DTensor)
        if self.is_dtensor:
            self._tp_spec = cast(DTensor, param)._spec
            dp_mesh, tp_mesh = (self.mesh_info.mesh, self._tp_spec.mesh)
            dp_global_mesh = _mesh_resources.get_root_mesh(dp_mesh)
            tp_global_mesh = _mesh_resources.get_root_mesh(tp_mesh)
            if dp_global_mesh != tp_global_mesh or (
                dp_global_mesh is None or tp_global_mesh is None
            ):
                raise AssertionError(
                    "FSDP requires the DP and TP mesh to have the same parent mesh but got: \n"
                    f"DP's global mesh: {dp_global_mesh}\nTP's global mesh: {tp_global_mesh}"
                )
            name_dims_error = "FSDP requires named DeviceMesh dims for ND parallelism"
            assert dp_mesh.mesh_dim_names is not None, name_dims_error
            assert tp_mesh.mesh_dim_names is not None, name_dims_error
            submesh_names = dp_mesh.mesh_dim_names + tp_mesh.mesh_dim_names
            self._spmd_mesh = dp_global_mesh[submesh_names]
            if len(self._tp_spec.placements) != 1:
                raise NotImplementedError(
                    f"FSDP only supports 1D TP, not {self._tp_spec.placements}"
                )
            split_factor = self._tp_spec.num_shards_map[shard_dim]
            assert (
                2 <= self._spmd_mesh.ndim <= 3
            ), f"_spmd_mesh.ndim can only be 2 or 3 but got {self._spmd_mesh.ndim}."
            self._spmd_placements: Tuple[Placement, ...]
            dp_shard_tp_placement = (
                (
                    _StridedShard(shard_dim, split_factor=split_factor)
                    if split_factor > 1
                    else fsdp_placement
                ),
                self._tp_spec.placements[0],
            )
            if self._spmd_mesh.ndim == 2:
                self._spmd_placements = dp_shard_tp_placement
            else:
                assert self.mesh_info.replicate_mesh_dim == 0
                self._spmd_placements = (Replicate(),) + dp_shard_tp_placement
            self._sharding_spec = DTensorSpec(
                self._spmd_mesh,
                self._spmd_placements,
                tensor_meta=self._tp_spec.tensor_meta,
            )
            # TODO: Enable uneven sharding for FSDP+TP.
            if split_factor > 1:  # FSDP has strided sharding on tensor dim 0
                num_shards = self._sharding_spec.num_shards_map[0]
                tensor_size_dim_0 = self._sharding_spec.shape[0]
                if tensor_size_dim_0 % num_shards != 0:
                    raise NotImplementedError(
                        "FSDP+TP sharding does not support uneven sharding for now: "
                        f"tensor dim 0 has size {tensor_size_dim_0} which cannot be "
                        f"evenly sharded into {num_shards} shards."
                    )
            param_data = cast(DTensor, param)._local_tensor
        else:
            self._spmd_mesh = self.mesh_info.mesh
            if isinstance(self.mesh_info, HSDPMeshInfo):
                self._spmd_placements = (Replicate(), fsdp_placement)
            else:
                self._spmd_placements = (fsdp_placement,)
            self._sharding_spec = DTensorSpec(
                self._spmd_mesh,
                self._spmd_placements,
                tensor_meta=TensorMeta(param.size(), param.stride(), param.dtype),
            )
            param_data = param
        assert param_data.is_contiguous(), f"{param_data.shape=} {param_data.stride()=}"
        shard_dim = fsdp_placement.dim
        if shard_dim >= param_data.ndim:
            raise AssertionError(
                f"Shard dim {shard_dim} is invalid for {param_data.ndim}D tensor: {param.shape}"
            )
        self._orig_size = param_data.size()
        self._contiguous_orig_stride = make_contiguous_strides_for(self._orig_size)
        shard_rank = self.mesh_info.shard_mesh_rank
        shard_world_size = self.mesh_info.shard_mesh_size
        if shard_dim > 0 and param_data.size(shard_dim) % shard_world_size != 0:
            # If sharding on nonzero dim, require even sharding for now because
            # the uneven sharding (1) requires extra copies before/after FSDP
            # collectives and (2) introduces extra complexity to handle padding
            # and unpadding
            raise NotImplementedError(
                f"FSDP does not support uneven sharding on dim {shard_dim}: "
                f"{param_data.size()} (world size: {shard_world_size})"
            )
        chunks = _chunk_with_empty(param_data, shard_world_size, dim=shard_dim)
        sharded_param = chunks[shard_rank]
        self.sharded_size = _get_dim_chunked_size(
            sharded_param, param_data.size(), dim=shard_dim
        )
        self.contiguous_sharded_stride = make_contiguous_strides_for(self.sharded_size)
        padded_sharded_size = chunks[0].size()  # 0th always padded
        self.padded_sharded_param_size = padded_sharded_size
        # Pre-pad the sharded parameter to avoid padding before all-gather
        padded_sharded_param = param_data.new_zeros(padded_sharded_size)
        if sharded_param.numel() > 0:
            padded_sharded_param.narrow(
                dim=shard_dim, start=0, length=sharded_param.size(shard_dim)
            ).copy_(sharded_param)
        if self.offload_to_cpu and not padded_sharded_param.is_meta:
            padded_sharded_param = padded_sharded_param.cpu()
            if self.pin_memory:
                padded_sharded_param = padded_sharded_param.pin_memory(
                    device=self.device
                )
        self._sharded_param_data = padded_sharded_param.view(-1)
        length = sharded_param.size(shard_dim) if sharded_param.numel() > 0 else 0
        sharded_param = padded_sharded_param.narrow(
            dim=shard_dim, start=0, length=length
        )
        assert sharded_param.is_contiguous(), f"{self.fsdp_placement=}"
        self.sharded_param = nn.Parameter(self.to_sharded_dtensor(sharded_param))
        self.sharded_param.requires_grad_(param.requires_grad)
        # Let `param_data` be freed normally when its ref count reaches 0 when
        # the `fully_shard` call returns to allow provided parameters to alias
        self._setattr_on_modules(self.sharded_param)
        self.sharded_state = ShardedState.SHARDED

    def _init_sharded_post_forward_param_metadata(self, param: torch.Tensor) -> None:
        mesh_info = self.post_forward_mesh_info
        assert mesh_info is not None  # mypy
        param_data = param._local_tensor if isinstance(param, DTensor) else param
        chunks = _chunk_with_empty(param_data, mesh_info.shard_mesh_size, dim=0)
        self.sharded_post_forward_size = _get_dim_chunked_size(
            chunks[mesh_info.shard_mesh_rank],
            param_data.size(),
            dim=self.fsdp_placement.dim,
        )
        self.contiguous_sharded_post_forward_stride = make_contiguous_strides_for(
            self.sharded_post_forward_size
        )

    def init_dtype_attrs(self, mp_policy: MixedPrecisionPolicy):
        param_dtype, reduce_dtype = (mp_policy.param_dtype, mp_policy.reduce_dtype)
        self.orig_dtype = self.sharded_param.dtype
        # Clamp `param_dtype` to `None` if no casting is required
        if param_dtype == self.orig_dtype:
            param_dtype = None
        self.param_dtype = param_dtype
        self.reduce_dtype = reduce_dtype
        # None indicates that the mixed precision is not enabled

    def _init_extensions(self) -> None:
        inner_tensor = self._sharded_local_tensor
        has_fsdp_pre_all_gather = hasattr(inner_tensor, "fsdp_pre_all_gather")
        has_fsdp_post_all_gather = hasattr(inner_tensor, "fsdp_post_all_gather")
        if has_fsdp_pre_all_gather != has_fsdp_post_all_gather:
            raise AssertionError(
                "Both fsdp_pre_all_gather and fsdp_post_all_gather should be defined "
                f"if using all-gather extensions: {inner_tensor}"
            )
        if has_fsdp_pre_all_gather:
            self._extensions_data = ExtensionsData()
        self._unsharded_inner_tensors: List[torch.Tensor] = []

    def init_all_gather_outputs(
        self,
        all_gather_input_numels: List[int],
        all_gather_input_dtypes: List[torch.dtype],
        world_size: int,
        device: torch.device,
        force_recreate: bool = False,
    ):
        if not force_recreate and len(self.all_gather_outputs) > 0:
            return  # already initialized
        self.all_gather_outputs = [
            torch.empty(torch.Size([numel * world_size]), dtype=dtype, device=device)
            for numel, dtype in zip(all_gather_input_numels, all_gather_input_dtypes)
        ]

    def init_unsharded_param(self):
        """
        [Note: Invariants for torch.compile Traceable FSDP2]
        1. Under compile, we always re-populate the content of `self._unsharded_param`
           per AllGather using the slow path.
        2. Under compile, we always recreate `self.all_gather_outputs` per AllGather.
           This is to ensure the buffer creation is internal to the graph and
           avoid `self.all_gather_outputs` being captured as a graph input.
        3. Under compile, at the end of `free_unsharded_param()`, we always clean up
           `self.all_gather_outputs` and `self._unsharded_inner_tensors`,
           to avoid them being captured as graph output.

        With these invariants, only these tensors will be inputs to the graph:
        - Sharded parameters
        - Placeholders for the `self._unsharded_param` nn.Parameter
        """
        if not ca.compiled_autograd_enabled and hasattr(
            self, "_unsharded_param"
        ):  # after the 1st all-gather
            inner_tensor = self._sharded_local_tensor
            if not hasattr(inner_tensor, "fsdp_post_all_gather"):
                return  # already initialized
            for tensor in self._unsharded_inner_tensors:
                alloc_storage(tensor)
            all_gather_outputs = self._unflatten_all_gather_outputs()
            inner_tensor.fsdp_post_all_gather(
                all_gather_outputs,
                self._extensions_data.all_gather_metadata,
                self.param_dtype or self.orig_dtype,
                out=self._unsharded_param,
            )
            self._extensions_data.clear()
            return
        inner_tensor = self._sharded_local_tensor
        if not ca.compiled_autograd_enabled and hasattr(
            inner_tensor, "fsdp_post_all_gather"
        ):
            all_gather_outputs = self._unflatten_all_gather_outputs()
            (
                unsharded_tensor,
                self._unsharded_inner_tensors,
            ) = inner_tensor.fsdp_post_all_gather(
                all_gather_outputs,
                self._extensions_data.all_gather_metadata,
                self.param_dtype or self.orig_dtype,
            )
            self._extensions_data.clear()
        else:
            # For the default path (no post-all-gather), the all-gather output
            # gives the unsharded parameter data directly
            assert len(self.all_gather_outputs) == 1, f"{len(self.all_gather_outputs)}"
            unsharded_tensor = self.all_gather_outputs[0]
        unsharded_param = torch.as_strided(
            unsharded_tensor,
            self._orig_size,
            self._contiguous_orig_stride,
            storage_offset=0,
        )
        if self.is_dtensor:
            unsharded_param = _from_local_no_grad(unsharded_param, self._tp_spec)
        if hasattr(self, "_unsharded_param"):
            assert ca.compiled_autograd_enabled
            with torch.no_grad(), torch.autograd._unsafe_preserve_version_counter(
                self._unsharded_param
            ):
                # NOTE: Under compile, if an unsharded param goes through
                # resize_(full) -> copy_ -> resize_(0) pattern, we will remove those
                # resize_ and copy_ ops in a compiler graph pass
                # `remove_fsdp2_unsharded_param_graph_input_usage` to recover performance.
                alloc_storage(self._unsharded_param)
                torch.ops.fsdp.copy_(self._unsharded_param, unsharded_param)
        else:
            self._unsharded_param = nn.Parameter(
                unsharded_param, requires_grad=self.sharded_param.requires_grad
            )

    def _unflatten_all_gather_outputs(self) -> Tuple[torch.Tensor, ...]:
        return tuple(
            t.view(-1, *s[1:])
            for t, s in zip(
                self.all_gather_outputs, self._extensions_data.all_gather_input_sizes
            )
        )

    def to_sharded(self) -> None:
        self._setattr_on_modules(self.sharded_param)
        self.free_unsharded_param()
        self.sharded_state = ShardedState.SHARDED

    def to_sharded_post_forward(self) -> None:
        if self.is_dtensor:
            raise NotImplementedError(
                "Resharding to smaller mesh with TP is not supported yet"
            )
        self._assert_in_states(ShardedState.UNSHARDED)
        assert self.post_forward_mesh_info is not None  # mypy
        assert len(self.all_gather_outputs) == 1
        shard_world_size = self.post_forward_mesh_info.shard_mesh_size
        if (numel := self.all_gather_outputs[0].numel()) % shard_world_size != 0:
            _raise_assert_with_print(
                f"All-gather output size ({numel}) must be divisible by the shard "
                f"world size ({shard_world_size})"
            )
        shard_rank = self.post_forward_mesh_info.shard_mesh_rank
        sharded_numel = numel // shard_world_size
        self._sharded_post_forward_param_data = (
            self.all_gather_outputs[0].narrow(
                0, sharded_numel * shard_rank, sharded_numel
            )
        ).clone()  # clone to be able to free all-gather output
        sharded_post_forward_tensor = torch.as_strided(
            self._sharded_post_forward_param_data,
            size=self.sharded_post_forward_size,
            stride=self.contiguous_sharded_post_forward_stride,
            storage_offset=0,
        )
        self._sharded_post_forward_param = nn.Parameter(
            self.to_sharded_post_forward_dtensor(sharded_post_forward_tensor)
        )
        self._setattr_on_modules(self._sharded_post_forward_param)
        self.free_unsharded_param()
        self.sharded_state = ShardedState.SHARDED_POST_FORWARD

    def to_unsharded(self) -> None:
        # Assume that the data has been allocated and all-gathered
        set_requires_grad_if_needed(self.sharded_param, self._unsharded_param)
        self._setattr_on_modules(self._unsharded_param)
        if self.sharded_state == ShardedState.SHARDED_POST_FORWARD:
            # The data is allocated in the default stream via the post-forward
            # reshard and must be kept alive for the next all-gather copy-in.
            # Since we call this method after the copy-out, the data's lifetime
            # is ensured without further synchronization.
            self._sharded_post_forward_param = None
            self._sharded_post_forward_param_data = None  # free
        self.sharded_state = ShardedState.UNSHARDED

    def _setattr_on_modules(self, param: nn.Parameter) -> None:
        unsafe_setattr_param(
            self._module_info.module, self._module_info.param_name, param
        )
        for shared_module, shared_param_name in zip(
            self._module_info.shared_modules, self._module_info.shared_param_names
        ):
            unsafe_setattr_param(shared_module, shared_param_name, param)

    def to_sharded_dtensor(self, tensor: torch.Tensor) -> DTensor:
        """
        Converts a local tensor representing either the sharded parameter or
        sharded gradient to DTensor.
        """
        if tensor.shape != self.sharded_size:
            _raise_assert_with_print(
                f"Expects size {self.sharded_size} but got {tensor.shape}"
            )
        return _from_local_no_grad(
            tensor,
            self._sharding_spec,
        )

    def to_sharded_post_forward_dtensor(self, tensor: torch.Tensor) -> DTensor:
        if tensor.shape != self.sharded_post_forward_size:
            _raise_assert_with_print(
                f"Expects size {self.sharded_post_forward_size} but got {tensor.shape}"
            )
        assert isinstance(self.post_forward_mesh_info, HSDPMeshInfo)
        # TODO: Prefer this DTensor to be read-only and generalize the
        # placement once we support TP.
        post_forward_sharding_spec = DTensorSpec(
            self.post_forward_mesh_info.mesh,
            (Replicate(), Shard(0)),
            tensor_meta=self._sharding_spec.tensor_meta,
        )
        return _from_local_no_grad(tensor, post_forward_sharding_spec)

    def to_accumulated_grad_if_needed(self) -> None:
        # Access `_unsharded_param` to bypass the sharded state check since we
        # prefer to reshard before upcasting the gradient to save memory
        if (
            self.reduce_dtype is None
            or self._unsharded_param.grad is None
            or self._unsharded_param.grad.dtype == self.reduce_dtype
        ):
            return
        unsharded_grad = self._unsharded_param.grad
        self._unsharded_param.grad = None
        self.unsharded_accumulated_grad = unsharded_grad.to(self.reduce_dtype)

    def accumulate_unsharded_grad_if_needed(self) -> None:
        if (
            self.unsharded_accumulated_grad is not None
            and self.unsharded_param.grad is not None
        ):
            self.unsharded_accumulated_grad += self.unsharded_param.grad
            self.unsharded_param.grad = None

    def alloc_all_gather_outputs(self) -> None:
        for tensor in self.all_gather_outputs:
            alloc_storage(tensor)

    def free_unsharded_param(self) -> None:
        if ca.compiled_autograd_enabled:
            """
            Assumptions under compile:
            - `self._unsharded_param` is NOT an alias of `self.all_gather_outputs`.
            Instead, we resize `self._unsharded_param` storage size to full and then
            explicitly *copy* the data from `self.all_gather_outputs` to `self._unsharded_param`
            in `init_unsharded_param()`. (For full-graph FSDP2 case, we will then remove
            the resize_ and copy_ ops in a compiler graph pass to recover performance.)
            - `self.all_gather_outputs` and `self._unsharded_inner_tensors` are NOT
            graph inputs. They are created within the graph and is guaranteed to be freed
            by the end of the graph. They don't leak outside of the graph.
            """
            self._unsharded_param.untyped_storage().resize_(0)
            self.all_gather_outputs = []
            self._unsharded_inner_tensors = []
        else:
            for tensor in itertools.chain(
                self.all_gather_outputs, self._unsharded_inner_tensors
            ):
                free_storage(tensor)

    @property
    def all_gather_inputs(self) -> List[torch.Tensor]:  # 1D
        self._assert_in_states(ShardedState.SHARDED, ShardedState.SHARDED_POST_FORWARD)
        if self.sharded_state == ShardedState.SHARDED:
            if not ca.compiled_autograd_enabled and hasattr(
                self._sharded_local_tensor, "fsdp_pre_all_gather"
            ):
                sharded_local_tensor = self._sharded_local_tensor
                if self.offload_to_cpu:
                    sharded_local_tensor = sharded_local_tensor.to(
                        self.device, non_blocking=True
                    )
                pre_all_gather_signature = inspect.signature(
                    sharded_local_tensor.fsdp_pre_all_gather
                )
                num_fn_params = len(pre_all_gather_signature.parameters)
                # Old signature only passes mesh; keep for BC for now
                assert num_fn_params in (
                    1,
                    5,
                ), (
                    f"Invalid fsdp_pre_all_gather: {pre_all_gather_signature}\n"
                    "Expects fsdp_pre_all_gather(self, mesh: DeviceMesh, "
                    "module: nn.Module, mp_policy: MixedPrecisionPolicy)"
                )
                if num_fn_params == 1:
                    (
                        all_gather_inputs,
                        self._extensions_data.all_gather_metadata,
                    ) = sharded_local_tensor.fsdp_pre_all_gather(self.shard_mesh)
                else:
                    (
                        all_gather_inputs,
                        self._extensions_data.all_gather_metadata,
                    ) = sharded_local_tensor.fsdp_pre_all_gather(
                        self.shard_mesh,
                        self._orig_size,
                        self._contiguous_orig_stride,
                        self._module_info.module,
                        self.mp_policy,
                    )
                    if (
                        sharded_local_tensor.size() != self.padded_sharded_param_size
                        and any(
                            all_gather_input.size() != self.padded_sharded_param_size
                            for all_gather_input in all_gather_inputs
                        )
                    ):
                        # NOTE: Since this error can only be raised on the
                        # ranks that have padding, this can manifest as a NCCL
                        # watchdog timeout, as the other ranks will not error.
                        raise AssertionError(
                            "When a parameter is unevenly sharded by FSDP "
                            f"(orig size={self._orig_size}, FSDP world size={self.mesh_info.mesh.size()}), "
                            "fsdp_pre_all_gather must return all-gather inputs with the padded sharded size "
                            f"{self.padded_sharded_param_size} but got {[t.size() for t in all_gather_inputs]}"
                        )
                self._extensions_data.all_gather_input_sizes = [
                    t.size() for t in all_gather_inputs
                ]
                return [t.view(-1) for t in all_gather_inputs]
            sharded_param_data = self._sharded_param_data
            if self.offload_to_cpu:
                sharded_param_data = sharded_param_data.to(
                    self.device, non_blocking=True
                )
            return [_to_dtype_if_needed(sharded_param_data, self.param_dtype)]
        elif self.sharded_state == ShardedState.SHARDED_POST_FORWARD:
            if not ca.compiled_autograd_enabled and hasattr(
                self._sharded_local_tensor, "fsdp_pre_all_gather"
            ):
                raise NotImplementedError
            all_gather_input = _to_dtype_if_needed(
                cast(torch.Tensor, self._sharded_post_forward_param_data),
                self.param_dtype,
            )
            return [all_gather_input]
        return [torch.empty(0)]  # mypy

    @property
    def unsharded_param(self) -> nn.Parameter:  # ND
        self._assert_in_states(ShardedState.UNSHARDED)
        return self._unsharded_param

    @property
    def unsharded_grad_data(self) -> torch.Tensor:
        grad = self.unsharded_param.grad
        assert grad is not None, "Expects unsharded_param.grad to not be None"
        return self._get_grad_inner_tensor(grad)

    @property
    def unsharded_accumulated_grad_data(self) -> torch.Tensor:
        grad = self.unsharded_accumulated_grad
        assert grad is not None, "Expects unsharded_accumulated_grad to not be None"
        return self._get_grad_inner_tensor(grad)

    def _get_grad_inner_tensor(self, grad: torch.Tensor) -> torch.Tensor:
        if self.is_dtensor:
            if isinstance(grad, AsyncCollectiveTensor):
                grad = grad.wait()
            assert isinstance(grad, DTensor), f"{type(grad)}"
            placements = self._tp_spec.placements
            if placements != grad.placements:
                assert len(self._tp_spec.placements) == len(
                    grad.placements
                ), f"{self._tp_spec=} {grad.placements=}"
                grad = grad.redistribute(placements=placements)
            grad = grad._local_tensor
        return grad

    @property
    def _sharded_local_tensor(self) -> torch.Tensor:
        return cast(DTensor, self.sharded_param)._local_tensor

    @property
    def shard_mesh(self):
        mesh = self.mesh_info.mesh
        if mesh.ndim == 1:
            return mesh
        elif mesh.ndim == 2:
            assert mesh.mesh_dim_names is not None
            return mesh[mesh.mesh_dim_names[-1]]
        raise ValueError(f"Invalid mesh: {mesh}")

    def _assert_in_states(self, *states: ShardedState) -> None:
        if self.sharded_state not in states:
            _raise_assert_with_print(
                f"Expects to be in one of {states}, not {self.sharded_state}"
            )

    def reset_sharded_param(self):
        # For ops like `nn.Module._apply` or `load_state_dict(assign=True)`
        # that change the sharded parameter tensor, we may need to re-pad the
        # sharded local tensor and re-save the reference.
        module_info = self._module_info
        new_param = getattr(module_info.module, module_info.param_name)
        if new_param is not self.sharded_param:
            if torch.__future__.get_swap_module_params_on_conversion():
                raise AssertionError(
                    f"Expects swap_tensors to preserve object but got {new_param} "
                    f"instead of {self.sharded_param}"
                )
            self.sharded_param = new_param
        local_tensor = new_param._local_tensor
        if local_tensor.is_meta:
            return
        updated_local_tensor = False
        padded_sharded_size = self.padded_sharded_param_size
        shard_dim = self.fsdp_placement.dim
        length = local_tensor.size(shard_dim) if local_tensor.numel() > 0 else 0
        if local_tensor.size() != padded_sharded_size:
            assert (
                shard_dim == 0
            ), f"Shard({shard_dim}) requires even sharding: {local_tensor.size()=}"
            padded_local_tensor = local_tensor.new_zeros(padded_sharded_size)
            padded_local_tensor.narrow(dim=shard_dim, start=0, length=length).copy_(
                local_tensor
            )
            local_tensor = padded_local_tensor
            updated_local_tensor = True
        if self.pin_memory and not local_tensor.is_pinned():
            local_tensor = local_tensor.cpu().pin_memory(device=self.device)
            updated_local_tensor = True
        self._sharded_param_data = local_tensor.view(-1)
        assert isinstance(self.sharded_param, DTensor)  # mypy
        if updated_local_tensor:
            # Only change the local tensor object if needed
<<<<<<< HEAD
            self.sharded_param._local_tensor = local_tensor[: self.sharded_size[0]]
=======
            self.sharded_param._local_tensor = local_tensor.narrow(
                dim=shard_dim, start=0, length=length
            )
            assert self.sharded_param._local_tensor.is_contiguous()
        self._sharding_spec = self.sharded_param._spec
>>>>>>> 47c8aa80

    def __repr__(self):
        return f"FSDPParam(fqn={self._param_fqn}, orig_size={self._orig_size})"


def alloc_storage(tensor: torch.Tensor) -> None:
    size = tensor.numel() * tensor.itemsize
    if (storage := tensor.untyped_storage()).size() != size:
        storage.resize_(size)


def free_storage(tensor: torch.Tensor) -> None:
    if (storage := tensor.untyped_storage()).size() != 0:
        storage.resize_(0)


# NOTE: These bypass `nn.Module.__setattr__` checks, which incur non-trivial
# CPU overhead, if the module did not override it. For FSDP, we know we do not
# need those checks when transitioning between sharded/unsharded parameters.
def unsafe_setattr_param(
    module: nn.Module, param_name: str, param: nn.Parameter
) -> None:
    if getattr(module.__setattr__, "__func__", None) is nn.Module.__setattr__:
        module._parameters[param_name] = param
    else:  # slow path
        setattr(module, param_name, param)


def set_requires_grad_if_needed(
    src_tensor: torch.Tensor, dst_tensor: torch.Tensor
) -> None:
    # Only call `requires_grad_` if needed to avoid the Python <> C++ context
    # switch overhead
    if src_tensor.requires_grad != dst_tensor.requires_grad:
        dst_tensor.requires_grad_(src_tensor.requires_grad)<|MERGE_RESOLUTION|>--- conflicted
+++ resolved
@@ -843,15 +843,11 @@
         assert isinstance(self.sharded_param, DTensor)  # mypy
         if updated_local_tensor:
             # Only change the local tensor object if needed
-<<<<<<< HEAD
-            self.sharded_param._local_tensor = local_tensor[: self.sharded_size[0]]
-=======
             self.sharded_param._local_tensor = local_tensor.narrow(
                 dim=shard_dim, start=0, length=length
             )
             assert self.sharded_param._local_tensor.is_contiguous()
         self._sharding_spec = self.sharded_param._spec
->>>>>>> 47c8aa80
 
     def __repr__(self):
         return f"FSDPParam(fqn={self._param_fqn}, orig_size={self._orig_size})"
