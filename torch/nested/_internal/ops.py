--- conflicted
+++ resolved
@@ -1154,21 +1154,12 @@
         )  # move ragged_idx to the front of the values tensor
 
         padded_input = torch.ops.aten._jagged_to_padded_dense_forward(
-<<<<<<< HEAD
             values_transposed_backward.reshape(
                 values_transposed_backward.shape[0], -1
             ),  # _jagged_to_padded_dense_forward requires values to be a 2D tensor
             [inp._offsets],
             max_lengths=[inp._max_seqlen],
         )  # pad the transposed values tensor, ensuring that raggedness is in the 0-th dimension
-=======
-            inp._values.flatten(
-                start_dim=inp._ragged_idx
-            ),  # _jagged_to_padded_dense_forward requires values to be a 2D tensor
-            [inp._offsets],
-            max_lengths=[inp._max_seqlen],  # max length of ragged dimension
-        )
->>>>>>> 3a890e27
 
         padded_mask = torch.ops.aten._jagged_to_padded_dense_forward(
             torch.ones(
@@ -1217,7 +1208,6 @@
             total_L=inp._values.shape[
                 inp._ragged_idx - 1
             ],  # providing this parameter helps avoid a GPU/CPU sync
-<<<<<<< HEAD
         ).reshape(
             -1, *values_transposed_backward.shape[1:]
         )  # reshape from 2D values tensor to original values tensor shape
@@ -1225,11 +1215,6 @@
         jagged_values_transposed_forward = jagged_layer_norm_values.permute(
             *range(1, inp._ragged_idx), 0, *range(inp._ragged_idx, inp.dim() - 1)
         )  # move ragged_idx back into original position
-=======
-        ).unflatten(
-            -1, inp.shape[inp._ragged_idx + 1 :]
-        )  # unflatten last dimension back into original nested tensor shape, e.g. (B, *, WH) --> (B, *, W, H)
->>>>>>> 3a890e27
 
         return (
             NestedTensor(jagged_values_transposed_forward, **extract_kwargs(inp)),
