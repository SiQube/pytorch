--- conflicted
+++ resolved
@@ -118,16 +118,10 @@
       docker-image-name: pytorch-linux-jammy-py3.9-gcc11
       test-matrix: |
         { include: [
-<<<<<<< HEAD
-          { config: "default", shard: 1, num_shards: 3, runner: "${{ needs.get-label-type.outputs.label-type }}linux.2xlarge" },
-          { config: "default", shard: 2, num_shards: 3, runner: "${{ needs.get-label-type.outputs.label-type }}linux.2xlarge" },
-          { config: "default", shard: 3, num_shards: 3, runner: "${{ needs.get-label-type.outputs.label-type }}linux.2xlarge" },
-=======
           { config: "default", shard: 1, num_shards: 4, runner: "${{ needs.get-label-type.outputs.label-type }}linux.2xlarge" },
           { config: "default", shard: 2, num_shards: 4, runner: "${{ needs.get-label-type.outputs.label-type }}linux.2xlarge" },
           { config: "default", shard: 3, num_shards: 4, runner: "${{ needs.get-label-type.outputs.label-type }}linux.2xlarge" },
           { config: "default", shard: 4, num_shards: 4, runner: "${{ needs.get-label-type.outputs.label-type }}linux.2xlarge" },
->>>>>>> 9b2e453e
         ]}
 
   parallelnative-linux-jammy-py3_9-gcc11-test:
