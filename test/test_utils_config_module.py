# Owner(s): ["module: unknown"]
import os
import pickle


os.environ["ENV_TRUE"] = "TRUE"
os.environ["ENV_FALSE"] = "FALSE"

from torch.testing._internal import fake_config_module as config
from torch.testing._internal.common_utils import run_tests, TestCase
from torch.utils._config_module import _UNSET_SENTINEL


class TestConfigModule(TestCase):
    def test_base_value_loading(self):
        self.assertTrue(config.e_bool)
        self.assertTrue(config.nested.e_bool)
        self.assertEqual(config.e_int, 1)
        self.assertEqual(config.e_float, 1.0)
        self.assertEqual(config.e_string, "string")
        self.assertEqual(config.e_list, [1])
        self.assertEqual(config.e_set, {1})
        self.assertEqual(config.e_tuple, (1,))
        self.assertEqual(config.e_dict, {1: 2})
        self.assertEqual(config.e_none, None)
        with self.assertRaises(
            AttributeError, msg="fake_config_module.does_not_exist does not exist"
        ):
            config.does_not_exist

    def test_overrides(self):
        config.e_bool = False
        self.assertFalse(config.e_bool)
        config.nested.e_bool = False
        self.assertFalse(config.nested.e_bool)
        config.e_int = 2
        self.assertEqual(config.e_int, 2)
        config.e_float = 2.0
        self.assertEqual(config.e_float, 2.0)
        config.e_string = "string2"
        self.assertEqual(config.e_string, "string2")
        config.e_list = [2]
        self.assertEqual(config.e_list, [2])
        config.e_set = {2}
        self.assertEqual(config.e_set, {2})
        config.e_tuple = (2,)
        self.assertEqual(config.e_tuple, (2,))
        config.e_dict = {2: 3}
        self.assertEqual(config.e_dict, {2: 3})
        config.e_none = "not none"
        self.assertEqual(config.e_none, "not none")
        config.e_none = None
        self.assertEqual(config.e_none, None)
        with self.assertRaises(
            AttributeError, msg="fake_config_module.does_not_exist does not exist"
        ):
            config.does_not_exist = 0
        # Config changes get persisted between test cases
        for k in config._config:
            config._config[k].user_override = _UNSET_SENTINEL

    def test_none_override_semantics(self):
        config.e_bool = None
        self.assertIsNone(config.e_bool)
        for k in config._config:
            config._config[k].user_override = _UNSET_SENTINEL

    def test_reference_semantics(self):
        config.e_list.append(2)
        self.assertEqual(config.e_list, [1, 2])
        config.e_set.add(2)
        self.assertEqual(config.e_set, {1, 2})
        config.e_dict[2] = 3
        self.assertEqual(config.e_dict, {1: 2, 2: 3})
<<<<<<< HEAD
        del config.e_list
        del config.e_set
        del config.e_dict

    def test_env_name_semantics(self):
        self.assertTrue(config.e_env_default)
        self.assertFalse(config.e_env_default_FALSE)
        self.assertTrue(config.e_env_force)
        config.e_env_default = False
        self.assertFalse(config.e_env_default)
        config.e_env_force = False
        self.assertTrue(config.e_env_force)
        del config.e_env_default
        del config.e_env_force

    def test_delete(self):
        self.assertTrue(config.e_bool)
        del config.e_bool
        self.assertTrue(config.e_bool)
        config.e_bool = False
        del config.e_bool
        self.assertTrue(config.e_bool)
=======
        for k in config._config:
            config._config[k].user_override = _UNSET_SENTINEL
>>>>>>> a4c7b12c

    def test_save_config(self):
        p = config.save_config()
        self.assertEqual(
            pickle.loads(p),
            {
                "_cache_config_ignore_prefix": ["magic_cache_config"],
                "e_bool": True,
                "e_dict": {1: 2},
                "e_float": 1.0,
                "e_int": 1,
                "e_list": [1],
                "e_none": None,
                "e_set": {1},
                "e_string": "string",
                "e_tuple": (1,),
                "nested.e_bool": True,
                "_e_ignored": True,
                "e_compile_ignored": True,
                "magic_cache_config_ignored": True,
                "_save_config_ignore": ["e_ignored"],
                "e_config": True,
                "e_jk": True,
                "e_jk_false": False,
                "e_env_default": True,
                "e_env_default_FALSE": False,
                "e_env_force": True,
            },
        )
        config.e_bool = False
        config.e_ignored = False
        config.load_config(p)
        self.assertTrue(config.e_bool)
        self.assertFalse(config.e_ignored)
        for k in config._config:
            config._config[k].user_override = _UNSET_SENTINEL

    def test_save_config_portable(self):
        p = config.save_config_portable()
        self.assertEqual(
            p,
            {
                "e_bool": True,
                "e_dict": {1: 2},
                "e_float": 1.0,
                "e_int": 1,
                "e_list": [1],
                "e_none": None,
                "e_set": {1},
                "e_string": "string",
                "e_tuple": (1,),
                "nested.e_bool": True,
                "e_ignored": True,
                "e_compile_ignored": True,
                "e_config": True,
                "e_jk": True,
                "e_jk_false": False,
                "e_env_default": True,
                "e_env_default_FALSE": False,
                "e_env_force": True,
            },
        )
        config.e_bool = False
        config._e_ignored = False
        config.load_config(p)
        self.assertTrue(config.e_bool)
        self.assertFalse(config._e_ignored)
        # Config changes get persisted between test cases
        for k in config._config:
            config._config[k].user_override = _UNSET_SENTINEL

    def test_codegen_config(self):
        config.e_bool = False
        config.e_ignored = False
        code = config.codegen_config()
        self.assertEqual(
            code,
            """torch.testing._internal.fake_config_module.e_bool = False
torch.testing._internal.fake_config_module.e_list = [1]
torch.testing._internal.fake_config_module.e_set = {1}
torch.testing._internal.fake_config_module.e_dict = {1: 2}
torch.testing._internal.fake_config_module._save_config_ignore = ['e_ignored']""",
        )
        # Config changes get persisted between test cases
        for k in config._config:
            config._config[k].user_override = _UNSET_SENTINEL

    def test_get_hash(self):
        self.assertEqual(
            config.get_hash(), b"U\x8bi\xc2~PY\x98\x18\x9d\xf8<\xe4\xbc%\x0c"
        )
        # Test cached value
        self.assertEqual(
            config.get_hash(), b"U\x8bi\xc2~PY\x98\x18\x9d\xf8<\xe4\xbc%\x0c"
        )
        self.assertEqual(
            config.get_hash(), b"U\x8bi\xc2~PY\x98\x18\x9d\xf8<\xe4\xbc%\x0c"
        )
        config._hash_digest = "fake"
        self.assertEqual(config.get_hash(), "fake")

        config.e_bool = False
        self.assertNotEqual(
            config.get_hash(), b"U\x8bi\xc2~PY\x98\x18\x9d\xf8<\xe4\xbc%\x0c"
        )
        config.e_bool = True

        # Test ignored values
        config.e_compile_ignored = False
        self.assertEqual(
            config.get_hash(), b"U\x8bi\xc2~PY\x98\x18\x9d\xf8<\xe4\xbc%\x0c"
        )
        for k in config._config:
            config._config[k].user_override = _UNSET_SENTINEL

    def test_dict_copy_semantics(self):
        p = config.shallow_copy_dict()
        self.assertEqual(
            p,
            {
                "e_bool": True,
                "e_dict": {1: 2},
                "e_float": 1.0,
                "e_int": 1,
                "e_list": [1],
                "e_none": None,
                "e_set": {1},
                "e_string": "string",
                "e_tuple": (1,),
                "nested.e_bool": True,
                "e_ignored": True,
                "_e_ignored": True,
                "e_compile_ignored": True,
                "_cache_config_ignore_prefix": ["magic_cache_config"],
                "_save_config_ignore": ["e_ignored"],
                "magic_cache_config_ignored": True,
                "e_config": True,
                "e_jk": True,
                "e_jk_false": False,
                "e_env_default": True,
                "e_env_default_FALSE": False,
                "e_env_force": True,
            },
        )
        p2 = config.to_dict()
        self.assertEqual(
            p2,
            {
                "e_bool": True,
                "e_dict": {1: 2},
                "e_float": 1.0,
                "e_int": 1,
                "e_list": [1],
                "e_none": None,
                "e_set": {1},
                "e_string": "string",
                "e_tuple": (1,),
                "nested.e_bool": True,
                "e_ignored": True,
                "_e_ignored": True,
                "e_compile_ignored": True,
                "_cache_config_ignore_prefix": ["magic_cache_config"],
                "_save_config_ignore": ["e_ignored"],
                "magic_cache_config_ignored": True,
                "e_config": True,
                "e_jk": True,
                "e_jk_false": False,
                "e_env_default": True,
                "e_env_default_FALSE": False,
                "e_env_force": True,
            },
        )
        p3 = config.get_config_copy()
        self.assertEqual(
            p3,
            {
                "e_bool": True,
                "e_dict": {1: 2},
                "e_float": 1.0,
                "e_int": 1,
                "e_list": [1],
                "e_none": None,
                "e_set": {1},
                "e_string": "string",
                "e_tuple": (1,),
                "nested.e_bool": True,
                "e_ignored": True,
                "_e_ignored": True,
                "e_compile_ignored": True,
                "_cache_config_ignore_prefix": ["magic_cache_config"],
                "_save_config_ignore": ["e_ignored"],
                "magic_cache_config_ignored": True,
                "e_config": True,
                "e_jk": True,
                "e_jk_false": False,
                "e_env_default": True,
                "e_env_default_FALSE": False,
                "e_env_force": True,
            },
        )

        # Shallow + deep copy semantics
        config.e_dict[2] = 3
        self.assertEqual(p["e_dict"], {1: 2})
        self.assertEqual(p2["e_dict"], {1: 2})
        self.assertEqual(p3["e_dict"], {1: 2})
        for k in config._config:
            config._config[k].user_override = _UNSET_SENTINEL

    def test_patch(self):
        self.assertTrue(config.e_bool)
        with config.patch("e_bool", False):
            self.assertFalse(config.e_bool)
        self.assertTrue(config.e_bool)
        with config.patch(e_bool=False):
            self.assertFalse(config.e_bool)
        self.assertTrue(config.e_bool)
        with self.assertRaises(AssertionError):
            with config.patch("does_not_exist"):
                pass

    def test_make_closur_patcher(self):
        revert = config._make_closure_patcher(e_bool=False)()
        self.assertFalse(config.e_bool)
        revert()
        self.assertTrue(config.e_bool)


if __name__ == "__main__":
    run_tests()<|MERGE_RESOLUTION|>--- conflicted
+++ resolved
@@ -72,10 +72,8 @@
         self.assertEqual(config.e_set, {1, 2})
         config.e_dict[2] = 3
         self.assertEqual(config.e_dict, {1: 2, 2: 3})
-<<<<<<< HEAD
-        del config.e_list
-        del config.e_set
-        del config.e_dict
+        for k in config._config:
+            config._config[k].user_override = _UNSET_SENTINEL
 
     def test_env_name_semantics(self):
         self.assertTrue(config.e_env_default)
@@ -85,20 +83,9 @@
         self.assertFalse(config.e_env_default)
         config.e_env_force = False
         self.assertTrue(config.e_env_force)
-        del config.e_env_default
-        del config.e_env_force
-
-    def test_delete(self):
-        self.assertTrue(config.e_bool)
-        del config.e_bool
-        self.assertTrue(config.e_bool)
-        config.e_bool = False
-        del config.e_bool
-        self.assertTrue(config.e_bool)
-=======
-        for k in config._config:
-            config._config[k].user_override = _UNSET_SENTINEL
->>>>>>> a4c7b12c
+        for k in config._config:
+            config._config[k].user_override = _UNSET_SENTINEL
+
 
     def test_save_config(self):
         p = config.save_config()
