--- conflicted
+++ resolved
@@ -287,11 +287,7 @@
             condition=torch.backends.mkldnn.is_available() and not IS_WINDOWS,
             func_inputs=[
                 [
-<<<<<<< HEAD
-                    "aoti_torch_cpu__qconv2d_pointwise_tensor",
-=======
                     "torch.ops.onednn.qconv2d_pointwise",
->>>>>>> 07b0d633
                     "torch.ops.quantized.max_pool2d",
                     "aoti_torch_cpu__qlinear_pointwise_tensor",
                 ]
