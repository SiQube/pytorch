--- conflicted
+++ resolved
@@ -4372,7 +4372,6 @@
 
         self.common(fn, (result,))
 
-<<<<<<< HEAD
     @config.patch(unroll_reductions_threshold=9999)
     @requires_vectorization
     def test_unrolled_bool_prod_vectorized(self):
@@ -4381,11 +4380,12 @@
         result.narrow(dim_select[0], 0, 1).narrow(dim_select[1], 1, 1).zero_()
         result.narrow(dim_select[0], 2, 1).narrow(dim_select[1], 3, 1).zero_()
         result.narrow(dim_select[0], 4, 1).narrow(dim_select[1], 3, 1).zero_()
+
         def fn(arg):
             return torch.prod(arg, 1, dtype=torch.bool)
+
         self.common(fn, (result,))
-=======
->>>>>>> da7f9fe9
+
 
 if __name__ == "__main__":
     from torch._inductor.test_case import run_tests
