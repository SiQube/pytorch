--- conflicted
+++ resolved
@@ -139,17 +139,9 @@
         benchmarker.benchmark(fn, many_devices_args, many_devices_kwargs)
 
     @unittest.skipIf(config.is_fbcode(), "test does not run in fbcode")
-    @parametrize("feature_name", ("inductor_benchmarker",))
+    @parametrize("feature_name", ("inductor_benchmarker", "inductor_grouped_benchmarker"))
     @parametrize(
-<<<<<<< HEAD
-        "benchmarker_cls,feature_name", [(InductorBenchmarker, "inductor_benchmarker"), (InductorGroupedBenchmarker, "inductor_grouped_benchmarker")]
-    )
-    @parametrize(
-        "config_name,config_val,expected_should_fallback",
-=======
-        "config_name,config_val,expected",
->>>>>>> 42a65b34
-        [
+        "config_name,config_val,expected",        [
             ("env_val", "1", False),
             ("env_val", "0", True),
             ("env_val", "", None),
