--- conflicted
+++ resolved
@@ -4195,11 +4195,7 @@
 
     @parametrize("op", ['bsr_dense_addmm', '_int_bsr_dense_addmm'])
     @onlyCUDA
-<<<<<<< HEAD
-    @skipIfRocm
     @parametrize("out_dtype", ['unspecified', 'int32'])
-=======
->>>>>>> 7e31d285
     @dtypes(torch.half, torch.bfloat16, torch.float, torch.int8)
     @dtypesIfCUDA(torch.half, *[torch.bfloat16] if SM80OrLater else [], torch.float, torch.int8)
     @unittest.skipIf(IS_FBCODE and IS_REMOTE_GPU, "Test requires Triton")
