--- conflicted
+++ resolved
@@ -7055,8 +7055,6 @@
         if nt._lengths is not None:
             self.assertEqual(nt3._lengths.device, other_device)
 
-<<<<<<< HEAD
-=======
     @dtypes(torch.float32)
     def test_autograd_function_with_None_grad(self, device, dtype):
         class MyFunction(torch.autograd.Function):
@@ -7087,7 +7085,6 @@
         (out1, _) = f(nt)
         out1.backward(torch.ones_like(out1))
 
->>>>>>> 20af56d4
     @dtypes(torch.float64, torch.float32, torch.half)
     def test_jagged_padded_dense_conversion_kernels(self, device, dtype):
         values = torch.randn(10, 5, device=device, dtype=dtype)
