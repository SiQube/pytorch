--- conflicted
+++ resolved
@@ -20,7 +20,6 @@
 from torch.fx._symbolic_trace import symbolic_trace
 from torch.fx.experimental import merge_matmul
 from torch.fx.experimental.accelerator_partitioner import Partitioner
-from torch.fx.experimental.proxy_tensor import make_fx
 from torch.fx.experimental.normalize import NormalizeArgs, NormalizeOperators
 from torch.fx.experimental.partitioner_utils import (
     Device,
@@ -30,6 +29,7 @@
     PartitionerConfig,
     PartitionMode,
 )
+from torch.fx.experimental.proxy_tensor import make_fx
 from torch.fx.experimental.rewriter import RewritingTracer
 from torch.fx.experimental.schema_type_annotation import AnnotateTypesWithSchema
 from torch.fx.graph_module import GraphModule
@@ -832,18 +832,17 @@
         split = split_module(traced, mod, split_callback)
 
         x = torch.randn((5,))
-<<<<<<< HEAD
         torch.testing.assert_close(split(x), traced(x))
-=======
-        torch.testing.assert_close(
-            split(x), traced(x)
-        )
 
     def test_split_module_return_node(self):
         def foo(x):
             x.add_(1)
 
-        gm = make_fx(foo, tracing_mode="fake")(torch.randn(3,))
+        gm = make_fx(foo, tracing_mode="fake")(
+            torch.randn(
+                3,
+            )
+        )
 
         def cb(_):
             return 1
@@ -855,8 +854,6 @@
                 break
         else:
             raise RuntimeError("Expected the subgraph to have an output node.")
-
->>>>>>> 03336564
 
     def test_split_module_kwargs_expansion(self):
         class ModuleWithKwargsExpansion(torch.nn.Module):
