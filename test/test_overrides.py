--- conflicted
+++ resolved
@@ -1621,24 +1621,6 @@
     def test_device_context_semantics(self):
         from torch._C import _len_torch_function_stack
         from torch.utils._device import DeviceContext
-<<<<<<< HEAD
-        torch.set_default_device("cuda")
-
-        def get_stack():
-            return [torch._C._get_function_stack_at(i) for i in range(_len_torch_function_stack())]
-
-        base_mode = BaseTorchFunctionMode()
-        with base_mode:
-            torch.set_default_device("cpu")
-            x = torch.ones(2, 2)
-            stack = get_stack()
-            self.assertIsInstance(stack[0], DeviceContext)
-            self.assertEqual(stack[0].device, torch.device("cpu"))
-
-        stack = get_stack()
-        self.assertIsInstance(stack[0], DeviceContext)
-        self.assertEqual(stack[0].device, torch.device("cpu"))
-=======
         try:
             torch.set_default_device("cuda")
 
@@ -1658,7 +1640,6 @@
             self.assertEqual(stack[0].device, torch.device("cpu"))
         finally:
             torch.set_default_device(None)
->>>>>>> 6eae5695
 
 
 
